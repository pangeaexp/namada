--- conflicted
+++ resolved
@@ -52,17 +52,6 @@
 [token.Kartoffel.balances]
 atest1v4ehgw36gc6yxvpjxccyzvphxycrxw2xxsuyydesxgcnjs3cg9znwv3cxgmnj32yxy6rssf5tcqjm3 = 9223372036854
 
-# Some established accounts present at genesis.
-[established.matchmaker-2]
-vp = "vp_user"
-
-[established.matchmaker-3]
-vp = "vp_user"
-
-[established.matchmaker-4]
-vp = "vp_user"
-
-<<<<<<< HEAD
 [established.faucet]
 address = "atest1v4ehgw36gc6yxvpjxccyzvphxycrxw2xxsuyydesxgcnjs3cg9znwv3cxgmnj32yxy6rssf5tcqjm3"
 vp = "vp_testnet_faucet"
@@ -70,9 +59,6 @@
 [established.masp]
 address = "atest1v4ehgw36xaryysfsx5unvve4g5my2vjz89p52sjxxgenzd348yuyyv3hg3pnjs35g5unvde4ca36y5"
 vp = "vp_masp"
-=======
-# An implicit account present at genesis.
->>>>>>> 836a6dea
 
 [wasm.vp_user]
 filename = "vp_user.wasm"
@@ -122,27 +108,13 @@
 [gov_params]
 # minimum amount of xan token to lock
 min_proposal_fund = 500
-<<<<<<< HEAD
-# proposal code size in kibibytes (KiB)
-max_proposal_code_size = 300000 
-# proposal period length in epoch
-=======
 # proposal code size in bytes
 max_proposal_code_size = 300000
 # min proposal period length in epochs
->>>>>>> 836a6dea
 min_proposal_period = 3
 # max proposal period length in epochs
 max_proposal_period = 27
 # maximum number of characters in the proposal content
 max_proposal_content_size = 10000
 # minimum epochs between end and grace epoch
-<<<<<<< HEAD
-min_proposal_grace_epochs = 6
-
-# Treasury parameters
-[treasury_params]
-max_proposal_fund_transfer = 5000
-=======
-min_proposal_grace_epochs = 6
->>>>>>> 836a6dea
+min_proposal_grace_epochs = 6