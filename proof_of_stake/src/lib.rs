--- conflicted
+++ resolved
@@ -15,11 +15,8 @@
 pub mod btree_set;
 pub mod epoched;
 pub mod parameters;
-<<<<<<< HEAD
+pub mod pos_queries;
 pub mod rewards;
-=======
-pub mod pos_queries;
->>>>>>> 9d75163f
 pub mod storage;
 pub mod types;
 // pub mod validation;
