--- conflicted
+++ resolved
@@ -19,6 +19,8 @@
     arb_common_keypair, common_sk_from_simple_seed,
 };
 use namada_core::types::storage::{BlockHeight, Epoch};
+use namada_core::types::token::{Amount, NATIVE_MAX_DECIMAL_PLACES};
+use namada_core::types::uint::Uint;
 use namada_core::types::{address, key, token};
 use proptest::prelude::*;
 use proptest::test_runner::Config;
@@ -29,10 +31,10 @@
 use crate::parameters::testing::arb_pos_params;
 use crate::parameters::PosParams;
 use crate::types::{
-    decimal_mult_amount, into_tm_voting_power, BondDetails, BondId,
-    BondsAndUnbondsDetails, ConsensusValidator, GenesisValidator, Position,
-    ReverseOrdTokenAmount, SlashType, UnbondDetails, ValidatorSetUpdate,
-    ValidatorState, WeightedValidator,
+    into_tm_voting_power, BondDetails, BondId, BondsAndUnbondsDetails,
+    ConsensusValidator, GenesisValidator, Position, ReverseOrdTokenAmount,
+    SlashType, UnbondDetails, ValidatorSetUpdate, ValidatorState,
+    WeightedValidator,
 };
 use crate::{
     become_validator, below_capacity_validator_set_handle, bond_handle,
@@ -906,7 +908,8 @@
     let val_addr = &validator.address;
     let val_tokens = validator.tokens;
     println!(
-        "Validator that will misbehave addr {val_addr}, tokens {val_tokens}"
+        "Validator that will misbehave addr {val_addr}, tokens {}",
+        val_tokens.to_string_native()
     );
 
     // Genesis
@@ -955,8 +958,8 @@
     }
 
     // Unbond half of the tokens
-    let unbond_amount = decimal_mult_amount(dec!(0.5), val_tokens);
-    println!("Going to unbond {unbond_amount}");
+    let unbond_amount = Dec::new(5, 1).unwrap() * val_tokens;
+    println!("Going to unbond {}", unbond_amount.to_string_native());
     let unbond_epoch = current_epoch;
     unbond_tokens(&mut s, None, val_addr, unbond_amount, unbond_epoch).unwrap();
 
@@ -1004,16 +1007,20 @@
         .rate;
     println!("Slash 0 rate {slash_rate_0}, slash 1 {slash_rate_1}");
 
-    let expected_withdrawn_amount = decimal_mult_amount(
-        dec!(1) - slash_rate_1,
-        decimal_mult_amount(dec!(1) - slash_rate_0, unbond_amount),
-    );
+    let expected_withdrawn_amount = Dec::one()
+        - Dec::from(slash_rate_1 * (Dec::one() - slash_rate_0) * unbond_amount);
     // Allow some rounding error, 1 NAMNAM per each slash
-    let rounding_error_tolerance = 2;
+    let rounding_error_tolerance = Uint::from(2);
     assert!(
         dbg!(
-            (expected_withdrawn_amount.change() - withdrawn_tokens.change())
-                .abs()
+            (Amount::from_uint(
+                expected_withdrawn_amount.abs(),
+                NATIVE_MAX_DECIMAL_PLACES
+            )
+            .unwrap()
+            .change()
+                - withdrawn_tokens.change())
+            .abs()
         ) <= rounding_error_tolerance
     );
 
@@ -1930,15 +1937,11 @@
     size: Range<usize>,
 ) -> impl Strategy<Value = Vec<GenesisValidator>> {
     let tokens: Vec<_> = (0..size.end)
-<<<<<<< HEAD
         .map(|_| {
-            (1..=10_u64).prop_map(|val| {
+            (1..=10_000_000_u64).prop_map(|val| {
                 token::Amount::from_uint(val, 0).expect("This cannot fail")
             })
         })
-=======
-        .map(|_| (1..=10_000_000_u64).prop_map(token::Amount::from))
->>>>>>> a5bad396
         .collect();
     (size, tokens).prop_map(|(size, token_amounts)| {
         // use unique seeds to generate validators' address and consensus key
@@ -1950,14 +1953,9 @@
                 let consensus_sk = common_sk_from_simple_seed(seed);
                 let consensus_key = consensus_sk.to_public();
 
-<<<<<<< HEAD
                 let commission_rate = Dec::new(5, 2).expect("Test failed");
                 let max_commission_rate_change =
-                    Dec::new(1, 3).expect("Test failed");
-=======
-                let commission_rate = Decimal::new(5, 2);
-                let max_commission_rate_change = Decimal::new(1, 2);
->>>>>>> a5bad396
+                    Dec::new(1, 2).expect("Test failed");
                 GenesisValidator {
                     address,
                     tokens,
