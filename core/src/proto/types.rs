use std::collections::HashSet;
use std::convert::TryFrom;

#[cfg(feature = "ferveo-tpke")]
use ark_ec::AffineCurve;
#[cfg(feature = "ferveo-tpke")]
use ark_ec::PairingEngine;
use borsh::{BorshDeserialize, BorshSchema, BorshSerialize};
use masp_primitives::transaction::builder::Builder;
use masp_primitives::transaction::components::sapling::builder::SaplingMetadata;
use masp_primitives::transaction::Transaction;
use masp_primitives::zip32::ExtendedFullViewingKey;
use prost::Message;
use serde::de::Error as SerdeError;
use serde::{Deserialize, Serialize};
use sha2::{Digest, Sha256};
use thiserror::Error;

use super::generated::types;
#[cfg(any(feature = "tendermint", feature = "tendermint-abcipp"))]
use crate::tendermint_proto::abci::ResponseDeliverTx;
use crate::types::address::Address;
use crate::types::chain::ChainId;
use crate::types::key::*;
use crate::types::storage::Epoch;
use crate::types::time::DateTimeUtc;
#[cfg(feature = "ferveo-tpke")]
use crate::types::token::Transfer;
#[cfg(feature = "ferveo-tpke")]
use crate::types::transaction::protocol::ProtocolTx;
#[cfg(feature = "ferveo-tpke")]
use crate::types::transaction::EllipticCurve;
#[cfg(feature = "ferveo-tpke")]
use crate::types::transaction::EncryptionKey;
#[cfg(feature = "ferveo-tpke")]
use crate::types::transaction::WrapperTxErr;
use crate::types::transaction::{hash_tx, DecryptedTx, TxType, WrapperTx};

#[derive(Error, Debug)]
pub enum Error {
    #[error("Error decoding a transaction from bytes: {0}")]
    TxDecodingError(prost::DecodeError),
    #[error("Error deserializing transaction field bytes: {0}")]
    TxDeserializingError(std::io::Error),
    #[error("Error decoding an DkgGossipMessage from bytes: {0}")]
    DkgDecodingError(prost::DecodeError),
    #[error("Dkg is empty")]
    NoDkgError,
    #[error("Timestamp is empty")]
    NoTimestampError,
    #[error("Timestamp is invalid: {0}")]
    InvalidTimestamp(prost_types::TimestampError),
}

pub type Result<T> = std::result::Result<T, Error>;

/// A section representing transaction data
#[derive(
    Clone,
    Debug,
    BorshSerialize,
    BorshDeserialize,
    BorshSchema,
    Serialize,
    Deserialize,
)]
pub struct Data {
    pub salt: [u8; 8],
    pub data: Vec<u8>,
}

impl Data {
    /// Make a new data section with the given bytes
    pub fn new(data: Vec<u8>) -> Self {
        Self {
            salt: DateTimeUtc::now().0.timestamp_millis().to_le_bytes(),
            data,
        }
    }

    /// Hash this data section
    pub fn hash<'a>(&self, hasher: &'a mut Sha256) -> &'a mut Sha256 {
        hasher.update(
            self.try_to_vec().expect("unable to serialize data section"),
        );
        hasher
    }
}

/// Error representing the case where the supplied code has incorrect hash
pub struct CommitmentError;

/// Represents either some code bytes or their SHA-256 hash
#[derive(
    Clone,
    Debug,
    BorshSerialize,
    BorshDeserialize,
    BorshSchema,
    Serialize,
    Deserialize,
)]
pub enum Commitment {
    /// Result of applying hash function to bytes
    Hash(crate::types::hash::Hash),
    /// Result of applying identity function to bytes
    Id(Vec<u8>),
}

impl Commitment {
    /// Substitute bytes with their SHA-256 hash
    pub fn contract(&mut self) {
        if let Self::Id(code) = self {
            *self = Self::Hash(hash_tx(code));
        }
    }

    /// Substitute a code hash with the supplied bytes if the hashes are
    /// consistent, otherwise return an error
    pub fn expand(
        &mut self,
        code: Vec<u8>,
    ) -> std::result::Result<(), CommitmentError> {
        match self {
            Self::Id(c) if *c == code => Ok(()),
            Self::Hash(hash) if *hash == hash_tx(&code) => {
                *self = Self::Id(code);
                Ok(())
            }
            _ => Err(CommitmentError),
        }
    }

    /// Return the contained hash commitment
    pub fn hash(&self) -> crate::types::hash::Hash {
        match self {
            Self::Id(code) => hash_tx(code),
            Self::Hash(hash) => *hash,
        }
    }

    /// Return the result of applying identity function if there is any
    pub fn id(&self) -> Option<Vec<u8>> {
        if let Self::Id(code) = self {
            Some(code.clone())
        } else {
            None
        }
    }
}

/// A section representing transaction code
#[derive(
    Clone,
    Debug,
    BorshSerialize,
    BorshDeserialize,
    BorshSchema,
    Serialize,
    Deserialize,
)]
pub struct Code {
    /// Additional random data
    pub salt: [u8; 8],
    /// Actual transaction code
    pub code: Commitment,
}

impl Code {
    /// Make a new code section with the given bytes
    pub fn new(code: Vec<u8>) -> Self {
        Self {
            salt: DateTimeUtc::now().0.timestamp_millis().to_le_bytes(),
            code: Commitment::Id(code),
        }
    }

    /// Make a new code section with the given hash
    pub fn from_hash(hash: crate::types::hash::Hash) -> Self {
        Self {
            salt: DateTimeUtc::now().0.timestamp_millis().to_le_bytes(),
            code: Commitment::Hash(hash),
        }
    }

    /// Hash this code section
    pub fn hash<'a>(&self, hasher: &'a mut Sha256) -> &'a mut Sha256 {
        hasher.update(self.salt);
        hasher.update(self.code.hash());
        hasher
    }
}

/// A section representing the signature over another section
#[derive(
    Clone,
    Debug,
    BorshSerialize,
    BorshDeserialize,
    BorshSchema,
    Serialize,
    Deserialize,
)]
pub struct Signature {
    /// Additional random data
    salt: [u8; 8],
    /// The hash of the section being signed
    target: crate::types::hash::Hash,
    /// The signature over the above has
    pub signature: common::Signature,
    /// The public key to verrify the above siggnature
    pub_key: common::PublicKey,
}

impl Signature {
    /// Sign the given section hash with the given key and return a section
    pub fn new(
        target: &crate::types::hash::Hash,
        sec_key: &common::SecretKey,
    ) -> Self {
        Self {
            salt: DateTimeUtc::now().0.timestamp_millis().to_le_bytes(),
            target: *target,
            signature: common::SigScheme::sign(sec_key, target),
            pub_key: sec_key.ref_to(),
        }
    }

    /// Hash this signature section
    pub fn hash<'a>(&self, hasher: &'a mut Sha256) -> &'a mut Sha256 {
        hasher.update(
            self.try_to_vec()
                .expect("unable to serialize signature section"),
        );
        hasher
    }
}

/// Represents a section obtained by encrypting another section
#[derive(Clone, Debug, Serialize, Deserialize)]
#[cfg_attr(feature = "ferveo-tpke", serde(from = "SerializedCiphertext"))]
#[cfg_attr(feature = "ferveo-tpke", serde(into = "SerializedCiphertext"))]
#[cfg_attr(
    not(feature = "ferveo-tpke"),
    derive(BorshSerialize, BorshDeserialize, BorshSchema)
)]
pub struct Ciphertext {
    /// The ciphertext corresponding to the original section serialization
    #[cfg(feature = "ferveo-tpke")]
    pub ciphertext: tpke::Ciphertext<EllipticCurve>,
    /// Ciphertext representation when ferveo not available
    #[cfg(not(feature = "ferveo-tpke"))]
    pub opaque: Vec<u8>,
}

impl Ciphertext {
    /// Make a ciphertext section based on the given sections. Note that this
    /// encryption is not idempotent
    #[cfg(feature = "ferveo-tpke")]
    pub fn new(sections: Vec<Section>, pubkey: &EncryptionKey) -> Self {
        let mut rng = rand::thread_rng();
        let bytes =
            sections.try_to_vec().expect("unable to serialize sections");
        Self {
            ciphertext: tpke::encrypt(&bytes, pubkey.0, &mut rng),
        }
    }

    /// Decrypt this ciphertext back to the original plaintext sections.
    #[cfg(feature = "ferveo-tpke")]
    pub fn decrypt(
        &self,
        privkey: <EllipticCurve as PairingEngine>::G2Affine,
    ) -> std::io::Result<Vec<Section>> {
        let bytes = tpke::decrypt(&self.ciphertext, privkey);
        Vec::<Section>::try_from_slice(&bytes)
    }

    /// Get the hash of this ciphertext section. This operation is done in such
    /// a way it matches the hash of the type pun
    pub fn hash<'a>(&self, hasher: &'a mut Sha256) -> &'a mut Sha256 {
        hasher.update(
            self.try_to_vec().expect("unable to serialize decrypted tx"),
        );
        hasher
    }
}

#[cfg(feature = "ferveo-tpke")]
impl borsh::ser::BorshSerialize for Ciphertext {
    fn serialize<W: std::io::Write>(
        &self,
        writer: &mut W,
    ) -> std::io::Result<()> {
        use ark_serialize::CanonicalSerialize;
        let tpke::Ciphertext {
            nonce,
            ciphertext,
            auth_tag,
        } = &self.ciphertext;
        // Serialize the nonce into bytes
        let mut nonce_buffer = Vec::<u8>::new();
        nonce.serialize(&mut nonce_buffer).map_err(|err| {
            std::io::Error::new(std::io::ErrorKind::InvalidData, err)
        })?;
        // serialize the auth_tag to bytes
        let mut tag_buffer = Vec::<u8>::new();
        auth_tag.serialize(&mut tag_buffer).map_err(|err| {
            std::io::Error::new(std::io::ErrorKind::InvalidData, err)
        })?;
        let mut payload = Vec::new();
        // serialize the three byte arrays
        BorshSerialize::serialize(
            &(nonce_buffer, ciphertext, tag_buffer),
            &mut payload,
        )?;
        // now serialize the ciphertext payload with length
        BorshSerialize::serialize(&payload, writer)
    }
}

#[cfg(feature = "ferveo-tpke")]
impl borsh::BorshDeserialize for Ciphertext {
    fn deserialize(buf: &mut &[u8]) -> std::io::Result<Self> {
        type VecTuple = (u32, Vec<u8>, Vec<u8>, Vec<u8>);
        let (_length, nonce, ciphertext, auth_tag): VecTuple =
            BorshDeserialize::deserialize(buf)?;
        Ok(Self {
            ciphertext: tpke::Ciphertext {
                nonce: ark_serialize::CanonicalDeserialize::deserialize(
                    &*nonce,
                )
                .map_err(|err| {
                    std::io::Error::new(std::io::ErrorKind::InvalidData, err)
                })?,
                ciphertext,
                auth_tag: ark_serialize::CanonicalDeserialize::deserialize(
                    &*auth_tag,
                )
                .map_err(|err| {
                    std::io::Error::new(std::io::ErrorKind::InvalidData, err)
                })?,
            },
        })
    }
}

#[cfg(feature = "ferveo-tpke")]
impl borsh::BorshSchema for Ciphertext {
    fn add_definitions_recursively(
        definitions: &mut std::collections::HashMap<
            borsh::schema::Declaration,
            borsh::schema::Definition,
        >,
    ) {
        // Encoded as `(Vec<u8>, Vec<u8>, Vec<u8>)`
        let elements = "u8".into();
        let definition = borsh::schema::Definition::Sequence { elements };
        definitions.insert("Vec<u8>".into(), definition);
        let elements =
            vec!["Vec<u8>".into(), "Vec<u8>".into(), "Vec<u8>".into()];
        let definition = borsh::schema::Definition::Tuple { elements };
        definitions.insert(Self::declaration(), definition);
    }

    fn declaration() -> borsh::schema::Declaration {
        "Ciphertext".into()
    }
}

/// A helper struct for serializing EncryptedTx structs
/// as an opaque blob
#[cfg(feature = "ferveo-tpke")]
#[derive(Clone, Debug, Serialize, Deserialize)]
#[serde(transparent)]
struct SerializedCiphertext {
    payload: Vec<u8>,
}

#[cfg(feature = "ferveo-tpke")]
impl From<Ciphertext> for SerializedCiphertext {
    fn from(tx: Ciphertext) -> Self {
        SerializedCiphertext {
            payload: tx
                .try_to_vec()
                .expect("Unable to serialize encrypted transaction"),
        }
    }
}

#[cfg(feature = "ferveo-tpke")]
impl From<SerializedCiphertext> for Ciphertext {
    fn from(ser: SerializedCiphertext) -> Self {
        BorshDeserialize::deserialize(&mut ser.payload.as_ref())
            .expect("Unable to deserialize encrypted transactions")
    }
}

#[derive(serde::Serialize, serde::Deserialize)]
struct TransactionSerde(Vec<u8>);

impl From<Vec<u8>> for TransactionSerde {
    fn from(tx: Vec<u8>) -> Self {
        Self(tx)
    }
}

impl From<TransactionSerde> for Vec<u8> {
    fn from(tx: TransactionSerde) -> Vec<u8> {
        tx.0
    }
}

fn borsh_serde<T, S>(
    obj: &impl BorshSerialize,
    ser: S,
) -> std::result::Result<S::Ok, S::Error>
where
    S: serde::Serializer,
    T: From<Vec<u8>>,
    T: serde::Serialize,
{
    Into::<T>::into(obj.try_to_vec().unwrap()).serialize(ser)
}

fn serde_borsh<'de, T, S, U>(ser: S) -> std::result::Result<U, S::Error>
where
    S: serde::Deserializer<'de>,
    T: Into<Vec<u8>>,
    T: serde::Deserialize<'de>,
    U: BorshDeserialize,
{
    BorshDeserialize::try_from_slice(&Into::<Vec<u8>>::into(T::deserialize(
        ser,
    )?))
    .map_err(S::Error::custom)
}

/// A structure to facilitate Serde (de)serializations of Builders
#[derive(serde::Serialize, serde::Deserialize)]
struct BuilderSerde(Vec<u8>);

impl From<Vec<u8>> for BuilderSerde {
    fn from(tx: Vec<u8>) -> Self {
        Self(tx)
    }
}

impl From<BuilderSerde> for Vec<u8> {
    fn from(tx: BuilderSerde) -> Vec<u8> {
        tx.0
    }
}

/// A structure to facilitate Serde (de)serializations of SaplingMetadata
#[derive(serde::Serialize, serde::Deserialize)]
pub struct SaplingMetadataSerde(Vec<u8>);

impl From<Vec<u8>> for SaplingMetadataSerde {
    fn from(tx: Vec<u8>) -> Self {
        Self(tx)
    }
}

impl From<SaplingMetadataSerde> for Vec<u8> {
    fn from(tx: SaplingMetadataSerde) -> Vec<u8> {
        tx.0
    }
}

/// A section providing the auxiliary inputs used to construct a MASP
/// transaction
#[derive(
    Clone, Debug, BorshSerialize, BorshDeserialize, Serialize, Deserialize,
)]
pub struct MaspBuilder {
    /// The MASP transaction that this section witnesses
    pub target: crate::types::hash::Hash,
    /// The decoded set of asset types used by the transaction. Useful for
    /// offline wallets trying to display AssetTypes.
    pub asset_types: HashSet<(Address, Epoch)>,
    /// Track how Info objects map to descriptors and outputs
    #[serde(
        serialize_with = "borsh_serde::<SaplingMetadataSerde, _>",
        deserialize_with = "serde_borsh::<SaplingMetadataSerde, _, _>"
    )]
    pub metadata: SaplingMetadata,
    /// The data that was used to construct the target transaction
    #[serde(
        serialize_with = "borsh_serde::<BuilderSerde, _>",
        deserialize_with = "serde_borsh::<BuilderSerde, _, _>"
    )]
    pub builder: Builder<(), (), ExtendedFullViewingKey, ()>,
}

impl MaspBuilder {
    /// Get the hash of this ciphertext section. This operation is done in such
    /// a way it matches the hash of the type pun
    pub fn hash<'a>(&self, hasher: &'a mut Sha256) -> &'a mut Sha256 {
        hasher.update(
            self.try_to_vec().expect("unable to serialize MASP builder"),
        );
        hasher
    }
}

impl borsh::BorshSchema for MaspBuilder {
    fn add_definitions_recursively(
        _definitions: &mut std::collections::HashMap<
            borsh::schema::Declaration,
            borsh::schema::Definition,
        >,
    ) {
    }

    fn declaration() -> borsh::schema::Declaration {
        "Builder".into()
    }
}

/// A section of a transaction. Carries an independent piece of information
/// necessary for the processing of a transaction.
#[derive(
    Clone,
    Debug,
    BorshSerialize,
    BorshDeserialize,
    BorshSchema,
    Serialize,
    Deserialize,
)]
pub enum Section {
    /// Transaction data that needs to be sent to hardware wallets
    Data(Data),
    /// Transaction data that does not need to be sent to hardware wallets
    ExtraData(Code),
    /// Transaction code. Sending to hardware wallets optional
    Code(Code),
    /// A transaction signature. Often produced by hardware wallets
    Signature(Signature),
    /// Ciphertext obtained by encrypting arbitrary transaction sections
    Ciphertext(Ciphertext),
    /// Embedded MASP transaction section
    #[serde(
        serialize_with = "borsh_serde::<TransactionSerde, _>",
        deserialize_with = "serde_borsh::<TransactionSerde, _, _>"
    )]
    MaspTx(Transaction),
    /// A section providing the auxiliary inputs used to construct a MASP
    /// transaction. Only send to wallet, never send to protocol.
    MaspBuilder(MaspBuilder),
}

impl Section {
    /// Hash this section. Section hashes are useful for signatures and also for
    /// allowing transaction sections to cross reference.
    pub fn hash<'a>(&self, hasher: &'a mut Sha256) -> &'a mut Sha256 {
        // Get the index corresponding to this variant
        let discriminant =
            self.try_to_vec().expect("sections should serialize")[0];
        // Use Borsh's discriminant in the Section's hash
        hasher.update([discriminant]);
        match self {
            Self::Data(data) => data.hash(hasher),
            Self::ExtraData(extra) => extra.hash(hasher),
            Self::Code(code) => code.hash(hasher),
            Self::Signature(sig) => sig.hash(hasher),
            Self::Ciphertext(ct) => ct.hash(hasher),
            Self::MaspBuilder(mb) => mb.hash(hasher),
            Self::MaspTx(tx) => {
                hasher.update(tx.txid().as_ref());
                hasher
            }
        }
    }

    /// Sign over the hash of this section and return a signature section that
    /// can be added to the container transaction
    pub fn sign(&self, sec_key: &common::SecretKey) -> Signature {
        let mut hasher = Sha256::new();
        self.hash(&mut hasher);
        Signature::new(
            &crate::types::hash::Hash(hasher.finalize().into()),
            sec_key,
        )
    }

    /// Extract the data from this section if possible
    pub fn data(&self) -> Option<Data> {
        if let Self::Data(data) = self {
            Some(data.clone())
        } else {
            None
        }
    }

    /// Extract the extra data from this section if possible
    pub fn extra_data_sec(&self) -> Option<Code> {
        if let Self::ExtraData(data) = self {
            Some(data.clone())
        } else {
            None
        }
    }

    /// Extract the extra data from this section if possible
    pub fn extra_data(&self) -> Option<Vec<u8>> {
        if let Self::ExtraData(data) = self {
            data.code.id()
        } else {
            None
        }
    }

    /// Extract the code from this section is possible
    pub fn code_sec(&self) -> Option<Code> {
        if let Self::Code(data) = self {
            Some(data.clone())
        } else {
            None
        }
    }

    /// Extract the code from this section is possible
    pub fn code(&self) -> Option<Vec<u8>> {
        if let Self::Code(data) = self {
            data.code.id()
        } else {
            None
        }
    }

    /// Extract the signature from this section if possible
    pub fn signature(&self) -> Option<Signature> {
        if let Self::Signature(data) = self {
            Some(data.clone())
        } else {
            None
        }
    }

    /// Extract the ciphertext from this section if possible
    pub fn ciphertext(&self) -> Option<Ciphertext> {
        if let Self::Ciphertext(data) = self {
            Some(data.clone())
        } else {
            None
        }
    }

    /// Extract the MASP transaction from this section if possible
    pub fn masp_tx(&self) -> Option<Transaction> {
        if let Self::MaspTx(data) = self {
            Some(data.clone())
        } else {
            None
        }
    }

    /// Extract the MASP builder from this section if possible
    pub fn masp_builder(&self) -> Option<MaspBuilder> {
        if let Self::MaspBuilder(data) = self {
            Some(data.clone())
        } else {
            None
        }
    }
}

/// A Namada transaction header indicating where transaction subcomponents can
/// be found
#[derive(
    Clone,
    Debug,
    BorshSerialize,
    BorshDeserialize,
    BorshSchema,
    Serialize,
    Deserialize,
)]
pub struct Header {
    /// The chain which this transaction is being submitted to
    pub chain_id: ChainId,
    /// The time at which this transaction expires
    pub expiration: Option<DateTimeUtc>,
    /// A transaction timestamp
    pub timestamp: DateTimeUtc,
    /// The SHA-256 hash of the transaction's code section
    pub code_hash: crate::types::hash::Hash,
    /// The SHA-256 hash of the transaction's data section
    pub data_hash: crate::types::hash::Hash,
    /// The type of this transaction
    pub tx_type: TxType,
}

impl Header {
    /// Make a new header of the given transaction type
    pub fn new(tx_type: TxType) -> Self {
        Self {
            tx_type,
            chain_id: ChainId::default(),
            expiration: None,
            timestamp: DateTimeUtc::now(),
            code_hash: crate::types::hash::Hash::default(),
            data_hash: crate::types::hash::Hash::default(),
        }
    }

    /// Get the hash of this transaction header.
    pub fn hash<'a>(&self, hasher: &'a mut Sha256) -> &'a mut Sha256 {
        hasher.update(
            self.try_to_vec()
                .expect("unable to serialize transaction header"),
        );
        hasher
    }

    /// Get the wrapper header if it is present
    pub fn wrapper(&self) -> Option<WrapperTx> {
        if let TxType::Wrapper(wrapper) = &self.tx_type {
            Some(*wrapper.clone())
        } else {
            None
        }
    }

    /// Get the decrypted header if it is present
    pub fn decrypted(&self) -> Option<DecryptedTx> {
        if let TxType::Decrypted(decrypted) = &self.tx_type {
            Some(decrypted.clone())
        } else {
            None
        }
    }

    #[cfg(feature = "ferveo-tpke")]
    /// Get the protocol header if it is present
    pub fn protocol(&self) -> Option<ProtocolTx> {
        if let TxType::Protocol(protocol) = &self.tx_type {
            Some(*protocol.clone())
        } else {
            None
        }
    }
}

/// Errors relating to decrypting a wrapper tx and its
/// encrypted payload from a Tx type
#[allow(missing_docs)]
#[derive(thiserror::Error, Debug, PartialEq)]
pub enum TxError {
    #[error("{0}")]
    Unsigned(String),
    #[error("{0}")]
    SigError(String),
    #[error("Failed to deserialize Tx: {0}")]
    Deserialization(String),
}

/// A Namada transaction is represented as a header followed by a series of
/// seections providing additional details.
#[derive(
    Clone,
    Debug,
    BorshSerialize,
    BorshDeserialize,
    BorshSchema,
    Serialize,
    Deserialize,
)]
pub struct Tx {
    /// Type indicating how to process transaction
    pub header: Header,
    /// Additional details necessary to process transaction
    pub sections: Vec<Section>,
}

/// Deserialize Tx from protobufs
impl TryFrom<&[u8]> for Tx {
    type Error = Error;

    fn try_from(tx_bytes: &[u8]) -> Result<Self> {
        let tx = types::Tx::decode(tx_bytes).map_err(Error::TxDecodingError)?;
        BorshDeserialize::try_from_slice(&tx.data)
            .map_err(Error::TxDeserializingError)
    }
}

impl Tx {
    /// Create a transaction of the given type
    pub fn new(header: TxType) -> Self {
        Tx {
            header: Header::new(header),
            sections: vec![],
        }
    }

    /// Get the transaction header
    pub fn header(&self) -> Header {
        self.header.clone()
    }

    /// Get the transaction header hash
    pub fn header_hash(&self) -> crate::types::hash::Hash {
        crate::types::hash::Hash(
            self.header.hash(&mut Sha256::new()).finalize_reset().into(),
        )
    }

<<<<<<< HEAD
        #[cfg(feature = "ABCI")]
        fn encode_str(x: &str) -> Vec<u8> {
            x.as_bytes().to_vec()
        }
        #[cfg(not(feature = "ABCI"))]
        fn encode_str(x: &str) -> String {
            x.to_string()
        }
        #[cfg(feature = "ABCI")]
        fn encode_string(x: String) -> Vec<u8> {
            x.into_bytes()
        }
        #[cfg(not(feature = "ABCI"))]
        fn encode_string(x: String) -> String {
            x
        }
        match process_tx(tx) {
            Ok(TxType::Decrypted(DecryptedTx::Decrypted {
                tx,
                #[cfg(not(feature = "mainnet"))]
                    has_valid_pow: _,
            })) => {
                let empty_vec = vec![];
                let tx_data = tx.data.as_ref().unwrap_or(&empty_vec);
                let signed =
                    if let Ok(signed) = SignedTxData::try_from_slice(tx_data) {
                        signed
                    } else {
                        return Default::default();
                    };
                if let Ok(transfer) = Transfer::try_from_slice(
                    signed.data.as_ref().unwrap_or(&empty_vec),
                ) {
                    let events = vec![Event {
                        r#type: "transfer".to_string(),
                        attributes: vec![
                            EventAttribute {
                                key: encode_str("source"),
                                value: encode_string(transfer.source.encode()),
                                index: true,
                            },
                            EventAttribute {
                                key: encode_str("target"),
                                value: encode_string(transfer.target.encode()),
                                index: true,
                            },
                            EventAttribute {
                                key: encode_str("token"),
                                value: encode_string(transfer.token.encode()),
                                index: true,
                            },
                            EventAttribute {
                                key: encode_str("amount"),
                                value: encode_string(
                                    transfer.amount.to_string_precise(),
                                ),
                                index: true,
                            },
                        ],
                    }];
                    ResponseDeliverTx {
                        events,
                        info: "Transfer tx".to_string(),
                        ..Default::default()
                    }
                } else {
                    Default::default()
                }
=======
    /// Update the header whilst maintaining existing cross-references
    pub fn update_header(&mut self, tx_type: TxType) -> &mut Self {
        self.header.tx_type = tx_type;
        self
    }

    /// Get the transaction section with the given hash
    pub fn get_section(
        &self,
        hash: &crate::types::hash::Hash,
    ) -> Option<&Section> {
        for section in &self.sections {
            let sechash = crate::types::hash::Hash(
                section.hash(&mut Sha256::new()).finalize_reset().into(),
            );
            if sechash == *hash {
                return Some(section);
>>>>>>> d113e1cd
            }
        }
        None
    }

    /// Add a new section to the transaction
    pub fn add_section(&mut self, section: Section) -> &mut Section {
        self.sections.push(section);
        self.sections.last_mut().unwrap()
    }

    /// Get the hash of this transaction's code from the heeader
    pub fn code_sechash(&self) -> &crate::types::hash::Hash {
        &self.header.code_hash
    }

    /// Set the transaction code hash stored in the header
    pub fn set_code_sechash(&mut self, hash: crate::types::hash::Hash) {
        self.header.code_hash = hash
    }

    /// Get the code designated by the transaction code hash in the header
    pub fn code(&self) -> Option<Vec<u8>> {
        match self.get_section(self.code_sechash()) {
            Some(Section::Code(section)) => section.code.id(),
            _ => None,
        }
    }

    /// Add the given code to the transaction and set code hash in the header
    pub fn set_code(&mut self, code: Code) -> &mut Section {
        let sec = Section::Code(code);
        let mut hasher = Sha256::new();
        sec.hash(&mut hasher);
        let hash = crate::types::hash::Hash(hasher.finalize().into());
        self.set_code_sechash(hash);
        self.sections.push(sec);
        self.sections.last_mut().unwrap()
    }

    /// Get the transaction data hash stored in the header
    pub fn data_sechash(&self) -> &crate::types::hash::Hash {
        &self.header.data_hash
    }

    /// Set the transaction data hash stored in the header
    pub fn set_data_sechash(&mut self, hash: crate::types::hash::Hash) {
        self.header.data_hash = hash
    }

    /// Add the given code to the transaction and set the hash in the header
    pub fn set_data(&mut self, data: Data) -> &mut Section {
        let sec = Section::Data(data);
        let mut hasher = Sha256::new();
        sec.hash(&mut hasher);
        let hash = crate::types::hash::Hash(hasher.finalize().into());
        self.set_data_sechash(hash);
        self.sections.push(sec);
        self.sections.last_mut().unwrap()
    }

    /// Get the data designated by the transaction data hash in the header
    pub fn data(&self) -> Option<Vec<u8>> {
        match self.get_section(self.data_sechash()) {
            Some(Section::Data(data)) => Some(data.data.clone()),
            _ => None,
        }
    }

    /// Convert this transaction into protobufs
    pub fn to_bytes(&self) -> Vec<u8> {
        let mut bytes = vec![];
        let tx: types::Tx = types::Tx {
            data: self.try_to_vec().expect("encoding a transaction failed"),
        };
        tx.encode(&mut bytes)
            .expect("encoding a transaction failed");
        bytes
    }

    /// Verify that the section with the given hash has been signed by the given
    /// public key
    pub fn verify_signature(
        &self,
        pk: &common::PublicKey,
        hash: &crate::types::hash::Hash,
    ) -> std::result::Result<(), VerifySigError> {
        for section in &self.sections {
            if let Section::Signature(sig_sec) = section {
                if sig_sec.pub_key == *pk && sig_sec.target == *hash {
                    return common::SigScheme::verify_signature_raw(
                        pk,
                        &hash.0,
                        &sig_sec.signature,
                    );
                }
            }
        }
        Err(VerifySigError::MissingData)
    }

    /// Validate any and all ciphertexts stored in this transaction
    #[cfg(feature = "ferveo-tpke")]
    pub fn validate_ciphertext(&self) -> bool {
        let mut valid = true;
        for section in &self.sections {
            if let Section::Ciphertext(ct) = section {
                valid = valid && ct.ciphertext.check(
                    &<EllipticCurve as PairingEngine>::G1Prepared::from(
                        -<EllipticCurve as PairingEngine>::G1Affine::prime_subgroup_generator(),
                    )
                );
            }
        }
        valid
    }

    /// Decrypt any and all ciphertexts stored in this transaction use the
    /// given decryption key
    #[cfg(feature = "ferveo-tpke")]
    pub fn decrypt(
        &mut self,
        privkey: <EllipticCurve as PairingEngine>::G2Affine,
    ) -> std::result::Result<(), WrapperTxErr> {
        // Iterate backwrds to sidestep the effects of deletion on indexing
        for i in (0..self.sections.len()).rev() {
            if let Section::Ciphertext(ct) = &self.sections[i] {
                // Add all the deecrypted sections
                self.sections.extend(
                    ct.decrypt(privkey).map_err(|_| WrapperTxErr::InvalidTx)?,
                );
                // Remove the original ciphertext
                self.sections.remove(i);
            }
        }
        self.data().ok_or(WrapperTxErr::DecryptedHash)?;
        self.get_section(self.code_sechash())
            .ok_or(WrapperTxErr::DecryptedHash)?;
        Ok(())
    }

    /// Encrypt all sections in this transaction other than the header and
    /// signatures over it
    #[cfg(feature = "ferveo-tpke")]
    pub fn encrypt(&mut self, pubkey: &EncryptionKey) {
        let header_hash = self.header_hash();
        let mut plaintexts = vec![];
        // Iterate backwrds to sidestep the effects of deletion on indexing
        for i in (0..self.sections.len()).rev() {
            match &self.sections[i] {
                Section::Signature(sig) if sig.target == header_hash => {}
                // Add eligible section to the list of sections to encrypt
                _ => plaintexts.push(self.sections.remove(i)),
            }
        }
        // Encrypt all eligible sections in one go
        self.sections
            .push(Section::Ciphertext(Ciphertext::new(plaintexts, pubkey)));
    }

    /// Determines the type of the input Tx
    ///
    /// If it is a raw Tx, signed or not, the Tx is
    /// returned unchanged inside an enum variant stating its type.
    ///
    /// If it is a decrypted tx, signing it adds no security so we
    /// extract the signed data without checking the signature (if it
    /// is signed) or return as is. Either way, it is returned in
    /// an enum variant stating its type.
    ///
    /// If it is a WrapperTx, we extract the signed data of
    /// the Tx and verify it is of the appropriate form. This means
    /// 1. The wrapper tx is indeed signed
    /// 2. The signature is valid
    pub fn validate_header(&self) -> std::result::Result<(), TxError> {
        match &self.header.tx_type {
            // verify signature and extract signed data
            TxType::Wrapper(wrapper) => {
                self.verify_signature(&wrapper.pk, &self.header_hash())
                    .map_err(|err| {
                        TxError::SigError(format!(
                            "WrapperTx signature verification failed: {}",
                            err
                        ))
                    })?;
                Ok(())
            }
            // verify signature and extract signed data
            #[cfg(feature = "ferveo-tpke")]
            TxType::Protocol(protocol) => {
                self.verify_signature(&protocol.pk, &self.header_hash())
                    .map_err(|err| {
                        TxError::SigError(format!(
                            "ProtocolTx signature verification failed: {}",
                            err
                        ))
                    })?;
                Ok(())
            }
            // we extract the signed data, but don't check the signature
            TxType::Decrypted(_) => Ok(()),
            // return as is
            TxType::Raw => Ok(()),
        }
    }

    /// Filter out all the sections that must not be submitted to the protocol
    /// and return them.
    pub fn protocol_filter(&mut self) -> Vec<Section> {
        let mut filtered = Vec::new();
        for i in (0..self.sections.len()).rev() {
            if let Section::MaspBuilder(_) = self.sections[i] {
                // MASP Builders containin extended full viewing keys amongst
                // other private information and must be removed prior to
                // submission to protocol
                filtered.push(self.sections.remove(i));
            }
        }
        filtered
    }

    /// Filter out all the sections that need not be sent to the hardware wallet
    /// and return them
    pub fn wallet_filter(&mut self) -> Vec<Section> {
        let mut filtered = Vec::new();
        for i in (0..self.sections.len()).rev() {
            match &mut self.sections[i] {
                // This section is known to be large and can be contracted
                Section::Code(section) => {
                    filtered.push(Section::Code(section.clone()));
                    section.code.contract();
                }
                // This section is known to be large and can be contracted
                Section::ExtraData(section) => {
                    filtered.push(Section::ExtraData(section.clone()));
                    section.code.contract();
                }
                // Everything else is fine to add
                _ => {}
            }
        }
        filtered
    }
}

#[cfg(any(feature = "tendermint", feature = "tendermint-abcipp"))]
impl From<Tx> for ResponseDeliverTx {
    #[cfg(not(feature = "ferveo-tpke"))]
    fn from(_tx: Tx) -> ResponseDeliverTx {
        Default::default()
    }

    /// Annotate the Tx with meta-data based on its contents
    #[cfg(feature = "ferveo-tpke")]
    fn from(tx: Tx) -> ResponseDeliverTx {
        use crate::tendermint_proto::abci::{Event, EventAttribute};

        // If data cannot be extracteed, then attach no events
        let tx_data = if let Some(data) = tx.data() {
            data
        } else {
            return Default::default();
        };
        // If the data is not a Transfer, then attach no events
        let transfer = if let Ok(transfer) = Transfer::try_from_slice(&tx_data)
        {
            transfer
        } else {
            return Default::default();
        };
        // Otherwise attach all Transfer events
        let events = vec![Event {
            r#type: "transfer".to_string(),
            attributes: vec![
                EventAttribute {
                    key: "source".to_string(),
                    value: transfer.source.encode(),
                    index: true,
                },
                EventAttribute {
                    key: "target".to_string(),
                    value: transfer.target.encode(),
                    index: true,
                },
                EventAttribute {
                    key: "token".to_string(),
                    value: transfer.token.encode(),
                    index: true,
                },
                EventAttribute {
                    key: "amount".to_string(),
                    value: transfer.amount.to_string(),
                    index: true,
                },
            ],
        }];
        ResponseDeliverTx {
            events,
            info: "Transfer tx".to_string(),
            ..Default::default()
        }
    }
}

#[allow(dead_code)]
#[derive(Clone, Debug, PartialEq)]
pub struct DkgGossipMessage {
    pub dkg: Dkg,
}

impl TryFrom<&[u8]> for DkgGossipMessage {
    type Error = Error;

    fn try_from(dkg_bytes: &[u8]) -> Result<Self> {
        let message = types::DkgGossipMessage::decode(dkg_bytes)
            .map_err(Error::DkgDecodingError)?;
        match &message.dkg_message {
            Some(types::dkg_gossip_message::DkgMessage::Dkg(dkg)) => {
                Ok(DkgGossipMessage {
                    dkg: dkg.clone().into(),
                })
            }
            None => Err(Error::NoDkgError),
        }
    }
}

impl From<DkgGossipMessage> for types::DkgGossipMessage {
    fn from(message: DkgGossipMessage) -> Self {
        types::DkgGossipMessage {
            dkg_message: Some(types::dkg_gossip_message::DkgMessage::Dkg(
                message.dkg.into(),
            )),
        }
    }
}

#[allow(dead_code)]
impl DkgGossipMessage {
    pub fn new(dkg: Dkg) -> Self {
        DkgGossipMessage { dkg }
    }

    pub fn to_bytes(&self) -> Vec<u8> {
        let mut bytes = vec![];
        let message: types::DkgGossipMessage = self.clone().into();
        message
            .encode(&mut bytes)
            .expect("encoding a DKG gossip message failed");
        bytes
    }
}

#[allow(dead_code)]
#[derive(Clone, Debug, PartialEq)]
pub struct Dkg {
    pub data: String,
}

impl From<types::Dkg> for Dkg {
    fn from(dkg: types::Dkg) -> Self {
        Dkg { data: dkg.data }
    }
}

impl From<Dkg> for types::Dkg {
    fn from(dkg: Dkg) -> Self {
        types::Dkg { data: dkg.data }
    }
}

#[allow(dead_code)]
impl Dkg {
    pub fn new(data: String) -> Self {
        Dkg { data }
    }
}

#[cfg(test)]
mod tests {
    use super::*;

    #[test]
    fn test_dkg_gossip_message() {
        let data = "arbitrary string".to_owned();
        let dkg = Dkg::new(data);
        let message = DkgGossipMessage::new(dkg);

        let bytes = message.to_bytes();
        let message_from_bytes = DkgGossipMessage::try_from(bytes.as_ref())
            .expect("decoding failed");
        assert_eq!(message_from_bytes, message);
    }

    #[test]
    fn test_dkg() {
        let data = "arbitrary string".to_owned();
        let dkg = Dkg::new(data);

        let types_dkg: types::Dkg = dkg.clone().into();
        let dkg_from_types = Dkg::from(types_dkg);
        assert_eq!(dkg_from_types, dkg);
    }

    /// Test that encryption and decryption are inverses.
    #[cfg(feature = "ferveo-tpke")]
    #[test]
    fn test_encrypt_decrypt() {
        // The trivial public - private keypair
        let pubkey = EncryptionKey(<EllipticCurve as PairingEngine>::G1Affine::prime_subgroup_generator());
        let privkey = <EllipticCurve as PairingEngine>::G2Affine::prime_subgroup_generator();
        // generate encrypted payload
        let plaintext = vec![Section::Data(Data::new(
            "Super secret stuff".as_bytes().to_vec(),
        ))];
        let encrypted = Ciphertext::new(plaintext.clone(), &pubkey);
        // check that encryption doesn't do trivial things
        assert_ne!(
            encrypted.ciphertext.ciphertext,
            plaintext.try_to_vec().expect("Test failed")
        );
        // decrypt the payload and check we got original data back
        let decrypted = encrypted.decrypt(privkey);
        assert_eq!(
            decrypted
                .expect("Test failed")
                .try_to_vec()
                .expect("Test failed"),
            plaintext.try_to_vec().expect("Test failed"),
        );
    }

    /// Test that serializing and deserializing again via Borsh produces
    /// original payload
    #[cfg(feature = "ferveo-tpke")]
    #[test]
    fn test_encrypted_tx_round_trip_borsh() {
        // The trivial public - private keypair
        let pubkey = EncryptionKey(<EllipticCurve as PairingEngine>::G1Affine::prime_subgroup_generator());
        let privkey = <EllipticCurve as PairingEngine>::G2Affine::prime_subgroup_generator();
        // generate encrypted payload
        let plaintext = vec![Section::Data(Data::new(
            "Super secret stuff".as_bytes().to_vec(),
        ))];
        let encrypted = Ciphertext::new(plaintext.clone(), &pubkey);
        // serialize via Borsh
        let borsh = encrypted.try_to_vec().expect("Test failed");
        // deserialize again
        let new_encrypted: Ciphertext =
            BorshDeserialize::deserialize(&mut borsh.as_ref())
                .expect("Test failed");
        // check that decryption works as expected
        let decrypted = new_encrypted.decrypt(privkey);
        assert_eq!(
            decrypted
                .expect("Test failed")
                .try_to_vec()
                .expect("Test failed"),
            plaintext.try_to_vec().expect("Test failed"),
        );
    }

    /// Test that serializing and deserializing again via Serde produces
    /// original payload
    #[cfg(feature = "ferveo-tpke")]
    #[test]
    fn test_encrypted_tx_round_trip_serde() {
        // The trivial public - private keypair
        let pubkey = EncryptionKey(<EllipticCurve as PairingEngine>::G1Affine::prime_subgroup_generator());
        let privkey = <EllipticCurve as PairingEngine>::G2Affine::prime_subgroup_generator();
        // generate encrypted payload
        let plaintext = vec![Section::Data(Data::new(
            "Super secret stuff".as_bytes().to_vec(),
        ))];
        let encrypted = Ciphertext::new(plaintext.clone(), &pubkey);
        // serialize via Serde
        let js = serde_json::to_string(&encrypted).expect("Test failed");
        // deserialize it again
        let new_encrypted: Ciphertext =
            serde_json::from_str(&js).expect("Test failed");
        let decrypted = new_encrypted.decrypt(privkey);
        // check that decryption works as expected
        assert_eq!(
            decrypted
                .expect("Test failed")
                .try_to_vec()
                .expect("Test failed"),
            plaintext.try_to_vec().expect("Test failed"),
        );
    }
}<|MERGE_RESOLUTION|>--- conflicted
+++ resolved
@@ -22,8 +22,9 @@
 use crate::types::address::Address;
 use crate::types::chain::ChainId;
 use crate::types::key::*;
-use crate::types::storage::Epoch;
+use crate::types::storage::{Epoch, Key};
 use crate::types::time::DateTimeUtc;
+use crate::types::token::MaspDenom;
 #[cfg(feature = "ferveo-tpke")]
 use crate::types::token::Transfer;
 #[cfg(feature = "ferveo-tpke")]
@@ -478,7 +479,7 @@
     pub target: crate::types::hash::Hash,
     /// The decoded set of asset types used by the transaction. Useful for
     /// offline wallets trying to display AssetTypes.
-    pub asset_types: HashSet<(Address, Epoch)>,
+    pub asset_types: HashSet<(Address, Option<Key>, MaspDenom, Epoch)>,
     /// Track how Info objects map to descriptors and outputs
     #[serde(
         serialize_with = "borsh_serde::<SaplingMetadataSerde, _>",
@@ -807,76 +808,6 @@
         )
     }
 
-<<<<<<< HEAD
-        #[cfg(feature = "ABCI")]
-        fn encode_str(x: &str) -> Vec<u8> {
-            x.as_bytes().to_vec()
-        }
-        #[cfg(not(feature = "ABCI"))]
-        fn encode_str(x: &str) -> String {
-            x.to_string()
-        }
-        #[cfg(feature = "ABCI")]
-        fn encode_string(x: String) -> Vec<u8> {
-            x.into_bytes()
-        }
-        #[cfg(not(feature = "ABCI"))]
-        fn encode_string(x: String) -> String {
-            x
-        }
-        match process_tx(tx) {
-            Ok(TxType::Decrypted(DecryptedTx::Decrypted {
-                tx,
-                #[cfg(not(feature = "mainnet"))]
-                    has_valid_pow: _,
-            })) => {
-                let empty_vec = vec![];
-                let tx_data = tx.data.as_ref().unwrap_or(&empty_vec);
-                let signed =
-                    if let Ok(signed) = SignedTxData::try_from_slice(tx_data) {
-                        signed
-                    } else {
-                        return Default::default();
-                    };
-                if let Ok(transfer) = Transfer::try_from_slice(
-                    signed.data.as_ref().unwrap_or(&empty_vec),
-                ) {
-                    let events = vec![Event {
-                        r#type: "transfer".to_string(),
-                        attributes: vec![
-                            EventAttribute {
-                                key: encode_str("source"),
-                                value: encode_string(transfer.source.encode()),
-                                index: true,
-                            },
-                            EventAttribute {
-                                key: encode_str("target"),
-                                value: encode_string(transfer.target.encode()),
-                                index: true,
-                            },
-                            EventAttribute {
-                                key: encode_str("token"),
-                                value: encode_string(transfer.token.encode()),
-                                index: true,
-                            },
-                            EventAttribute {
-                                key: encode_str("amount"),
-                                value: encode_string(
-                                    transfer.amount.to_string_precise(),
-                                ),
-                                index: true,
-                            },
-                        ],
-                    }];
-                    ResponseDeliverTx {
-                        events,
-                        info: "Transfer tx".to_string(),
-                        ..Default::default()
-                    }
-                } else {
-                    Default::default()
-                }
-=======
     /// Update the header whilst maintaining existing cross-references
     pub fn update_header(&mut self, tx_type: TxType) -> &mut Self {
         self.header.tx_type = tx_type;
@@ -894,7 +825,6 @@
             );
             if sechash == *hash {
                 return Some(section);
->>>>>>> d113e1cd
             }
         }
         None
