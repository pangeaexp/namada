--- conflicted
+++ resolved
@@ -212,13 +212,9 @@
     };
     use rayon::prelude::ParallelSlice;
 
-<<<<<<< HEAD
-    use crate::types::address;
     use crate::types::storage::{Key, KeySeg};
     use crate::types::token::MASP_CONVERT_ANCHOR_KEY;
 
-=======
->>>>>>> ccf9a86c
     // The derived conversions will be placed in MASP address space
     let masp_addr = MASP;
 
