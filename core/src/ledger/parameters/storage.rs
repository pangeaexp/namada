--- conflicted
+++ resolved
@@ -5,19 +5,6 @@
 use super::ADDRESS;
 use crate::types::storage::{DbKeySeg, Key};
 
-<<<<<<< HEAD
-const EPOCH_DURATION_KEY: &str = "epoch_duration";
-const VP_WHITELIST_KEY: &str = "vp_whitelist";
-const TX_WHITELIST_KEY: &str = "tx_whitelist";
-const MAX_EXPECTED_TIME_PER_BLOCK_KEY: &str = "max_expected_time_per_block";
-const IMPLICIT_VP_KEY: &str = "implicit_vp";
-const EPOCHS_PER_YEAR_KEY: &str = "epochs_per_year";
-const POS_GAIN_P_KEY: &str = "pos_gain_p";
-const POS_GAIN_D_KEY: &str = "pos_gain_d";
-const STAKED_RATIO_KEY: &str = "staked_ratio_key";
-const POS_INFLATION_AMOUNT_KEY: &str = "pos_inflation_amount_key";
-const MAX_PROPOSAL_BYTES_KEY: &str = "max_proposal_bytes";
-=======
 /// Storage keys for ledger parameters.
 #[derive(StorageKeys)]
 struct Keys {
@@ -35,7 +22,6 @@
     faucet_account: &'static str,
     wrapper_tx_fees: &'static str,
 }
->>>>>>> 07b8ff2c
 
 /// Returns if the key is a parameter key.
 pub fn is_parameter_key(key: &Key) -> bool {
@@ -44,21 +30,6 @@
 
 /// Returns if the key is a protocol parameter key.
 pub fn is_protocol_parameter_key(key: &Key) -> bool {
-<<<<<<< HEAD
-    // TODO: improve this code; use some kind of prefix
-    // tree to efficiently match `key`
-    is_epoch_duration_storage_key(key)
-        || is_max_expected_time_per_block_key(key)
-        || is_tx_whitelist_key(key)
-        || is_vp_whitelist_key(key)
-        || is_implicit_vp_key(key)
-        || is_epochs_per_year_key(key)
-        || is_pos_gain_p_key(key)
-        || is_pos_gain_d_key(key)
-        || is_staked_ratio_key(key)
-        || is_pos_inflation_amount_key(key)
-        || is_max_proposal_bytes_key(key)
-=======
     let segment = match &key.segments[..] {
         [DbKeySeg::AddressSeg(addr), DbKeySeg::StringSeg(segment)]
             if addr == &ADDRESS =>
@@ -68,7 +39,6 @@
         _ => return false,
     };
     Keys::ALL.binary_search(&segment).is_ok()
->>>>>>> 07b8ff2c
 }
 
 /// Returns if the key is an epoch storage key.
