--- conflicted
+++ resolved
@@ -318,13 +318,10 @@
 mod tag {
     use serde::{Deserialize, Serialize};
 
-<<<<<<< HEAD
-    use super::{epoch_to_token, Vext, VotingPowersMapExt};
-    use crate::proto::SignedSerialize;
-=======
-    use super::{bheight_to_token, Vext, VotingPowersMapExt};
+    use super::{
+        epoch_to_token, Vext, VotingPowersMapExt, GOVERNANCE_CONTRACT_VERSION,
+    };
     use crate::proto::Signable;
->>>>>>> 73757860
     use crate::types::eth_abi::{AbiEncode, Encode, Token};
     use crate::types::keccak::KeccakHash;
 
@@ -339,25 +336,14 @@
         fn as_signable(ext: &Vext) -> Self::Output {
             let (KeccakHash(bridge_hash), KeccakHash(gov_hash)) = ext
                 .voting_powers
-<<<<<<< HEAD
                 .get_bridge_and_gov_hashes(ext.signing_epoch);
-            let KeccakHash(output) = AbiEncode::signed_keccak256(&[
+            AbiEncode::signable_keccak256(&[
                 Token::Uint(GOVERNANCE_CONTRACT_VERSION.into()),
                 Token::String("updateValidatorsSet".into()),
                 Token::FixedBytes(bridge_hash.to_vec()),
                 Token::FixedBytes(gov_hash.to_vec()),
                 epoch_to_token(ext.signing_epoch),
-            ]);
-            output
-=======
-                .get_bridge_and_gov_hashes(ext.block_height);
-            AbiEncode::signable_keccak256(&[
-                Token::String("updateValidatorsSet".into()),
-                Token::FixedBytes(bridge_hash.to_vec()),
-                Token::FixedBytes(gov_hash.to_vec()),
-                bheight_to_token(ext.block_height),
             ])
->>>>>>> 73757860
         }
     }
 }
