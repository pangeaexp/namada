//! A basic fungible token
pub mod parameters;
use std::fmt::Display;
use std::ops::{Add, AddAssign, Mul, Sub, SubAssign};
use std::str::FromStr;

use borsh::{BorshDeserialize, BorshSchema, BorshSerialize};
use masp_primitives::transaction::Transaction;
use rust_decimal::prelude::{Decimal, ToPrimitive};
use serde::{Deserialize, Serialize};
use thiserror::Error;

<<<<<<< HEAD
use self::parameters::key_of_token;
=======
use crate::ibc::applications::transfer::Amount as IbcAmount;
>>>>>>> be403f73
use crate::types::address::{masp, Address, DecodeError as AddressError};
use crate::types::storage::{DbKeySeg, Key, KeySeg};

/// Amount in micro units. For different granularity another representation
/// might be more appropriate.
#[derive(
    Clone,
    Copy,
    Default,
    BorshSerialize,
    BorshDeserialize,
    BorshSchema,
    PartialEq,
    Eq,
    PartialOrd,
    Ord,
    Debug,
    Hash,
)]
pub struct Amount {
    micro: u64,
}

/// Maximum decimal places in a token [`Amount`] and [`Change`].
pub const MAX_DECIMAL_PLACES: u32 = 6;
/// Decimal scale of token [`Amount`] and [`Change`].
pub const SCALE: u64 = 1_000_000;

/// The largest value that can be represented by this integer type
pub const MAX_AMOUNT: Amount = Amount { micro: u64::MAX };

/// A change in tokens amount
pub type Change = i128;

impl Amount {
    /// Returns whether an amount is zero.
    pub fn is_zero(&self) -> bool {
        self.micro == 0
    }

    /// Get the amount as a [`Change`]
    pub fn change(&self) -> Change {
        self.micro as Change
    }

    /// Spend a given amount.
    /// Panics when given `amount` > `self.micro` amount.
    pub fn spend(&mut self, amount: &Amount) {
        self.micro = self.micro.checked_sub(amount.micro).unwrap();
    }

    /// Receive a given amount.
    /// Panics on overflow.
    pub fn receive(&mut self, amount: &Amount) {
        self.micro = self.micro.checked_add(amount.micro).unwrap();
    }

    /// Create a new amount from whole number of tokens
    pub const fn whole(amount: u64) -> Self {
        Self {
            micro: amount * SCALE,
        }
    }

    /// Create a new amount with the maximum value
    pub fn max() -> Self {
        Self { micro: u64::MAX }
    }

    /// Checked addition. Returns `None` on overflow.
    pub fn checked_add(&self, amount: Amount) -> Option<Self> {
        self.micro
            .checked_add(amount.micro)
            .map(|result| Self { micro: result })
    }

    /// Checked subtraction. Returns `None` on underflow
    pub fn checked_sub(&self, amount: Amount) -> Option<Self> {
        self.micro
            .checked_sub(amount.micro)
            .map(|result| Self { micro: result })
    }

    /// Create amount from Change
    ///
    /// # Panics
    ///
    /// Panics if the change is negative or overflows `u64`.
    pub fn from_change(change: Change) -> Self {
        Self {
            micro: change as u64,
        }
    }

    /// Convert the amount to [`Decimal`] ignoring its scale (i.e. as an integer
    /// in micro units).
    pub fn as_dec_unscaled(&self) -> Decimal {
        Into::<Decimal>::into(self.micro)
    }

    /// Convert from a [`Decimal`] that's not scaled (i.e. an integer
    /// in micro units).
    ///
    /// # Panics
    ///
    /// Panics if the given decimal is not an integer that fits `u64`.
    pub fn from_dec_unscaled(micro: Decimal) -> Self {
        let res = micro.to_u64().unwrap();
        Self { micro: res }
    }
}

impl serde::Serialize for Amount {
    fn serialize<S>(
        &self,
        serializer: S,
    ) -> std::result::Result<S::Ok, S::Error>
    where
        S: serde::Serializer,
    {
        let amount_string = self.to_string();
        serde::Serialize::serialize(&amount_string, serializer)
    }
}

impl<'de> serde::Deserialize<'de> for Amount {
    fn deserialize<D>(deserializer: D) -> std::result::Result<Self, D::Error>
    where
        D: serde::Deserializer<'de>,
    {
        use serde::de::Error;
        let amount_string: String =
            serde::Deserialize::deserialize(deserializer)?;
        Self::from_str(&amount_string).map_err(D::Error::custom)
    }
}

impl From<Amount> for Decimal {
    fn from(amount: Amount) -> Self {
        Into::<Decimal>::into(amount.micro) / Into::<Decimal>::into(SCALE)
    }
}

impl From<Decimal> for Amount {
    fn from(micro: Decimal) -> Self {
        let res = (micro * Into::<Decimal>::into(SCALE)).to_u64().unwrap();
        Self { micro: res }
    }
}

impl From<u64> for Amount {
    fn from(micro: u64) -> Self {
        Self { micro }
    }
}

impl From<Amount> for u64 {
    fn from(amount: Amount) -> Self {
        amount.micro
    }
}

impl From<Amount> for u128 {
    fn from(amount: Amount) -> Self {
        u128::from(amount.micro)
    }
}

impl Add for Amount {
    type Output = Amount;

    fn add(mut self, rhs: Self) -> Self::Output {
        self.micro += rhs.micro;
        self
    }
}

impl Mul<u64> for Amount {
    type Output = Amount;

    fn mul(mut self, rhs: u64) -> Self::Output {
        self.micro *= rhs;
        self
    }
}

/// A combination of Euclidean division and fractions:
/// x*(a,b) = (a*(x//b), x%b)
impl Mul<(u64, u64)> for Amount {
    type Output = (Amount, Amount);

    fn mul(mut self, rhs: (u64, u64)) -> Self::Output {
        let ant = Amount::from((self.micro / rhs.1) * rhs.0);
        self.micro %= rhs.1;
        (ant, self)
    }
}

impl Mul<Amount> for u64 {
    type Output = Amount;

    fn mul(mut self, rhs: Amount) -> Self::Output {
        self *= rhs.micro;
        Self::Output::from(self)
    }
}

impl AddAssign for Amount {
    fn add_assign(&mut self, rhs: Self) {
        self.micro += rhs.micro
    }
}

impl Sub for Amount {
    type Output = Amount;

    fn sub(mut self, rhs: Self) -> Self::Output {
        self.micro -= rhs.micro;
        self
    }
}

impl SubAssign for Amount {
    fn sub_assign(&mut self, rhs: Self) {
        self.micro -= rhs.micro
    }
}

impl KeySeg for Amount {
    fn parse(string: String) -> super::storage::Result<Self>
    where
        Self: Sized,
    {
        let micro = u64::parse(string)?;
        Ok(Self { micro })
    }

    fn raw(&self) -> String {
        self.micro.raw()
    }

    fn to_db_key(&self) -> DbKeySeg {
        self.micro.to_db_key()
    }
}

#[allow(missing_docs)]
#[derive(Error, Debug)]
pub enum AmountParseError {
    #[error("Error decoding token amount: {0}")]
    InvalidDecimal(rust_decimal::Error),
    #[error(
        "Error decoding token amount, too many decimal places: {0}. Maximum \
         {MAX_DECIMAL_PLACES}"
    )]
    ScaleTooLarge(u32),
    #[error("Error decoding token amount, the value is within invalid range.")]
    InvalidRange,
}

impl FromStr for Amount {
    type Err = AmountParseError;

    fn from_str(s: &str) -> Result<Self, Self::Err> {
        match rust_decimal::Decimal::from_str(s) {
            Ok(decimal) => {
                let scale = decimal.scale();
                if scale > MAX_DECIMAL_PLACES {
                    return Err(AmountParseError::ScaleTooLarge(scale));
                }
                let whole =
                    decimal * rust_decimal::Decimal::new(SCALE as i64, 0);
                let micro: u64 =
                    rust_decimal::prelude::ToPrimitive::to_u64(&whole)
                        .ok_or(AmountParseError::InvalidRange)?;
                Ok(Self { micro })
            }
            Err(err) => Err(AmountParseError::InvalidDecimal(err)),
        }
    }
}

impl Display for Amount {
    fn fmt(&self, f: &mut std::fmt::Formatter<'_>) -> std::fmt::Result {
        let decimal = rust_decimal::Decimal::from_i128_with_scale(
            self.micro as i128,
            MAX_DECIMAL_PLACES,
        )
        .normalize();
        write!(f, "{}", decimal)
    }
}

impl From<Amount> for Change {
    fn from(amount: Amount) -> Self {
        amount.micro as i128
    }
}

impl TryFrom<IbcAmount> for Amount {
    type Error = AmountParseError;

    fn try_from(amount: IbcAmount) -> Result<Self, Self::Error> {
        // TODO: https://github.com/anoma/namada/issues/1089
        if amount > u64::MAX.into() {
            return Err(AmountParseError::InvalidRange);
        }
        Self::from_str(&amount.to_string())
    }
}

/// Key segment for a balance key
pub const BALANCE_STORAGE_KEY: &str = "balance";
/// Key segment for head shielded transaction pointer key
pub const HEAD_TX_KEY: &str = "head-tx";
/// Key segment prefix for shielded transaction key
pub const TX_KEY_PREFIX: &str = "tx-";
/// Key segment prefix for MASP conversions
pub const CONVERSION_KEY_PREFIX: &str = "conv";
/// Key segment prefix for pinned shielded transactions
pub const PIN_KEY_PREFIX: &str = "pin-";
<<<<<<< HEAD
/// Key for the total supply of tokens
const TOTAL_SUPPLY_STORAGE_KEY: &str = "total_supply";
/// Last calculated inflation value handed out
pub const LAST_INFLATION: &str = "last_inflation";
/// The last locked ratio
pub const LAST_LOCKED_RATIO: &str = "last_locked_ratio";
=======
const TOTAL_SUPPLY_STORAGE_KEY: &str = "total_supply";
>>>>>>> be403f73

/// Obtain a storage key for user's balance.
pub fn balance_key(token_addr: &Address, owner: &Address) -> Key {
    Key::from(token_addr.to_db_key())
        .push(&BALANCE_STORAGE_KEY.to_owned())
        .expect("Cannot obtain a storage key")
        .push(&owner.to_db_key())
        .expect("Cannot obtain a storage key")
}

/// Obtain a storage key prefix for all users' balances.
pub fn balance_prefix(token_addr: &Address) -> Key {
    key_of_token(
        token_addr,
        BALANCE_STORAGE_KEY,
        "cannot obtain a storage key",
    )
}

/// Obtain a storage key prefix for multitoken balances.
pub fn multitoken_balance_prefix(
    token_addr: &Address,
    sub_prefix: &Key,
) -> Key {
    Key::from(token_addr.to_db_key()).join(sub_prefix)
}

/// Obtain a storage key for user's multitoken balance.
pub fn multitoken_balance_key(prefix: &Key, owner: &Address) -> Key {
    prefix
        .push(&BALANCE_STORAGE_KEY.to_owned())
        .expect("Cannot obtain a storage key")
        .push(&owner.to_db_key())
        .expect("Cannot obtain a storage key")
}

/// Check if the given storage key is balance key for the given token. If it is,
/// returns the owner.
pub fn is_balance_key<'a>(
    token_addr: &Address,
    key: &'a Key,
) -> Option<&'a Address> {
    match &key.segments[..] {
        [
            DbKeySeg::AddressSeg(addr),
            DbKeySeg::StringSeg(key),
            DbKeySeg::AddressSeg(owner),
        ] if key == BALANCE_STORAGE_KEY && addr == token_addr => Some(owner),
        _ => None,
    }
}

/// Check if the given storage key is balance key for unspecified token. If it
/// is, returns the owner.
pub fn is_any_token_balance_key(key: &Key) -> Option<&Address> {
    match &key.segments[..] {
        [
            DbKeySeg::AddressSeg(_),
            DbKeySeg::StringSeg(key),
            DbKeySeg::AddressSeg(owner),
        ] if key == BALANCE_STORAGE_KEY => Some(owner),
        _ => None,
    }
}

/// Check if the given storage key is a masp key
pub fn is_masp_key(key: &Key) -> bool {
    matches!(&key.segments[..],
        [DbKeySeg::AddressSeg(addr), DbKeySeg::StringSeg(key)]
            if *addr == masp()
                && (key == HEAD_TX_KEY
                    || key.starts_with(TX_KEY_PREFIX)
                    || key.starts_with(PIN_KEY_PREFIX)))
}

/// Storage key for total supply of a token
pub fn total_supply_key(token_address: &Address) -> Key {
<<<<<<< HEAD
    key_of_token(
        token_address,
        TOTAL_SUPPLY_STORAGE_KEY,
        "cannot obtain a storage key",
    )
}

/// The last locked ratio of a token
pub fn last_locked_ratio(token_address: &Address) -> Key {
    key_of_token(
        token_address,
        LAST_LOCKED_RATIO,
        "cannot obtain storage key for the last locked ratio",
    )
}

/// The last inflation of a token
pub fn last_inflation(token_address: &Address) -> Key {
    key_of_token(
        token_address,
        LAST_INFLATION,
        "cannot obtain storage key for the last inflation rate",
    )
=======
    Key::from(token_address.to_db_key())
        .push(&TOTAL_SUPPLY_STORAGE_KEY.to_owned())
        .expect("Cannot obtain a storage key")
>>>>>>> be403f73
}

/// Is storage key for total supply of a specific token?
pub fn is_total_supply_key(key: &Key, token_address: &Address) -> bool {
    matches!(&key.segments[..], [DbKeySeg::AddressSeg(addr), DbKeySeg::StringSeg(key)] if addr == token_address && key == TOTAL_SUPPLY_STORAGE_KEY)
}

/// Check if the given storage key is multitoken balance key for the given
/// token. If it is, returns the sub prefix and the owner.
pub fn is_multitoken_balance_key<'a>(
    token_addr: &Address,
    key: &'a Key,
) -> Option<(Key, &'a Address)> {
    match key.segments.first() {
        Some(DbKeySeg::AddressSeg(addr)) if addr == token_addr => {
            multitoken_balance_owner(key)
        }
        _ => None,
    }
}

/// Check if the given storage key is multitoken balance key for unspecified
/// token. If it is, returns the sub prefix and the owner.
pub fn is_any_multitoken_balance_key(key: &Key) -> Option<(Key, &Address)> {
    match key.segments.first() {
        Some(DbKeySeg::AddressSeg(_)) => multitoken_balance_owner(key),
        _ => None,
    }
}

fn multitoken_balance_owner(key: &Key) -> Option<(Key, &Address)> {
    let len = key.segments.len();
    if len < 4 {
        // the key of a multitoken should have 1 or more segments other than
        // token, balance, owner
        return None;
    }
    match &key.segments[..] {
        [
            ..,
            DbKeySeg::StringSeg(balance),
            DbKeySeg::AddressSeg(owner),
        ] if balance == BALANCE_STORAGE_KEY => {
            let sub_prefix = Key {
                segments: key.segments[1..(len - 2)].to_vec(),
            };
            Some((sub_prefix, owner))
        }
        _ => None,
    }
}

/// A simple bilateral token transfer
#[derive(
    Debug,
    Clone,
    PartialEq,
    BorshSerialize,
    BorshDeserialize,
    BorshSchema,
    Hash,
    Eq,
    PartialOrd,
    Serialize,
    Deserialize,
)]
pub struct Transfer {
    /// Source address will spend the tokens
    pub source: Address,
    /// Target address will receive the tokens
    pub target: Address,
    /// Token's address
    pub token: Address,
    /// Source token's sub prefix
    pub sub_prefix: Option<Key>,
    /// The amount of tokens
    pub amount: Amount,
    /// The unused storage location at which to place TxId
    pub key: Option<String>,
    /// Shielded transaction part
    pub shielded: Option<Transaction>,
}

#[allow(missing_docs)]
#[derive(Error, Debug)]
pub enum TransferError {
    #[error("Invalid address is specified: {0}")]
    Address(AddressError),
    #[error("Invalid amount: {0}")]
    Amount(AmountParseError),
    #[error("No token is specified")]
    NoToken,
}

#[cfg(test)]
mod tests {
    use proptest::prelude::*;

    use super::*;

    proptest! {
            /// The upper limit is set to `2^51`, because then the float is
            /// starting to lose precision.
            #[test]
            fn test_token_amount_decimal_conversion(raw_amount in 0..2_u64.pow(51)) {
                let amount = Amount::from(raw_amount);
                // A round-trip conversion to and from Decimal should be an identity
                let decimal = Decimal::from(amount);
                let identity = Amount::from(decimal);
                assert_eq!(amount, identity);
        }
    }

    #[test]
    fn test_token_display() {
        let max = Amount::from(u64::MAX);
        assert_eq!("18446744073709.551615", max.to_string());

        let whole = Amount::from(u64::MAX / SCALE * SCALE);
        assert_eq!("18446744073709", whole.to_string());

        let trailing_zeroes = Amount::from(123000);
        assert_eq!("0.123", trailing_zeroes.to_string());

        let zero = Amount::from(0);
        assert_eq!("0", zero.to_string());
    }

    #[test]
    fn test_amount_checked_sub() {
        let max = Amount::from(u64::MAX);
        let one = Amount::from(1);
        let zero = Amount::from(0);

        assert_eq!(zero.checked_sub(zero), Some(zero));
        assert_eq!(zero.checked_sub(one), None);
        assert_eq!(zero.checked_sub(max), None);

        assert_eq!(max.checked_sub(zero), Some(max));
        assert_eq!(max.checked_sub(one), Some(max - one));
        assert_eq!(max.checked_sub(max), Some(zero));
    }

    #[test]
    fn test_amount_checked_add() {
        let max = Amount::from(u64::MAX);
        let one = Amount::from(1);
        let zero = Amount::from(0);

        assert_eq!(zero.checked_add(zero), Some(zero));
        assert_eq!(zero.checked_add(one), Some(one));
        assert_eq!(zero.checked_add(max - one), Some(max - one));
        assert_eq!(zero.checked_add(max), Some(max));

        assert_eq!(max.checked_add(zero), Some(max));
        assert_eq!(max.checked_add(one), None);
        assert_eq!(max.checked_add(max), None);
    }

    #[test]
    fn test_amount_is_zero() {
        let zero = Amount::from(0);
        assert!(zero.is_zero());

        let non_zero = Amount::from(1);
        assert!(!non_zero.is_zero());
    }
}

/// Helpers for testing with addresses.
#[cfg(any(test, feature = "testing"))]
pub mod testing {
    use proptest::prelude::*;

    use super::*;

    /// Generate an arbitrary token amount
    pub fn arb_amount() -> impl Strategy<Value = Amount> {
        any::<u64>().prop_map(Amount::from)
    }

    /// Generate an arbitrary token amount up to and including given `max` value
    pub fn arb_amount_ceiled(max: u64) -> impl Strategy<Value = Amount> {
        (0..=max).prop_map(Amount::from)
    }

    /// Generate an arbitrary non-zero token amount up to and including given
    /// `max` value
    pub fn arb_amount_non_zero_ceiled(
        max: u64,
    ) -> impl Strategy<Value = Amount> {
        (1..=max).prop_map(Amount::from)
    }
}<|MERGE_RESOLUTION|>--- conflicted
+++ resolved
@@ -10,11 +10,8 @@
 use serde::{Deserialize, Serialize};
 use thiserror::Error;
 
-<<<<<<< HEAD
 use self::parameters::key_of_token;
-=======
 use crate::ibc::applications::transfer::Amount as IbcAmount;
->>>>>>> be403f73
 use crate::types::address::{masp, Address, DecodeError as AddressError};
 use crate::types::storage::{DbKeySeg, Key, KeySeg};
 
@@ -336,16 +333,12 @@
 pub const CONVERSION_KEY_PREFIX: &str = "conv";
 /// Key segment prefix for pinned shielded transactions
 pub const PIN_KEY_PREFIX: &str = "pin-";
-<<<<<<< HEAD
 /// Key for the total supply of tokens
 const TOTAL_SUPPLY_STORAGE_KEY: &str = "total_supply";
 /// Last calculated inflation value handed out
 pub const LAST_INFLATION: &str = "last_inflation";
 /// The last locked ratio
 pub const LAST_LOCKED_RATIO: &str = "last_locked_ratio";
-=======
-const TOTAL_SUPPLY_STORAGE_KEY: &str = "total_supply";
->>>>>>> be403f73
 
 /// Obtain a storage key for user's balance.
 pub fn balance_key(token_addr: &Address, owner: &Address) -> Key {
@@ -423,7 +416,6 @@
 
 /// Storage key for total supply of a token
 pub fn total_supply_key(token_address: &Address) -> Key {
-<<<<<<< HEAD
     key_of_token(
         token_address,
         TOTAL_SUPPLY_STORAGE_KEY,
@@ -447,11 +439,6 @@
         LAST_INFLATION,
         "cannot obtain storage key for the last inflation rate",
     )
-=======
-    Key::from(token_address.to_db_key())
-        .push(&TOTAL_SUPPLY_STORAGE_KEY.to_owned())
-        .expect("Cannot obtain a storage key")
->>>>>>> be403f73
 }
 
 /// Is storage key for total supply of a specific token?
