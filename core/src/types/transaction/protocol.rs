/// Types for sending and verifying txs
/// used in Namada protocols
use borsh::{BorshDeserialize, BorshSerialize};
use serde::{Deserialize, Serialize};

use crate::types::address::Address;

/// A data type containing information used to update the DKG session key
#[derive(
    Debug,
    Clone,
    PartialEq,
    BorshSerialize,
    BorshDeserialize,
    Serialize,
    Deserialize,
)]
pub struct UpdateDkgSessionKey {
    /// The storage key of the validators public DKG session key
    pub address: Address,
    /// The serialization of the new public key associated with the validator
    pub dkg_public_key: Vec<u8>,
}

#[cfg(feature = "ferveo-tpke")]
mod protocol_txs {
    use std::io::{ErrorKind, Write};
    use std::path::Path;

    use borsh::{BorshDeserialize, BorshSchema, BorshSerialize};
    use ferveo::dkg::pv::Message;
    use serde_json;

    use super::*;
<<<<<<< HEAD
    use crate::proto::{Tx, Data, Code, Signature, Section, TxError};
=======
    use crate::proto::Tx;
    use crate::types::chain::ChainId;
>>>>>>> 9236840f
    use crate::types::key::*;
    use crate::types::transaction::{EllipticCurve, TxType};
    use crate::types::hash::Hash;
    use crate::types::transaction::{Digest, Sha256};

    const TX_NEW_DKG_KP_WASM: &str = "tx_update_dkg_session_keypair.wasm";

    #[derive(Clone, Debug, BorshSerialize, BorshDeserialize, BorshSchema, Serialize, Deserialize)]
    /// Txs sent by validators as part of internal protocols
    pub struct ProtocolTx {
        /// we require ProtocolTxs be signed
        pub pk: common::PublicKey,
        /// The hash of the code section for this message
        pub code_hash: Hash,
        /// The hash of the data section for this message
        pub data_hash: Hash,
        /// The type of protocol message being sent
        pub tx: ProtocolTxType,
    }

    impl ProtocolTx {
        /// Validate the signature of a protocol tx
        pub fn validate_sig(
            &self,
            signed_hash: [u8; 32],
            sig: &common::Signature,
        ) -> Result<(), TxError> {
            common::SigScheme::verify_signature(&self.pk, &signed_hash, sig)
                .map_err(|err| {
                    TxError::SigError(format!(
                        "ProtocolTx signature verification failed: {}",
                        err
                    ))
                })
        }

        /// Produce a SHA-256 hash of this section
        pub fn hash<'a>(&self, hasher: &'a mut Sha256) -> &'a mut Sha256 {
            hasher.update(self.try_to_vec().expect("unable to serialize protocol"));
            hasher
        }
    }

    /// DKG message wrapper type that adds Borsh encoding.
    #[derive(Clone, Debug, Serialize, Deserialize)]
    pub struct DkgMessage(pub Message<EllipticCurve>);

    #[derive(Clone, Debug, BorshSerialize, BorshDeserialize, BorshSchema, Serialize, Deserialize)]
    #[allow(clippy::large_enum_variant)]
    /// Types of protocol messages to be sent
    pub enum ProtocolTxType {
        /// Messages to be given to the DKG state machine
        DKG(DkgMessage),
        /// Tx requesting a new DKG session keypair
        NewDkgKeypair,
        /// Aggregation of Ethereum state changes
        /// voted on by validators in last block
        EthereumStateUpdate,
    }

    impl ProtocolTxType {
<<<<<<< HEAD
=======
        /// Sign a ProtocolTxType and wrap it up in a normal Tx
        pub fn sign(
            self,
            pk: &common::PublicKey,
            signing_key: &common::SecretKey,
            chain_id: ChainId,
        ) -> Tx {
            Tx::new(
                vec![],
                Some(
                    TxType::Protocol(ProtocolTx {
                        pk: pk.clone(),
                        tx: self,
                    })
                    .try_to_vec()
                    .expect("Could not serialize ProtocolTx"),
                ),
                chain_id,
                None,
            )
            .sign(signing_key)
        }

>>>>>>> 9236840f
        /// Create a new tx requesting a new DKG session keypair
        pub fn request_new_dkg_keypair<'a, F>(
            data: UpdateDkgSessionKey,
            signing_key: &common::SecretKey,
            wasm_dir: &'a Path,
            wasm_loader: F,
<<<<<<< HEAD
        ) -> Tx
=======
            chain_id: ChainId,
        ) -> Self
>>>>>>> 9236840f
        where
            F: FnOnce(&'a str, &'static str) -> Vec<u8>,
        {
            let code = wasm_loader(
                wasm_dir
                    .to_str()
                    .expect("Converting path to string should not fail"),
                TX_NEW_DKG_KP_WASM,
            );
<<<<<<< HEAD
            let mut outer_tx = Tx::new(TxType::Protocol(ProtocolTx {
                pk: signing_key.ref_to(),
                tx: Self::NewDkgKeypair,
                code_hash: Hash::default(),
                data_hash: Hash::default(),
            }));
            outer_tx.set_code(Code::new(code));
            outer_tx.set_data(Data::new(
                data.try_to_vec().expect("Serializing request should not fail"))
            );
            outer_tx.add_section(Section::Signature(Signature::new(
                &outer_tx.header_hash(),
                signing_key,
            )));
            outer_tx
            
=======
            Self::NewDkgKeypair(
                Tx::new(
                    code,
                    Some(
                        data.try_to_vec()
                            .expect("Serializing request should not fail"),
                    ),
                    chain_id,
                    None,
                )
                .sign(signing_key),
            )
>>>>>>> 9236840f
        }
    }

    impl BorshSerialize for DkgMessage {
        fn serialize<W: Write>(&self, writer: &mut W) -> std::io::Result<()> {
            let blob = serde_json::to_string(&self.0)
                .map_err(|err| {
                    std::io::Error::new(ErrorKind::InvalidData, err)
                })?
                .as_bytes()
                .to_owned();
            BorshSerialize::serialize(&blob, writer)
        }
    }

    impl BorshDeserialize for DkgMessage {
        fn deserialize(buf: &mut &[u8]) -> std::io::Result<Self> {
            let blob: Vec<u8> = BorshDeserialize::deserialize(buf)?;
            let json = String::from_utf8(blob).map_err(|err| {
                std::io::Error::new(ErrorKind::InvalidData, err)
            })?;
            let msg = serde_json::from_str(&json).map_err(|err| {
                std::io::Error::new(ErrorKind::InvalidData, err)
            })?;
            Ok(Self(msg))
        }
    }

    impl BorshSchema for DkgMessage {
        fn add_definitions_recursively(
            definitions: &mut std::collections::HashMap<
                borsh::schema::Declaration,
                borsh::schema::Definition,
            >,
        ) {
            // Encoded as `Vec<u8>`;
            let elements = "u8".into();
            let definition = borsh::schema::Definition::Sequence { elements };
            definitions.insert(Self::declaration(), definition);
        }

        fn declaration() -> borsh::schema::Declaration {
            "DkgMessage".into()
        }
    }

    impl From<Message<EllipticCurve>> for ProtocolTxType {
        fn from(msg: Message<EllipticCurve>) -> ProtocolTxType {
            ProtocolTxType::DKG(DkgMessage(msg))
        }
    }
}

#[cfg(feature = "ferveo-tpke")]
pub use protocol_txs::*;<|MERGE_RESOLUTION|>--- conflicted
+++ resolved
@@ -32,12 +32,8 @@
     use serde_json;
 
     use super::*;
-<<<<<<< HEAD
     use crate::proto::{Tx, Data, Code, Signature, Section, TxError};
-=======
-    use crate::proto::Tx;
     use crate::types::chain::ChainId;
->>>>>>> 9236840f
     use crate::types::key::*;
     use crate::types::transaction::{EllipticCurve, TxType};
     use crate::types::hash::Hash;
@@ -99,44 +95,14 @@
     }
 
     impl ProtocolTxType {
-<<<<<<< HEAD
-=======
-        /// Sign a ProtocolTxType and wrap it up in a normal Tx
-        pub fn sign(
-            self,
-            pk: &common::PublicKey,
-            signing_key: &common::SecretKey,
-            chain_id: ChainId,
-        ) -> Tx {
-            Tx::new(
-                vec![],
-                Some(
-                    TxType::Protocol(ProtocolTx {
-                        pk: pk.clone(),
-                        tx: self,
-                    })
-                    .try_to_vec()
-                    .expect("Could not serialize ProtocolTx"),
-                ),
-                chain_id,
-                None,
-            )
-            .sign(signing_key)
-        }
-
->>>>>>> 9236840f
         /// Create a new tx requesting a new DKG session keypair
         pub fn request_new_dkg_keypair<'a, F>(
             data: UpdateDkgSessionKey,
             signing_key: &common::SecretKey,
             wasm_dir: &'a Path,
             wasm_loader: F,
-<<<<<<< HEAD
+            chain_id: ChainId,
         ) -> Tx
-=======
-            chain_id: ChainId,
-        ) -> Self
->>>>>>> 9236840f
         where
             F: FnOnce(&'a str, &'static str) -> Vec<u8>,
         {
@@ -146,7 +112,6 @@
                     .expect("Converting path to string should not fail"),
                 TX_NEW_DKG_KP_WASM,
             );
-<<<<<<< HEAD
             let mut outer_tx = Tx::new(TxType::Protocol(ProtocolTx {
                 pk: signing_key.ref_to(),
                 tx: Self::NewDkgKeypair,
@@ -162,21 +127,6 @@
                 signing_key,
             )));
             outer_tx
-            
-=======
-            Self::NewDkgKeypair(
-                Tx::new(
-                    code,
-                    Some(
-                        data.try_to_vec()
-                            .expect("Serializing request should not fail"),
-                    ),
-                    chain_id,
-                    None,
-                )
-                .sign(signing_key),
-            )
->>>>>>> 9236840f
         }
     }
 
