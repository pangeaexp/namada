//! This module contains types related with validator voting power calculations.

use std::fmt::{Display, Formatter};
use std::iter::Sum;
use std::ops::{Add, AddAssign};

use borsh::{BorshDeserialize, BorshSchema, BorshSerialize};
use ethabi::ethereum_types as ethereum;
use eyre::{eyre, Result};
use num_rational::Ratio;
<<<<<<< HEAD
use num_traits::ops::checked::CheckedAdd;
=======
use serde::de::Visitor;
use serde::{de, Deserialize, Deserializer, Serialize, Serializer};
>>>>>>> aeb3a497

/// Namada voting power, normalized to the range `0 - 2^32`.
#[derive(
    BorshSerialize,
    BorshDeserialize,
    BorshSchema,
    Default,
    Copy,
    Clone,
    PartialOrd,
    Ord,
    PartialEq,
    Eq,
    Hash,
    Debug,
)]
pub struct EthBridgeVotingPower(u64);

impl From<&FractionalVotingPower> for EthBridgeVotingPower {
    fn from(ratio: &FractionalVotingPower) -> Self {
        // normalize the voting power
        // https://github.com/anoma/ethereum-bridge/blob/fe93d2e95ddb193a759811a79c8464ad4d709c12/test/utils/utilities.js#L29
        const NORMALIZED_VOTING_POWER: u64 = 1 << 32;

        let voting_power = ratio.0 * NORMALIZED_VOTING_POWER;
        let voting_power = voting_power.round().to_integer();

        Self(voting_power)
    }
}

impl From<FractionalVotingPower> for EthBridgeVotingPower {
    #[inline]
    fn from(ratio: FractionalVotingPower) -> Self {
        (&ratio).into()
    }
}

impl From<EthBridgeVotingPower> for ethereum::U256 {
    #[inline]
    fn from(EthBridgeVotingPower(voting_power): EthBridgeVotingPower) -> Self {
        voting_power.into()
    }
}

impl From<EthBridgeVotingPower> for u64 {
    #[inline]
    fn from(EthBridgeVotingPower(voting_power): EthBridgeVotingPower) -> u64 {
        voting_power
    }
}

/// A fraction of the total voting power. This should always be a reduced
/// fraction that is between zero and one inclusive.
#[derive(Clone, PartialOrd, Ord, PartialEq, Eq, Hash, Debug)]
pub struct FractionalVotingPower(Ratio<u64>);

impl FractionalVotingPower {
    /// Two thirds of the voting power.
    pub const TWO_THIRDS: FractionalVotingPower =
        FractionalVotingPower(Ratio::new_raw(2, 3));

    /// Create a new FractionalVotingPower. It must be between zero and one
    /// inclusive.
    pub fn new(numer: u64, denom: u64) -> Result<Self> {
        if denom == 0 {
            return Err(eyre!("denominator can't be zero"));
        }
        let ratio: Ratio<u64> = (numer, denom).into();
        if ratio > 1.into() {
            return Err(eyre!(
                "fractional voting power cannot be greater than one"
            ));
        }
        Ok(Self(ratio))
    }
}

impl Default for FractionalVotingPower {
    fn default() -> Self {
        Self::new(0, 1).unwrap()
    }
}

impl From<&FractionalVotingPower> for (u64, u64) {
    fn from(ratio: &FractionalVotingPower) -> Self {
        (ratio.0.numer().to_owned(), ratio.0.denom().to_owned())
    }
}

impl Sum for FractionalVotingPower {
    fn sum<I: Iterator<Item = Self>>(iter: I) -> Self {
        iter.fold(Self::default(), Add::add)
    }
}

impl Add<FractionalVotingPower> for FractionalVotingPower {
    type Output = Self;

    fn add(self, rhs: FractionalVotingPower) -> Self::Output {
        Self(
            self.0
                .checked_add(&rhs.0)
                .unwrap_or_else(|| Ratio::new(u64::MAX, 1)),
        )
    }
}

impl Add<&FractionalVotingPower> for FractionalVotingPower {
    type Output = Self;

    fn add(self, rhs: &FractionalVotingPower) -> Self::Output {
        Self(
            self.0
                .checked_add(&rhs.0)
                .unwrap_or_else(|| Ratio::new(u64::MAX, 1)),
        )
    }
}

impl AddAssign<FractionalVotingPower> for FractionalVotingPower {
    fn add_assign(&mut self, rhs: FractionalVotingPower) {
        *self = self.clone() + rhs
    }
}

impl AddAssign<&FractionalVotingPower> for FractionalVotingPower {
    fn add_assign(&mut self, rhs: &FractionalVotingPower) {
        *self = self.clone() + rhs
    }
}

impl Display for FractionalVotingPower {
    fn fmt(&self, f: &mut Formatter<'_>) -> std::fmt::Result {
        write!(f, "{} / {}", self.0.numer(), self.0.denom())
    }
}

impl BorshSerialize for FractionalVotingPower {
    fn serialize<W: ark_serialize::Write>(
        &self,
        writer: &mut W,
    ) -> std::io::Result<()> {
        let (numer, denom): (u64, u64) = self.into();
        BorshSerialize::serialize(&(numer, denom), writer)
    }
}

impl BorshDeserialize for FractionalVotingPower {
    fn deserialize(buf: &mut &[u8]) -> std::io::Result<Self> {
        let (numer, denom): (u64, u64) = BorshDeserialize::deserialize(buf)?;
        Ok(FractionalVotingPower(Ratio::<u64>::new(numer, denom)))
    }
}

impl BorshSchema for FractionalVotingPower {
    fn add_definitions_recursively(
        definitions: &mut std::collections::HashMap<
            borsh::schema::Declaration,
            borsh::schema::Definition,
        >,
    ) {
        let fields =
            borsh::schema::Fields::UnnamedFields(borsh::maybestd::vec![
                u64::declaration(),
                u64::declaration()
            ]);
        let definition = borsh::schema::Definition::Struct { fields };
        Self::add_definition(Self::declaration(), definition, definitions);
    }

    fn declaration() -> borsh::schema::Declaration {
        "FractionalVotingPower".into()
    }
}

impl Serialize for FractionalVotingPower {
    fn serialize<S>(
        &self,
        serializer: S,
    ) -> std::result::Result<S::Ok, S::Error>
    where
        S: Serializer,
    {
        serializer.serialize_str(&self.to_string())
    }
}

struct VPVisitor;

impl<'de> Visitor<'de> for VPVisitor {
    type Value = FractionalVotingPower;

    fn expecting(&self, formatter: &mut Formatter) -> std::fmt::Result {
        formatter.write_str(
            "A '/' separated pair of numbers, the second of which is non-zero.",
        )
    }

    fn visit_str<E>(self, value: &str) -> Result<Self::Value, E>
    where
        E: de::Error,
    {
        let [numer, denom]: [&str; 2] =
            value.split('/').collect::<Vec<&str>>().try_into().or(Err(
                de::Error::custom("Expected a '/' separated pair of numbers"),
            ))?;
        let numer = numer
            .trim()
            .parse::<u64>()
            .map_err(|e| de::Error::custom(e.to_string()))?;
        let denom = denom
            .trim()
            .parse::<u64>()
            .map_err(|e| de::Error::custom(e.to_string()))?;
        FractionalVotingPower::new(numer, denom)
            .map_err(|e| de::Error::custom(e.to_string()))
    }

    fn visit_string<E>(self, value: String) -> Result<Self::Value, E>
    where
        E: de::Error,
    {
        self.visit_str(&value)
    }
}

impl<'de> Deserialize<'de> for FractionalVotingPower {
    fn deserialize<D>(deserializer: D) -> std::result::Result<Self, D::Error>
    where
        D: Deserializer<'de>,
    {
        deserializer.deserialize_string(VPVisitor)
    }
}

#[cfg(test)]
mod tests {
    use super::*;

    /// This test is ultimately just exercising the underlying
    /// library we use for fractions, we want to make sure
    /// operators work as expected with our FractionalVotingPower
    /// type itself
    #[test]
    fn test_fractional_voting_power_ord_eq() {
        assert!(
            FractionalVotingPower::TWO_THIRDS
                > FractionalVotingPower::new(1, 4).unwrap()
        );
        assert!(
            FractionalVotingPower::new(1, 3).unwrap()
                > FractionalVotingPower::new(1, 4).unwrap()
        );
        assert!(
            FractionalVotingPower::new(1, 3).unwrap()
                == FractionalVotingPower::new(2, 6).unwrap()
        );
    }

    /// Test error handling on the FractionalVotingPower type
    #[test]
    fn test_fractional_voting_power_valid_fractions() {
        assert!(FractionalVotingPower::new(0, 0).is_err());
        assert!(FractionalVotingPower::new(1, 0).is_err());
        assert!(FractionalVotingPower::new(0, 1).is_ok());
        assert!(FractionalVotingPower::new(1, 1).is_ok());
        assert!(FractionalVotingPower::new(1, 2).is_ok());
        assert!(FractionalVotingPower::new(3, 2).is_err());
    }

    /// Test that serde (de)-serializing pretty prints FractionalVotingPowers.
    #[test]
    fn test_serialize_fractional_voting_power() {
        let vp = FractionalVotingPower::new(1, 2).expect("Test failed");
        let serialized = serde_json::to_string(&vp).expect("Test failed");
        assert_eq!(serialized.as_str(), r#""1 / 2""#);
        let deserialized: FractionalVotingPower =
            serde_json::from_str(&serialized).expect("Test failed");
        assert_eq!(deserialized, vp);
    }
}<|MERGE_RESOLUTION|>--- conflicted
+++ resolved
@@ -8,12 +8,9 @@
 use ethabi::ethereum_types as ethereum;
 use eyre::{eyre, Result};
 use num_rational::Ratio;
-<<<<<<< HEAD
 use num_traits::ops::checked::CheckedAdd;
-=======
 use serde::de::Visitor;
 use serde::{de, Deserialize, Deserializer, Serialize, Serializer};
->>>>>>> aeb3a497
 
 /// Namada voting power, normalized to the range `0 - 2^32`.
 #[derive(
