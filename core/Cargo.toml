[package]
authors = ["Heliax AG <hello@heliax.dev>"]
edition = "2021"
license = "GPL-3.0"
name = "namada_core"
resolver = "2"
version = "0.15.3"

[features]
default = []
mainnet = []
ferveo-tpke = [
  "ferveo",
  "tpke",
  "ark-ec",
  "rand_core",
  "rand",
]
wasm-runtime = [
  "rayon",
]
# secp256k1 key signing and verification, disabled in WASM build by default as 
# it bloats the build a lot
secp256k1-sign-verify = [
  "libsecp256k1/hmac",
]

abcipp = [
  "ibc-proto-abcipp",
  "ibc-abcipp",
  "tendermint-abcipp",
  "tendermint-proto-abcipp",
  "namada_tests/abcipp"
]
abciplus = [
  "ibc",
  "ibc-proto",
  "tendermint",
  "tendermint-proto",
  "namada_tests/abciplus",
]

ibc-mocks = [
  "ibc/mocks",
  "ibc/std",
]
ibc-mocks-abcipp = [
  "ibc-abcipp/mocks",
  "ibc-abcipp/std",
]

ethers-derive = [
  "ethbridge-structs/ethers-derive"
]

# for integration tests and test utilies
testing = [
  "rand",
  "rand_core",
  "proptest",
]

[dependencies]
namada_macros = {path = "../macros"}
ark-bls12-381 = {version = "0.3"}
ark-ec = {version = "0.3", optional = true}
ark-serialize = {version = "0.3"}
# We switch off "blake2b" because it cannot be compiled to wasm
# branch = "bat/arse-merkle-tree"
arse-merkle-tree = {package = "sparse-merkle-tree", git = "https://github.com/heliaxdev/sparse-merkle-tree", rev = "e086b235ed6e68929bf73f617dd61cd17b000a56", default-features = false, features = ["std", "borsh"]}
bech32 = "0.8.0"
bellman = "0.11.2"
borsh = "0.9.0"
chrono = {version = "0.4.22", default-features = false, features = ["clock", "std"]}
data-encoding = "2.3.2"
derivative = "2.2.0"
ed25519-consensus = "1.2.0"
<<<<<<< HEAD
ethabi = "18.0.0"
ethbridge-structs = { git = "https://github.com/heliaxdev/ethbridge-rs", tag = "v0.18.0" }
eyre = "0.6.8"
ferveo = {optional = true, git = "https://github.com/anoma/ferveo", rev = "9e5e91c954158e7cff45c483fd06cd649a81553f"}
ferveo-common = {git = "https://github.com/anoma/ferveo", rev = "9e5e91c954158e7cff45c483fd06cd649a81553f"}
tpke = {package = "group-threshold-cryptography", optional = true, git = "https://github.com/anoma/ferveo", rev = "9e5e91c954158e7cff45c483fd06cd649a81553f"}
=======
ferveo = {optional = true, git = "https://github.com/anoma/ferveo", rev = "e5abd0acc938da90140351a65a26472eb495ce4d"}
ferveo-common = {git = "https://github.com/anoma/ferveo", rev = "e5abd0acc938da90140351a65a26472eb495ce4d"}
tpke = {package = "group-threshold-cryptography", optional = true, git = "https://github.com/anoma/ferveo", rev = "e5abd0acc938da90140351a65a26472eb495ce4d"}
>>>>>>> f7b7e3bf
# TODO using the same version of tendermint-rs as we do here.
ibc = {version = "0.36.0", default-features = false, features = ["serde"], optional = true}
ibc-proto = {version = "0.26.0", default-features = false, optional = true}
ibc-abcipp = {package = "ibc", git = "https://github.com/heliaxdev/cosmos-ibc-rs", rev = "db14744bfba6239cc5f58345ff90f8b7d42637d6", default-features = false, features = ["serde"], optional = true}
ibc-proto-abcipp = {package = "ibc-proto", git = "https://github.com/heliaxdev/ibc-proto-rs", rev = "dd8ba23110a144ffe2074a0b889676468266435a", default-features = false, optional = true}
ics23 = "0.9.0"
index-set = {git = "https://github.com/heliaxdev/index-set", tag = "v0.7.1", features = ["serialize-borsh", "serialize-serde"]}
itertools = "0.10.0"
libsecp256k1 = {git = "https://github.com/heliaxdev/libsecp256k1", rev = "bbb3bd44a49db361f21d9db80f9a087c194c0ae9", default-features = false, features = ["std", "static-context"]}
masp_primitives = { git = "https://github.com/anoma/masp", rev = "bee40fc465f6afbd10558d12fe96eb1742eee45c" }
<<<<<<< HEAD
num256 = "0.3.5"
num-rational = "0.4.1"
num-traits = "0.2.15"
proptest = {git = "https://github.com/heliaxdev/proptest", branch = "tomas/sm", optional = true}
prost = "0.9.0"
prost-types = "0.9.0"
=======
proptest = {git = "https://github.com/heliaxdev/proptest", rev = "8f1b4abe7ebd35c0781bf9a00a4ee59833ffa2a1", optional = true}
prost = "0.11.6"
prost-types = "0.11.6"
>>>>>>> f7b7e3bf
rand = {version = "0.8", optional = true}
rand_core = {version = "0.6", optional = true}
rayon = {version = "=1.5.3", optional = true}
rust_decimal = { version = "1.26.1", features = ["borsh"] }
rust_decimal_macros = "1.26.1"
serde = {version = "1.0.125", features = ["derive"]}
serde_json = "1.0.62"
sha2 = "0.9.3"
tendermint = {version = "0.23.6", optional = true}
tendermint-proto = {version = "0.23.6", optional = true}
<<<<<<< HEAD
tendermint-abcipp = {package = "tendermint", git = "https://github.com/heliaxdev/tendermint-rs", rev = "95c52476bc37927218374f94ac8e2a19bd35bec9", optional = true}
tendermint-proto-abcipp = {package = "tendermint-proto", git = "https://github.com/heliaxdev/tendermint-rs", rev = "95c52476bc37927218374f94ac8e2a19bd35bec9", optional = true}
thiserror = "1.0.30"
tiny-keccak = {version = "2.0.2", features = ["keccak"]}
=======
tendermint-abcipp = {package = "tendermint", git = "https://github.com/heliaxdev/tendermint-rs", rev = "a3a0ad5f07d380976bbd5321239aec9cc3a8f916", optional = true}
tendermint-proto-abcipp = {package = "tendermint-proto", git = "https://github.com/heliaxdev/tendermint-rs", rev = "a3a0ad5f07d380976bbd5321239aec9cc3a8f916", optional = true}
thiserror = "1.0.38"
>>>>>>> f7b7e3bf
tracing = "0.1.30"
zeroize = {version = "1.5.5", features = ["zeroize_derive"]}

[dev-dependencies]
namada_tests = {path = "../tests", default-features = false, features = ["wasm-runtime"]}
assert_matches = "1.5.0"
libsecp256k1 = {git = "https://github.com/heliaxdev/libsecp256k1", rev = "bbb3bd44a49db361f21d9db80f9a087c194c0ae9"}
pretty_assertions = "0.7.2"
# A fork with state machine testing
proptest = {git = "https://github.com/heliaxdev/proptest", rev = "8f1b4abe7ebd35c0781bf9a00a4ee59833ffa2a1"}
rand = {version = "0.8"}
rand_core = {version = "0.6"}
test-log = {version = "0.2.7", default-features = false, features = ["trace"]}
tracing-subscriber = {version = "0.3.7", default-features = false, features = ["env-filter", "fmt"]}

[build-dependencies]
tonic-build = "0.8.4"<|MERGE_RESOLUTION|>--- conflicted
+++ resolved
@@ -75,18 +75,12 @@
 data-encoding = "2.3.2"
 derivative = "2.2.0"
 ed25519-consensus = "1.2.0"
-<<<<<<< HEAD
 ethabi = "18.0.0"
 ethbridge-structs = { git = "https://github.com/heliaxdev/ethbridge-rs", tag = "v0.18.0" }
 eyre = "0.6.8"
-ferveo = {optional = true, git = "https://github.com/anoma/ferveo", rev = "9e5e91c954158e7cff45c483fd06cd649a81553f"}
-ferveo-common = {git = "https://github.com/anoma/ferveo", rev = "9e5e91c954158e7cff45c483fd06cd649a81553f"}
-tpke = {package = "group-threshold-cryptography", optional = true, git = "https://github.com/anoma/ferveo", rev = "9e5e91c954158e7cff45c483fd06cd649a81553f"}
-=======
 ferveo = {optional = true, git = "https://github.com/anoma/ferveo", rev = "e5abd0acc938da90140351a65a26472eb495ce4d"}
 ferveo-common = {git = "https://github.com/anoma/ferveo", rev = "e5abd0acc938da90140351a65a26472eb495ce4d"}
 tpke = {package = "group-threshold-cryptography", optional = true, git = "https://github.com/anoma/ferveo", rev = "e5abd0acc938da90140351a65a26472eb495ce4d"}
->>>>>>> f7b7e3bf
 # TODO using the same version of tendermint-rs as we do here.
 ibc = {version = "0.36.0", default-features = false, features = ["serde"], optional = true}
 ibc-proto = {version = "0.26.0", default-features = false, optional = true}
@@ -97,18 +91,12 @@
 itertools = "0.10.0"
 libsecp256k1 = {git = "https://github.com/heliaxdev/libsecp256k1", rev = "bbb3bd44a49db361f21d9db80f9a087c194c0ae9", default-features = false, features = ["std", "static-context"]}
 masp_primitives = { git = "https://github.com/anoma/masp", rev = "bee40fc465f6afbd10558d12fe96eb1742eee45c" }
-<<<<<<< HEAD
 num256 = "0.3.5"
 num-rational = "0.4.1"
 num-traits = "0.2.15"
-proptest = {git = "https://github.com/heliaxdev/proptest", branch = "tomas/sm", optional = true}
-prost = "0.9.0"
-prost-types = "0.9.0"
-=======
 proptest = {git = "https://github.com/heliaxdev/proptest", rev = "8f1b4abe7ebd35c0781bf9a00a4ee59833ffa2a1", optional = true}
 prost = "0.11.6"
 prost-types = "0.11.6"
->>>>>>> f7b7e3bf
 rand = {version = "0.8", optional = true}
 rand_core = {version = "0.6", optional = true}
 rayon = {version = "=1.5.3", optional = true}
@@ -119,16 +107,10 @@
 sha2 = "0.9.3"
 tendermint = {version = "0.23.6", optional = true}
 tendermint-proto = {version = "0.23.6", optional = true}
-<<<<<<< HEAD
-tendermint-abcipp = {package = "tendermint", git = "https://github.com/heliaxdev/tendermint-rs", rev = "95c52476bc37927218374f94ac8e2a19bd35bec9", optional = true}
-tendermint-proto-abcipp = {package = "tendermint-proto", git = "https://github.com/heliaxdev/tendermint-rs", rev = "95c52476bc37927218374f94ac8e2a19bd35bec9", optional = true}
-thiserror = "1.0.30"
-tiny-keccak = {version = "2.0.2", features = ["keccak"]}
-=======
 tendermint-abcipp = {package = "tendermint", git = "https://github.com/heliaxdev/tendermint-rs", rev = "a3a0ad5f07d380976bbd5321239aec9cc3a8f916", optional = true}
 tendermint-proto-abcipp = {package = "tendermint-proto", git = "https://github.com/heliaxdev/tendermint-rs", rev = "a3a0ad5f07d380976bbd5321239aec9cc3a8f916", optional = true}
 thiserror = "1.0.38"
->>>>>>> f7b7e3bf
+tiny-keccak = {version = "2.0.2", features = ["keccak"]}
 tracing = "0.1.30"
 zeroize = {version = "1.5.5", features = ["zeroize_derive"]}
 
