//! Write log is temporary storage for modifications performed by a transaction.
//! before they are committed to the ledger's storage.

use std::collections::{BTreeMap, BTreeSet};

use itertools::Itertools;
use namada_core::address::{Address, EstablishedAddressGen};
use namada_core::collections::{HashMap, HashSet};
use namada_core::hash::Hash;
use namada_core::storage;
use namada_events::{Event, EventToEmit, EventType};
use namada_gas::{MEMORY_ACCESS_GAS_PER_BYTE, STORAGE_WRITE_GAS_PER_BYTE};
use patricia_tree::map::StringPatriciaMap;
use thiserror::Error;

#[allow(missing_docs)]
#[derive(Error, Debug)]
pub enum Error {
    #[error("Storage error applying a write log: {0}")]
    StorageError(crate::Error),
    #[error("Trying to update a temporary value")]
    UpdateTemporaryValue,
    #[error(
        "Trying to update a validity predicate that a new account that's not \
         yet committed to storage"
    )]
    UpdateVpOfNewAccount,
    #[error("Trying to delete a validity predicate")]
    DeleteVp,
    #[error("Trying to write a temporary value after deleting")]
    WriteTempAfterDelete,
    #[error("Trying to write a temporary value after writing")]
    WriteTempAfterWrite,
    #[error("Replay protection key: {0}")]
    ReplayProtection(String),
}

/// Result for functions that may fail
pub type Result<T> = std::result::Result<T, Error>;

/// A storage modification
#[derive(Clone, Debug, PartialEq, Eq)]
pub enum StorageModification {
    /// Write a new value
    Write {
        /// Value bytes
        value: Vec<u8>,
    },
    /// Delete an existing key-value
    Delete,
    /// Initialize a new account with established address and a given validity
    /// predicate hash. The key for `InitAccount` inside the [`WriteLog`] must
    /// point to its validity predicate.
    InitAccount {
        /// Validity predicate hash bytes
        vp_code_hash: Hash,
    },
}

<<<<<<< HEAD
/// The write log for a transaction. This allows managing the result of a single
/// inner transaction inside a batch
#[derive(Debug, Clone, PartialEq, Eq)]
pub(crate) struct TxWriteLog {
    // The generator of established addresses
    address_gen: Option<EstablishedAddressGen>,
    // The storage modifications for the current transaction
    write_log: HashMap<storage::Key, StorageModification>,
    // Temporary key-values for the current transaction that are dropped after
    // tx and its verifying VPs execution is done
    tx_temp_log: HashMap<storage::Key, Vec<u8>>,
    // A precommit bucket for the `tx_write_log`. This is useful for
    // validation when a clean `tx_write_log` is needed without committing any
    // modification already in there. These modifications can be temporarily
    // stored here and then discarded or committed to the `block_write_log`,
    // together with the content of `tx_write_log`. No direct key
    // write/update/delete should ever happen on this field, this log should
    // only be populated through a dump of the `tx_write_log` and should be
    // cleaned either when committing or dumping the `tx_write_log`
    precommit_write_log: HashMap<storage::Key, StorageModification>,
    // The IBC events for the current transaction
    ibc_events: BTreeSet<IbcEvent>,
}

impl Default for TxWriteLog {
    fn default() -> Self {
        Self {
            address_gen: None,
            write_log: HashMap::with_capacity(100),
            tx_temp_log: HashMap::with_capacity(1),
            precommit_write_log: HashMap::with_capacity(100),
            ibc_events: BTreeSet::new(),
        }
    }
}

/// The write log for an already evaluated transaction of a batch. This allows
/// managing the result of a single inner transaction inside a batch
#[derive(Debug, Clone, PartialEq, Eq)]
pub(crate) struct BatchedTxWriteLog {
    // The generator of established addresses
    address_gen: Option<EstablishedAddressGen>,
    // The storage modifications for the transaction
    write_log: HashMap<storage::Key, StorageModification>,
}
=======
/// Log of events in the write log.
#[derive(Debug, Clone)]
pub(crate) struct WriteLogEvents {
    pub tree: StringPatriciaMap<HashSet<Event>>,
}

impl std::cmp::PartialEq for WriteLogEvents {
    fn eq(&self, other: &WriteLogEvents) -> bool {
        if self.tree.len() != other.tree.len() {
            return false;
        }

        self.tree.iter().all(|(event_type, event_set)| {
            other
                .tree
                .get(event_type)
                .map(|other_event_set| event_set == other_event_set)
                .unwrap_or_default()
        })
    }
}

impl std::cmp::Eq for WriteLogEvents {}
>>>>>>> 4ed62290

/// The write log storage
#[derive(Debug, Clone, PartialEq, Eq)]
pub struct WriteLog {
    /// The generator of established addresses
    pub(crate) block_address_gen: Option<EstablishedAddressGen>,
    /// All the storage modification accepted by validity predicates are stored
    /// in block write-log, before being committed to the storage
    pub(crate) block_write_log: HashMap<storage::Key, StorageModification>,
<<<<<<< HEAD
    /// The write log of the transactions of the current batch
    /// INVARIANT: this has to be sorted by the insertion
    /// order to correctly read values
    pub(crate) batch_write_log: Vec<BatchedTxWriteLog>,
    // The write log of the current active transaction
    pub(crate) tx_write_log: TxWriteLog,
    /// Storage modifications for the replay protection storage, cannot be
    /// managed in the normal write log because we need to commit them
    /// sometimes even on batch failure
=======
    /// The storage modifications for the current transaction
    pub(crate) tx_write_log: HashMap<storage::Key, StorageModification>,
    /// Temporary key-values for the current transaction that are dropped after
    /// tx and its verifying VPs execution is done
    pub(crate) tx_temp_log: HashMap<storage::Key, Vec<u8>>,
    /// A precommit bucket for the `tx_write_log`. This is useful for
    /// validation when a clean `tx_write_log` is needed without committing any
    /// modification already in there. These modifications can be temporarily
    /// stored here and then discarded or committed to the `block_write_log`,
    /// together with th content of `tx_write_log`. No direct key
    /// write/update/delete should ever happen on this field, this log should
    /// only be populated through a dump of the `tx_write_log` and should be
    /// cleaned either when committing or dumping the `tx_write_log`
    pub(crate) tx_precommit_write_log:
        HashMap<storage::Key, StorageModification>,
    /// The events emitted by the current transaction
    pub(crate) events: WriteLogEvents,
    /// Storage modifications for the replay protection storage, always
    /// committed regardless of the result of the transaction
>>>>>>> 4ed62290
    pub(crate) replay_protection: HashSet<Hash>,
}

/// Write log prefix iterator
#[derive(Debug)]
pub struct PrefixIter {
    /// The concrete iterator for modifications sorted by storage keys
    pub iter:
        std::collections::btree_map::IntoIter<String, StorageModification>,
}

impl Iterator for PrefixIter {
    type Item = (String, StorageModification);

    fn next(&mut self) -> Option<Self::Item> {
        self.iter.next()
    }
}

impl Default for WriteLog {
    fn default() -> Self {
        Self {
            block_address_gen: None,
            block_write_log: HashMap::with_capacity(100_000),
<<<<<<< HEAD
            batch_write_log: Vec::with_capacity(5),
            tx_write_log: Default::default(),
=======
            tx_write_log: HashMap::with_capacity(100),
            tx_temp_log: HashMap::with_capacity(1),
            tx_precommit_write_log: HashMap::with_capacity(100),
            events: WriteLogEvents {
                tree: StringPatriciaMap::new(),
            },
>>>>>>> 4ed62290
            replay_protection: HashSet::with_capacity(1_000),
        }
    }
}

impl WriteLog {
    /// Read a non-temp value at the given key and return the value and the gas
    /// cost, returns [`None`] if the key is not present in the write log
    pub fn read(
        &self,
        key: &storage::Key,
    ) -> (Option<&StorageModification>, u64) {
        // try to read from tx write log first
        match self
            .tx_write_log
            .write_log
            .get(key)
            .or_else(|| {
                // If not found, then try to read from tx precommit write log
                self.tx_write_log.precommit_write_log.get(key)
            })
            .or_else(|| {
                // If not found, then try to read from batch write log,
                // following the insertion order
                self.batch_write_log
                    .iter()
                    .rev()
                    .find_map(|log| log.write_log.get(key))
            })
            .or_else(|| {
                // if not found, then try to read from block write log
                self.block_write_log.get(key)
            }) {
            Some(v) => {
                let gas = match v {
                    StorageModification::Write { ref value } => {
                        key.len() + value.len()
                    }
                    StorageModification::Delete => key.len(),
                    StorageModification::InitAccount { ref vp_code_hash } => {
                        key.len() + vp_code_hash.len()
                    }
                };
                (Some(v), gas as u64 * MEMORY_ACCESS_GAS_PER_BYTE)
            }
            None => (None, key.len() as u64 * MEMORY_ACCESS_GAS_PER_BYTE),
        }
    }

    /// Read a value before the latest tx execution at the given key and return
    /// the value and the gas cost, returns [`None`] if the key is not present
    /// in the write log
    pub fn read_pre(
        &self,
        key: &storage::Key,
    ) -> (Option<&StorageModification>, u64) {
        for bucket in self
            .batch_write_log
            .iter()
            .rev()
            .map(|batch_log| &batch_log.write_log)
            .chain([&self.block_write_log])
        {
            if let Some(v) = bucket.get(key) {
                let gas = match v {
                    StorageModification::Write { ref value } => {
                        key.len() + value.len()
                    }
                    StorageModification::Delete => key.len(),
                    StorageModification::InitAccount { ref vp_code_hash } => {
                        key.len() + vp_code_hash.len()
                    }
                };
                return (Some(v), gas as u64 * MEMORY_ACCESS_GAS_PER_BYTE);
            }
        }
        (None, key.len() as u64 * MEMORY_ACCESS_GAS_PER_BYTE)
    }

    /// Read a temp value at the given key and return the value and the gas
    /// cost, returns [`None`] if the key is not present in the temp write
    /// log
    pub fn read_temp(&self, key: &storage::Key) -> (Option<&Vec<u8>>, u64) {
        // try to read from tx write log first
        match self.tx_write_log.tx_temp_log.get(key) {
            Some(value) => {
                let gas = key.len() + value.len();

                (Some(value), gas as u64 * MEMORY_ACCESS_GAS_PER_BYTE)
            }
            None => (None, key.len() as u64 * MEMORY_ACCESS_GAS_PER_BYTE),
        }
    }

    /// Write a key and a value and return the gas cost and the size difference
    /// Fails with [`Error::UpdateVpOfNewAccount`] when attempting to update a
    /// validity predicate of a new account that's not yet committed to storage.
    /// Fails with [`Error::UpdateTemporaryValue`] when attempting to update a
    /// temporary value.
    pub fn write(
        &mut self,
        key: &storage::Key,
        value: Vec<u8>,
    ) -> Result<(u64, i64)> {
        let len = value.len();
        let gas = key.len() + len;
        if self.tx_write_log.tx_temp_log.contains_key(key) {
            return Err(Error::UpdateTemporaryValue);
        }
        let size_diff = match self
            .tx_write_log
            .write_log
            .get(key)
            .or_else(|| self.tx_write_log.precommit_write_log.get(key))
        {
            Some(prev) => match prev {
                StorageModification::Write { ref value } => {
                    len as i64 - value.len() as i64
                }
                StorageModification::Delete => len as i64,
                StorageModification::InitAccount { .. } => {
                    // NOTE: errors from host functions force a shudown of the
                    // wasm environment without the need for cooperation from
                    // the wasm code (tx or vp), so there's no need to return
                    // gas in case of an error because execution will terminate
                    // anyway and this cannot be exploited to run the vm forever
                    return Err(Error::UpdateVpOfNewAccount);
                }
            },
            // set just the length of the value because we don't know if
            // the previous value exists on the storage
            None => len as i64,
        };

        self.tx_write_log
            .write_log
            .insert(key.clone(), StorageModification::Write { value });

        Ok((gas as u64 * STORAGE_WRITE_GAS_PER_BYTE, size_diff))
    }

    /// Write a key and a value.
    /// Fails with [`Error::UpdateVpOfNewAccount`] when attempting to update a
    /// validity predicate of a new account that's not yet committed to storage.
    /// Fails with [`Error::UpdateTemporaryValue`] when attempting to update a
    /// temporary value.
    pub fn protocol_write(
        &mut self,
        key: &storage::Key,
        value: Vec<u8>,
    ) -> Result<()> {
        if self.tx_write_log.tx_temp_log.contains_key(key) {
            return Err(Error::UpdateTemporaryValue);
        }
        if let Some(prev) = self
            .block_write_log
            .insert(key.clone(), StorageModification::Write { value })
        {
            match prev {
                StorageModification::InitAccount { .. } => {
                    return Err(Error::UpdateVpOfNewAccount);
                }
                StorageModification::Write { .. }
                | StorageModification::Delete => {}
            }
        }
        Ok(())
    }

    /// Write a key and a value and return the gas cost and the size difference
    /// Fails with [`Error::WriteTempAfterWrite`] when attempting to update a
    /// temporary value after writing.
    /// Fails with [`Error::UpdateVpOfNewAccount`] when attempting to update a
    /// validity predicate of a new account that's not yet committed to storage.
    /// Fails with [`Error::WriteTempAfterDelete`] when attempting to update a
    /// temporary value after deleting.
    pub fn write_temp(
        &mut self,
        key: &storage::Key,
        value: Vec<u8>,
    ) -> Result<(u64, i64)> {
        if let Some(prev) = self
            .tx_write_log
            .write_log
            .get(key)
            .or_else(|| self.tx_write_log.precommit_write_log.get(key))
        {
            match prev {
                StorageModification::Write { .. } => {
                    // Cannot overwrite a write request with a temporary one
                    return Err(Error::WriteTempAfterWrite);
                }
                StorageModification::Delete => {
                    return Err(Error::WriteTempAfterDelete);
                }
                StorageModification::InitAccount { .. } => {
                    return Err(Error::UpdateVpOfNewAccount);
                }
            }
        }

        let len = value.len();
        let gas = key.len() + len;
        let size_diff = match self.tx_write_log.tx_temp_log.get(key) {
            Some(prev) => len as i64 - prev.len() as i64,
            // set just the length of the value because we don't know if
            // the previous value exists on the storage
            None => len as i64,
        };

        self.tx_write_log.tx_temp_log.insert(key.clone(), value);

        // Temp writes are not propagated to db so just charge the cost of
        // accessing storage
        Ok((gas as u64 * MEMORY_ACCESS_GAS_PER_BYTE, size_diff))
    }

    /// Delete a key and its value, and return the gas cost and the size
    /// difference.
    /// Fails with [`Error::DeleteVp`] for a validity predicate key, which are
    /// not possible to delete.
    pub fn delete(&mut self, key: &storage::Key) -> Result<(u64, i64)> {
        if key.is_validity_predicate().is_some() {
            return Err(Error::DeleteVp);
        }
        let size_diff = match self
            .tx_write_log
            .write_log
            .get(key)
            .or_else(|| self.tx_write_log.precommit_write_log.get(key))
        {
            Some(prev) => match prev {
                StorageModification::Write { ref value } => value.len() as i64,
                StorageModification::Delete => 0,
                StorageModification::InitAccount { .. } => {
                    return Err(Error::DeleteVp);
                }
            },
            // set 0 because we don't know if the previous value exists on the
            // storage
            None => 0,
        };

        self.tx_write_log
            .write_log
            .insert(key.clone(), StorageModification::Delete);
        let gas = key.len() + size_diff as usize;
        Ok((gas as u64 * STORAGE_WRITE_GAS_PER_BYTE, -size_diff))
    }

    /// Delete a key and its value.
    /// Fails with [`Error::DeleteVp`] for a validity predicate key, which are
    /// not possible to delete.
    pub fn protocol_delete(&mut self, key: &storage::Key) -> Result<()> {
        if key.is_validity_predicate().is_some() {
            return Err(Error::DeleteVp);
        }
        if let Some(prev) = self
            .block_write_log
            .insert(key.clone(), StorageModification::Delete)
        {
            match prev {
                StorageModification::InitAccount { .. } => {
                    return Err(Error::DeleteVp);
                }
                StorageModification::Write { .. }
                | StorageModification::Delete => {}
            }
        };
        Ok(())
    }

    /// Initialize a new account and return the gas cost.
    pub fn init_account(
        &mut self,
        storage_address_gen: &EstablishedAddressGen,
        vp_code_hash: Hash,
        entropy_source: &[u8],
    ) -> (Address, u64) {
        // If we've previously generated a new account, we use the local copy of
        // the generator. Otherwise, we create a new copy from the storage
        let address_gen = self
            .tx_write_log
            .address_gen
            .get_or_insert_with(|| storage_address_gen.clone());
        let addr = address_gen.generate_address(entropy_source);
        let key = storage::Key::validity_predicate(&addr);
        let gas = (key.len() + vp_code_hash.len()) as u64
            * STORAGE_WRITE_GAS_PER_BYTE;
        self.tx_write_log
            .write_log
            .insert(key, StorageModification::InitAccount { vp_code_hash });
        (addr, gas)
    }

<<<<<<< HEAD
    /// Set an IBC event and return the gas cost.
    pub fn emit_ibc_event(&mut self, event: IbcEvent) -> u64 {
        let len = event
            .attributes
            .iter()
            .fold(0, |acc, (k, v)| acc + k.len() + v.len());
        self.tx_write_log.ibc_events.insert(event);
        len as u64 * MEMORY_ACCESS_GAS_PER_BYTE
=======
    /// Set an event and return the gas cost.
    pub fn emit_event<E: EventToEmit>(&mut self, event: E) -> u64 {
        let event = event.into();
        let gas_cost = event.emission_gas_cost(MEMORY_ACCESS_GAS_PER_BYTE);
        let event_type = event.kind().to_string();
        if !self.events.tree.contains_key(&event_type) {
            self.events.tree.insert(&event_type, HashSet::new());
        }
        self.events.tree.get_mut(&event_type).unwrap().insert(event);
        gas_cost
>>>>>>> 4ed62290
    }

    /// Get the non-temporary storage keys changed and accounts keys initialized
    /// in the current transaction. The account keys point to the validity
    /// predicates of the newly created accounts. The keys in the precommit are
    /// not included in the result of this function.
    pub fn get_keys(&self) -> BTreeSet<storage::Key> {
        self.tx_write_log
            .write_log
            .iter()
            .map(|(key, _modification)| key.clone())
            .collect()
    }

    /// Get the storage keys changed and accounts keys initialized in the
    /// current transaction and precommit. The account keys point to the
    /// validity predicates of the newly created accounts.
    pub fn get_keys_with_precommit(&self) -> BTreeSet<storage::Key> {
        self.tx_write_log
            .precommit_write_log
            .keys()
            .chain(self.tx_write_log.write_log.keys())
            .cloned()
            .collect()
    }

    /// Get the storage keys changed in the current transaction (left) and
    /// the addresses of accounts initialized in the current transaction
    /// (right). The first vector excludes keys of validity predicates of
    /// newly initialized accounts, but may include keys of other data
    /// written into newly initialized accounts.
    pub fn get_partitioned_keys(
        &self,
    ) -> (BTreeSet<&storage::Key>, HashSet<&Address>) {
        use itertools::Either;
        self.tx_write_log
            .write_log
            .iter()
            .partition_map(|(key, value)| {
                match (key.is_validity_predicate(), value) {
                    (
                        Some(address),
                        StorageModification::InitAccount { .. },
                    ) => Either::Right(address),
                    _ => Either::Left(key),
                }
            })
    }

    /// Get the addresses of accounts initialized in the current transaction.
    pub fn get_initialized_accounts(&self) -> Vec<Address> {
        self.tx_write_log
            .write_log
            .iter()
            .filter_map(|(key, value)| {
                match (key.is_validity_predicate(), value) {
                    (
                        Some(address),
                        StorageModification::InitAccount { .. },
                    ) => Some(address.clone()),
                    _ => None,
                }
            })
            .collect()
    }

<<<<<<< HEAD
    /// Take the IBC event of the current transaction
    pub fn take_ibc_events(&mut self) -> BTreeSet<IbcEvent> {
        std::mem::take(&mut self.tx_write_log.ibc_events)
    }

    /// Get the IBC event of the current transaction
    pub fn get_ibc_events(&self) -> &BTreeSet<IbcEvent> {
        &self.tx_write_log.ibc_events
=======
    /// Take the events of the current transaction
    pub fn take_events(&mut self) -> BTreeSet<Event> {
        std::mem::take(&mut self.events.tree)
            .into_iter()
            .flat_map(|(_, event_set)| event_set)
            .collect()
    }

    /// Get events emitted by the current transaction of
    /// a certain type.
    #[inline]
    pub fn lookup_events_with_prefix<'this, 'ty: 'this>(
        &'this self,
        event_type: &'ty EventType,
    ) -> impl Iterator<Item = &'this Event> + 'this {
        self.events
            .tree
            .iter_prefix(event_type)
            .flat_map(|(_, event_set)| event_set)
    }

    /// Get events emitted by the current transaction of
    /// type `E`.
    #[inline]
    pub fn get_events_of<E: EventToEmit>(
        &self,
    ) -> impl Iterator<Item = &Event> {
        self.events
            .tree
            .iter_prefix(E::DOMAIN)
            .flat_map(|(_, event_set)| event_set)
    }

    /// Get all events emitted by the current transaction.
    #[inline]
    pub fn get_events(&self) -> impl Iterator<Item = &Event> {
        self.events.tree.values().flatten()
>>>>>>> 4ed62290
    }

    /// Add the entire content of the tx write log to the precommit one. The tx
    /// log gets reset in the process.
    pub fn precommit_tx(&mut self) {
        let tx_log = std::mem::replace(
            &mut self.tx_write_log.write_log,
            HashMap::with_capacity(100),
        );

        self.tx_write_log.precommit_write_log.extend(tx_log)
    }

    /// Commit the current transaction's write log and precommit log to the
    /// batch when it's accepted by all the triggered validity predicates.
    /// Starts a new transaction write log.
    pub fn commit_tx_to_batch(&mut self) {
        // First precommit everything
        self.precommit_tx();

        // Then commit to batch
        let tx_write_log = std::mem::take(&mut self.tx_write_log);
        let batched_log = BatchedTxWriteLog {
            address_gen: tx_write_log.address_gen,
            write_log: tx_write_log.precommit_write_log,
        };

<<<<<<< HEAD
        self.batch_write_log.push(batched_log);
=======
        self.block_write_log.extend(tx_precommit_write_log);
        self.tx_temp_log.clear();
        self.events.tree.clear();
>>>>>>> 4ed62290
    }

    /// Drop the current transaction's write log and IBC events and precommit
    /// when it's declined by any of the triggered validity predicates.
    /// Starts a new transaction write log a clears the temp write log.
    pub fn drop_tx(&mut self) {
<<<<<<< HEAD
        self.tx_write_log = Default::default();
=======
        self.tx_precommit_write_log.clear();
        self.tx_write_log.clear();
        self.tx_temp_log.clear();
        self.events.tree.clear();
>>>>>>> 4ed62290
    }

    /// Drop the current transaction's write log and temporary log but keep the
    /// precommit one. This is useful only when a part of a transaction
    /// failed but it can still be valid and we want to keep the changes
    /// applied before the failed section.
    pub fn drop_tx_keep_precommit(&mut self) {
        self.tx_write_log.write_log.clear();
        self.tx_write_log.tx_temp_log.clear();
    }

    /// Commit the entire batch to the block log.
    pub fn commit_batch(&mut self) {
        for log in std::mem::take(&mut self.batch_write_log) {
            self.block_write_log.extend(log.write_log);
            self.block_address_gen = log.address_gen;
        }
    }

    /// Drop the entire batch log.
    pub fn drop_batch(&mut self) {
        self.batch_write_log = Default::default();
    }

    pub fn commit_tx(&mut self) {
        // First precommit everything
        self.precommit_tx();

        // Then commit to block
        let tx_write_log = std::mem::take(&mut self.tx_write_log);
        self.block_write_log
            .extend(tx_write_log.precommit_write_log);
    }

    /// Get the verifiers set whose validity predicates should validate the
    /// current transaction changes and the storage keys that have been
    /// modified created, updated and deleted via the write log.
    ///
    /// Note that some storage keys may comprise of multiple addresses, in which
    /// case every address will be included in the verifiers set.
    pub fn verifiers_and_changed_keys(
        &self,
        verifiers_from_tx: &BTreeSet<Address>,
    ) -> (BTreeSet<Address>, BTreeSet<storage::Key>) {
        let changed_keys: BTreeSet<storage::Key> = self.get_keys();
        let initialized_accounts = self.get_initialized_accounts();
        let mut verifiers = verifiers_from_tx.clone();

        // get changed keys grouped by the address
        for key in changed_keys.iter() {
            if let Some(addr) = key.fst_address() {
                // We can skip insert when the address has been added from the
                // Tx above. Also skip if it's an address of a newly initialized
                // account, because anything can be written into an account's
                // storage in the same tx in which it's initialized (there is no
                // VP in the state prior to tx execution).
                if !verifiers_from_tx.contains(addr)
                    && !initialized_accounts.contains(addr)
                {
                    // Add the address as a verifier
                    verifiers.insert(addr.clone());
                }
            }
        }
        (verifiers, changed_keys)
    }

    /// Iterate modifications prior to the current transaction, whose storage
    /// key matches the given prefix, sorted by their storage key.
    pub fn iter_prefix_pre(&self, prefix: &storage::Key) -> PrefixIter {
        let mut matches = BTreeMap::new();

        for (key, modification) in self.block_write_log.iter().chain(
            self.batch_write_log
                .iter()
                .rev()
                .flat_map(|batch_log| batch_log.write_log.iter()),
        ) {
            if key.split_prefix(prefix).is_some() {
                matches.insert(key.to_string(), modification.clone());
            }
        }

        let iter = matches.into_iter();
        PrefixIter { iter }
    }

    /// Iterate modifications posterior of the current tx, whose storage key
    /// matches the given prefix, sorted by their storage key.
    pub fn iter_prefix_post(&self, prefix: &storage::Key) -> PrefixIter {
        let mut matches = BTreeMap::new();

        for (key, modification) in self.block_write_log.iter().chain(
            self.batch_write_log
                .iter()
                .rev()
                .flat_map(|batch_log| batch_log.write_log.iter())
                .chain(
                    self.tx_write_log
                        .precommit_write_log
                        .iter()
                        .chain(self.tx_write_log.write_log.iter()),
                ),
        ) {
            if key.split_prefix(prefix).is_some() {
                matches.insert(key.to_string(), modification.clone());
            }
        }

        let iter = matches.into_iter();
        PrefixIter { iter }
    }

    /// Check if the given tx hash has already been processed
    pub fn has_replay_protection_entry(&self, hash: &Hash) -> bool {
        self.replay_protection.contains(hash)
    }

    /// Write the transaction hash
    pub fn write_tx_hash(&mut self, hash: Hash) -> Result<()> {
        if !self.replay_protection.insert(hash) {
            // Cannot write an hash if it's already present in the set
            return Err(Error::ReplayProtection(format!(
                "Requested a write of hash {hash} which has already been \
                 processed"
            )));
        }

        Ok(())
    }

    /// Remove the transaction hash because redundant
    pub(crate) fn redundant_tx_hash(&mut self, hash: &Hash) -> Result<()> {
        if !self.replay_protection.swap_remove(hash) {
            return Err(Error::ReplayProtection(format!(
                "Requested a redundant modification on hash {hash} which is \
                 unknown"
            )));
        }
        Ok(())
    }
}

#[cfg(test)]
mod tests {
    use assert_matches::assert_matches;
    use namada_core::address;
    use pretty_assertions::assert_eq;
    use proptest::prelude::*;

    use super::*;
    use crate::StateRead;

    #[test]
    fn test_crud_value() {
        let mut write_log = WriteLog::default();
        let key =
            storage::Key::parse("key").expect("cannot parse the key string");

        // read a non-existing key
        let (value, gas) = write_log.read(&key);
        assert!(value.is_none());
        assert_eq!(gas, (key.len() as u64) * MEMORY_ACCESS_GAS_PER_BYTE);

        // delete a non-existing key
        let (gas, diff) = write_log.delete(&key).unwrap();
        assert_eq!(gas, key.len() as u64 * STORAGE_WRITE_GAS_PER_BYTE);
        assert_eq!(diff, 0);

        // insert a value
        let inserted = "inserted".as_bytes().to_vec();
        let (gas, diff) = write_log.write(&key, inserted.clone()).unwrap();
        assert_eq!(
            gas,
            (key.len() + inserted.len()) as u64 * STORAGE_WRITE_GAS_PER_BYTE
        );
        assert_eq!(diff, inserted.len() as i64);

        // read the value
        let (value, gas) = write_log.read(&key);
        match value.expect("no read value") {
            StorageModification::Write { value } => {
                assert_eq!(*value, inserted)
            }
            _ => panic!("unexpected read result"),
        }
        assert_eq!(
            gas,
            ((key.len() + inserted.len()) as u64) * MEMORY_ACCESS_GAS_PER_BYTE
        );

        // update the value
        let updated = "updated".as_bytes().to_vec();
        let (gas, diff) = write_log.write(&key, updated.clone()).unwrap();
        assert_eq!(
            gas,
            (key.len() + updated.len()) as u64 * STORAGE_WRITE_GAS_PER_BYTE
        );
        assert_eq!(diff, updated.len() as i64 - inserted.len() as i64);

        // delete the key
        let (gas, diff) = write_log.delete(&key).unwrap();
        assert_eq!(
            gas,
            (key.len() + updated.len()) as u64 * STORAGE_WRITE_GAS_PER_BYTE
        );
        assert_eq!(diff, -(updated.len() as i64));

        // delete the deleted key again
        let (gas, diff) = write_log.delete(&key).unwrap();
        assert_eq!(gas, key.len() as u64 * STORAGE_WRITE_GAS_PER_BYTE);
        assert_eq!(diff, 0);

        // read the deleted key
        let (value, gas) = write_log.read(&key);
        match &value.expect("no read value") {
            StorageModification::Delete => {}
            _ => panic!("unexpected result"),
        }
        assert_eq!(gas, key.len() as u64 * MEMORY_ACCESS_GAS_PER_BYTE);

        // insert again
        let reinserted = "reinserted".as_bytes().to_vec();
        let (gas, diff) = write_log.write(&key, reinserted.clone()).unwrap();
        assert_eq!(
            gas,
            (key.len() + reinserted.len()) as u64 * STORAGE_WRITE_GAS_PER_BYTE
        );
        assert_eq!(diff, reinserted.len() as i64);
    }

    #[test]
    fn test_crud_account() {
        let mut write_log = WriteLog::default();
        let address_gen = EstablishedAddressGen::new("test");

        // init
        let init_vp = "initialized".as_bytes().to_vec();
        let vp_hash = Hash::sha256(init_vp);
        let (addr, gas) = write_log.init_account(&address_gen, vp_hash, &[]);
        let vp_key = storage::Key::validity_predicate(&addr);
        assert_eq!(
            gas,
            (vp_key.len() + vp_hash.len()) as u64 * STORAGE_WRITE_GAS_PER_BYTE
        );

        // read
        let (value, gas) = write_log.read(&vp_key);
        match value.expect("no read value") {
            StorageModification::InitAccount { vp_code_hash } => {
                assert_eq!(*vp_code_hash, vp_hash)
            }
            _ => panic!("unexpected result"),
        }
        assert_eq!(
            gas,
            (vp_key.len() + vp_hash.len()) as u64 * MEMORY_ACCESS_GAS_PER_BYTE
        );

        // get all
        let (_changed_keys, init_accounts) = write_log.get_partitioned_keys();
        assert!(init_accounts.contains(&&addr));
        assert_eq!(init_accounts.len(), 1);
    }

    #[test]
    fn test_update_initialized_account_should_fail() {
        let mut write_log = WriteLog::default();
        let address_gen = EstablishedAddressGen::new("test");

        let init_vp = "initialized".as_bytes().to_vec();
        let vp_hash = Hash::sha256(init_vp);
        let (addr, _) = write_log.init_account(&address_gen, vp_hash, &[]);
        let vp_key = storage::Key::validity_predicate(&addr);

        // update should fail
        let updated_vp = "updated".as_bytes().to_vec();
        let updated_vp_hash = Hash::sha256(updated_vp);
        let result = write_log
            .write(&vp_key, updated_vp_hash.to_vec())
            .unwrap_err();
        assert_matches!(result, Error::UpdateVpOfNewAccount);
    }

    #[test]
    fn test_delete_initialized_account_should_fail() {
        let mut write_log = WriteLog::default();
        let address_gen = EstablishedAddressGen::new("test");

        let init_vp = "initialized".as_bytes().to_vec();
        let vp_hash = Hash::sha256(init_vp);
        let (addr, _) = write_log.init_account(&address_gen, vp_hash, &[]);
        let vp_key = storage::Key::validity_predicate(&addr);

        // delete should fail
        let result = write_log.delete(&vp_key).unwrap_err();
        assert_matches!(result, Error::DeleteVp);
    }

    #[test]
    fn test_delete_vp_should_fail() {
        let mut write_log = WriteLog::default();
        let addr = address::testing::established_address_1();
        let vp_key = storage::Key::validity_predicate(&addr);

        // delete should fail
        let result = write_log.delete(&vp_key).unwrap_err();
        assert_matches!(result, Error::DeleteVp);
    }

    #[test]
    fn test_commit() {
        let mut state = crate::testing::TestState::default();
        let address_gen = EstablishedAddressGen::new("test");

        let key1 =
            storage::Key::parse("key1").expect("cannot parse the key string");
        let key2 =
            storage::Key::parse("key2").expect("cannot parse the key string");
        let key3 =
            storage::Key::parse("key3").expect("cannot parse the key string");
        let key4 =
            storage::Key::parse("key4").expect("cannot parse the key string");

        // initialize an account
        let vp1 = Hash::sha256("vp1".as_bytes());
        let (addr1, _) = state.write_log.init_account(&address_gen, vp1, &[]);
        state.write_log.commit_tx();

        // write values
        let val1 = "val1".as_bytes().to_vec();
        state.write_log.write(&key1, val1.clone()).unwrap();
        state.write_log.write(&key2, val1.clone()).unwrap();
        state.write_log.write(&key3, val1.clone()).unwrap();
        state.write_log.write_temp(&key4, val1.clone()).unwrap();
        state.write_log.commit_tx();

        // these values are not written due to drop_tx
        let val2 = "val2".as_bytes().to_vec();
        state.write_log.write(&key1, val2.clone()).unwrap();
        state.write_log.write(&key2, val2.clone()).unwrap();
        state.write_log.write(&key3, val2).unwrap();
        state.write_log.drop_tx();

        // deletes and updates values
        let val3 = "val3".as_bytes().to_vec();
        state.write_log.delete(&key2).unwrap();
        state.write_log.write(&key3, val3.clone()).unwrap();
        state.write_log.commit_tx();

        // commit a block
        state.commit_block().expect("commit failed");

        let (vp_code_hash, _gas) =
            state.validity_predicate(&addr1).expect("vp read failed");
        assert_eq!(vp_code_hash, Some(vp1));
        let (value, _) = state.db_read(&key1).expect("read failed");
        assert_eq!(value.expect("no read value"), val1);
        let (value, _) = state.db_read(&key2).expect("read failed");
        assert!(value.is_none());
        let (value, _) = state.db_read(&key3).expect("read failed");
        assert_eq!(value.expect("no read value"), val3);
        let (value, _) = state.db_read(&key4).expect("read failed");
        assert_eq!(value, None);
    }

    #[test]
    fn test_replay_protection_commit() {
        let mut state = crate::testing::TestState::default();

        {
            let write_log = state.write_log_mut();
            // write some replay protection keys
            write_log
                .write_tx_hash(Hash::sha256("tx1".as_bytes()))
                .unwrap();
            write_log
                .write_tx_hash(Hash::sha256("tx2".as_bytes()))
                .unwrap();
            write_log
                .write_tx_hash(Hash::sha256("tx3".as_bytes()))
                .unwrap();
        }

        // commit a block
        state.commit_block().expect("commit failed");

        assert!(state.write_log.replay_protection.is_empty());
        for tx in ["tx1", "tx2", "tx3"] {
            let hash = Hash::sha256(tx.as_bytes());
            assert!(
                state
                    .has_replay_protection_entry(&hash)
                    .expect("read failed")
            );
        }

        {
            let write_log = state.write_log_mut();
            // write some replay protection keys
            write_log
                .write_tx_hash(Hash::sha256("tx4".as_bytes()))
                .unwrap();
            write_log
                .write_tx_hash(Hash::sha256("tx5".as_bytes()))
                .unwrap();
            write_log
                .write_tx_hash(Hash::sha256("tx6".as_bytes()))
                .unwrap();

            // Mark one hash as redundant
            write_log
                .redundant_tx_hash(&Hash::sha256("tx4".as_bytes()))
                .unwrap();
        }

        // commit a block
        state.commit_block().expect("commit failed");

        assert!(state.write_log.replay_protection.is_empty());
        for tx in ["tx1", "tx2", "tx3", "tx5", "tx6"] {
            assert!(
                state
                    .has_replay_protection_entry(&Hash::sha256(tx.as_bytes()))
                    .expect("read failed")
            );
        }
        assert!(
            !state
                .has_replay_protection_entry(&Hash::sha256("tx4".as_bytes()))
                .expect("read failed")
        );
        {
            let write_log = state.write_log_mut();
            write_log
                .write_tx_hash(Hash::sha256("tx7".as_bytes()))
                .unwrap();

            // mark as redundant a missing hash and check that it fails
            assert!(
                state
                    .write_log
                    .redundant_tx_hash(&Hash::sha256("tx8".as_bytes()))
                    .is_err()
            );

            // Do not assert the state of replay protection because this
            // error will actually trigger a shut down of the node. Also, since
            // we write the values before validating them, the state would be
            // wrong
        }
    }

    // Test that writing a value on top of a temporary write is not allowed
    #[test]
    fn test_write_after_temp_disallowed() {
        let mut state = crate::testing::TestState::default();

        let key1 =
            storage::Key::parse("key1").expect("cannot parse the key string");
        let val1 = "val1".as_bytes().to_vec();
        // Test from tx_write_log
        state.write_log.write_temp(&key1, val1.clone()).unwrap();
        assert!(matches!(
            state.write_log.write(&key1, val1.clone()),
            Err(Error::UpdateTemporaryValue)
        ));

        // Test with a temporary write precommitted
        state.write_log.write_temp(&key1, val1.clone()).unwrap();
        state.write_log.precommit_tx();
        assert!(matches!(
            state.write_log.write(&key1, val1),
            Err(Error::UpdateTemporaryValue)
        ));
    }

    // Test that a temporary write on top of a write is not allowed
    #[test]
    fn test_write_temp_after_write_disallowed() {
        let mut state = crate::testing::TestState::default();

        let key1 =
            storage::Key::parse("key1").expect("cannot parse the key string");
        let val1 = "val1".as_bytes().to_vec();
        // Test from tx_write_log
        state.write_log.write(&key1, val1.clone()).unwrap();
        assert!(matches!(
            state.write_log.write_temp(&key1, val1.clone()),
            Err(Error::WriteTempAfterWrite)
        ));

        // Test with a temporary write precommitted
        state.write_log.write(&key1, val1.clone()).unwrap();
        state.write_log.precommit_tx();
        assert!(matches!(
            state.write_log.write_temp(&key1, val1),
            Err(Error::WriteTempAfterWrite)
        ));
    }

    // Test that a temporary write on top of a delete is not allowed
    #[test]
    fn test_write_temp_after_delete_disallowed() {
        let mut state = crate::testing::TestState::default();

        let key1 =
            storage::Key::parse("key1").expect("cannot parse the key string");
        let val1 = "val1".as_bytes().to_vec();
        // Test from tx_write_log
        state.write_log.delete(&key1).unwrap();
        assert!(matches!(
            state.write_log.write_temp(&key1, val1.clone()),
            Err(Error::WriteTempAfterDelete)
        ));

        // Test with a temporary write precommitted
        state.write_log.delete(&key1).unwrap();
        state.write_log.precommit_tx();
        assert!(matches!(
            state.write_log.write_temp(&key1, val1),
            Err(Error::WriteTempAfterDelete)
        ));
    }

    prop_compose! {
        fn arb_verifiers_changed_key_tx_all_key()
            (verifiers_from_tx in testing::arb_verifiers_from_tx())
            (tx_write_log in testing::arb_tx_write_log(verifiers_from_tx.clone()),
                verifiers_from_tx in Just(verifiers_from_tx))
        -> (BTreeSet<Address>, HashMap<storage::Key, StorageModification>) {
            (verifiers_from_tx, tx_write_log)
        }
    }

    proptest! {
        /// Test [`WriteLog::verifiers_changed_keys`] that:
        /// 1. Every address from `verifiers_from_tx` is included in the
        ///    verifiers set.
        /// 2. Every address included in the first segment of changed storage
        ///    keys is included in the verifiers set.
        /// 3. Addresses of newly initialized accounts are not verifiers, so
        ///    that anything can be written into an account's storage in the
        ///    same tx in which it's initialized.
        /// 4. The validity predicates of all the newly initialized accounts are
        ///    included in the changed keys set.
        #[test]
        fn verifiers_changed_key_tx_all_key(
            (verifiers_from_tx, write_log) in arb_verifiers_changed_key_tx_all_key(),
        ) {
            let write_log = WriteLog { tx_write_log: super::TxWriteLog { write_log, ..Default::default()} , ..WriteLog::default() };

            let (verifiers, changed_keys) = write_log.verifiers_and_changed_keys(&verifiers_from_tx);

            println!("verifiers_from_tx {:#?}", verifiers_from_tx);
            for verifier_from_tx in verifiers_from_tx {
                // Test for 1.
                assert!(verifiers.contains(&verifier_from_tx));
            }

            let (_changed_keys, initialized_accounts) = write_log.get_partitioned_keys();
            for key in changed_keys.iter() {
                if let Some(addr_from_key) = key.fst_address() {
                    if !initialized_accounts.contains(addr_from_key) {
                        // Test for 2.
                        assert!(verifiers.contains(addr_from_key));
                    }
                }
            }

            println!("verifiers {:#?}", verifiers);
            println!("changed_keys {:#?}", changed_keys);
            println!("initialized_accounts {:#?}", initialized_accounts);
            for initialized_account in initialized_accounts {
                // Test for 3.
                assert!(!verifiers.contains(initialized_account));
                // Test for 4.
                let vp_key = storage::Key::validity_predicate(initialized_account);
                assert!(changed_keys.contains(&vp_key));
            }
        }
    }
}

/// Helpers for testing with write log.
#[cfg(any(test, feature = "testing"))]
pub mod testing {
    use namada_core::address::testing::arb_address;
    use namada_core::hash::HASH_LENGTH;
    use namada_core::storage::testing::arb_key;
    use proptest::collection;
    use proptest::prelude::{any, prop_oneof, Just, Strategy};

    use super::*;

    /// Generate an arbitrary tx write log of [`HashMap<storage::Key,
    /// StorageModification>`].
    pub fn arb_tx_write_log(
        verifiers_from_tx: BTreeSet<Address>,
    ) -> impl Strategy<Value = HashMap<storage::Key, StorageModification>> + 'static
    {
        arb_key().prop_flat_map(move |key| {
            // If the key is a validity predicate key and its owner is in the
            // verifier set, we must not generate `InitAccount` for it.
            let can_init_account = key
                .is_validity_predicate()
                .map(|owner| !verifiers_from_tx.contains(owner))
                .unwrap_or_default();
            collection::hash_map(
                Just(key),
                arb_storage_modification(can_init_account),
                0..100,
            )
            .prop_map(|map| map.into_iter().collect())
        })
    }

    /// Generate arbitrary verifiers from tx of [`BTreeSet<Address>`].
    pub fn arb_verifiers_from_tx() -> impl Strategy<Value = BTreeSet<Address>> {
        collection::btree_set(arb_address(), 0..10)
    }

    /// Generate an arbitrary [`StorageModification`].
    pub fn arb_storage_modification(
        can_init_account: bool,
    ) -> impl Strategy<Value = StorageModification> {
        if can_init_account {
            prop_oneof![
                any::<Vec<u8>>()
                    .prop_map(|value| StorageModification::Write { value }),
                Just(StorageModification::Delete),
                any::<[u8; HASH_LENGTH]>().prop_map(|hash| {
                    StorageModification::InitAccount {
                        vp_code_hash: Hash(hash),
                    }
                }),
            ]
            .boxed()
        } else {
            prop_oneof![
                any::<Vec<u8>>()
                    .prop_map(|value| StorageModification::Write { value }),
                Just(StorageModification::Delete),
            ]
            .boxed()
        }
    }
}<|MERGE_RESOLUTION|>--- conflicted
+++ resolved
@@ -57,7 +57,6 @@
     },
 }
 
-<<<<<<< HEAD
 /// The write log for a transaction. This allows managing the result of a single
 /// inner transaction inside a batch
 #[derive(Debug, Clone, PartialEq, Eq)]
@@ -78,8 +77,8 @@
     // only be populated through a dump of the `tx_write_log` and should be
     // cleaned either when committing or dumping the `tx_write_log`
     precommit_write_log: HashMap<storage::Key, StorageModification>,
-    // The IBC events for the current transaction
-    ibc_events: BTreeSet<IbcEvent>,
+    /// The events emitted by the current transaction
+    events: WriteLogEvents,
 }
 
 impl Default for TxWriteLog {
@@ -89,7 +88,9 @@
             write_log: HashMap::with_capacity(100),
             tx_temp_log: HashMap::with_capacity(1),
             precommit_write_log: HashMap::with_capacity(100),
-            ibc_events: BTreeSet::new(),
+            events: WriteLogEvents {
+                tree: StringPatriciaMap::new(),
+            },
         }
     }
 }
@@ -103,7 +104,7 @@
     // The storage modifications for the transaction
     write_log: HashMap<storage::Key, StorageModification>,
 }
-=======
+
 /// Log of events in the write log.
 #[derive(Debug, Clone)]
 pub(crate) struct WriteLogEvents {
@@ -127,7 +128,6 @@
 }
 
 impl std::cmp::Eq for WriteLogEvents {}
->>>>>>> 4ed62290
 
 /// The write log storage
 #[derive(Debug, Clone, PartialEq, Eq)]
@@ -137,7 +137,6 @@
     /// All the storage modification accepted by validity predicates are stored
     /// in block write-log, before being committed to the storage
     pub(crate) block_write_log: HashMap<storage::Key, StorageModification>,
-<<<<<<< HEAD
     /// The write log of the transactions of the current batch
     /// INVARIANT: this has to be sorted by the insertion
     /// order to correctly read values
@@ -147,27 +146,6 @@
     /// Storage modifications for the replay protection storage, cannot be
     /// managed in the normal write log because we need to commit them
     /// sometimes even on batch failure
-=======
-    /// The storage modifications for the current transaction
-    pub(crate) tx_write_log: HashMap<storage::Key, StorageModification>,
-    /// Temporary key-values for the current transaction that are dropped after
-    /// tx and its verifying VPs execution is done
-    pub(crate) tx_temp_log: HashMap<storage::Key, Vec<u8>>,
-    /// A precommit bucket for the `tx_write_log`. This is useful for
-    /// validation when a clean `tx_write_log` is needed without committing any
-    /// modification already in there. These modifications can be temporarily
-    /// stored here and then discarded or committed to the `block_write_log`,
-    /// together with th content of `tx_write_log`. No direct key
-    /// write/update/delete should ever happen on this field, this log should
-    /// only be populated through a dump of the `tx_write_log` and should be
-    /// cleaned either when committing or dumping the `tx_write_log`
-    pub(crate) tx_precommit_write_log:
-        HashMap<storage::Key, StorageModification>,
-    /// The events emitted by the current transaction
-    pub(crate) events: WriteLogEvents,
-    /// Storage modifications for the replay protection storage, always
-    /// committed regardless of the result of the transaction
->>>>>>> 4ed62290
     pub(crate) replay_protection: HashSet<Hash>,
 }
 
@@ -192,17 +170,8 @@
         Self {
             block_address_gen: None,
             block_write_log: HashMap::with_capacity(100_000),
-<<<<<<< HEAD
             batch_write_log: Vec::with_capacity(5),
             tx_write_log: Default::default(),
-=======
-            tx_write_log: HashMap::with_capacity(100),
-            tx_temp_log: HashMap::with_capacity(1),
-            tx_precommit_write_log: HashMap::with_capacity(100),
-            events: WriteLogEvents {
-                tree: StringPatriciaMap::new(),
-            },
->>>>>>> 4ed62290
             replay_protection: HashSet::with_capacity(1_000),
         }
     }
@@ -498,27 +467,24 @@
         (addr, gas)
     }
 
-<<<<<<< HEAD
-    /// Set an IBC event and return the gas cost.
-    pub fn emit_ibc_event(&mut self, event: IbcEvent) -> u64 {
-        let len = event
-            .attributes
-            .iter()
-            .fold(0, |acc, (k, v)| acc + k.len() + v.len());
-        self.tx_write_log.ibc_events.insert(event);
-        len as u64 * MEMORY_ACCESS_GAS_PER_BYTE
-=======
     /// Set an event and return the gas cost.
     pub fn emit_event<E: EventToEmit>(&mut self, event: E) -> u64 {
         let event = event.into();
         let gas_cost = event.emission_gas_cost(MEMORY_ACCESS_GAS_PER_BYTE);
         let event_type = event.kind().to_string();
-        if !self.events.tree.contains_key(&event_type) {
-            self.events.tree.insert(&event_type, HashSet::new());
-        }
-        self.events.tree.get_mut(&event_type).unwrap().insert(event);
+        if !self.tx_write_log.events.tree.contains_key(&event_type) {
+            self.tx_write_log
+                .events
+                .tree
+                .insert(&event_type, HashSet::new());
+        }
+        self.tx_write_log
+            .events
+            .tree
+            .get_mut(&event_type)
+            .unwrap()
+            .insert(event);
         gas_cost
->>>>>>> 4ed62290
     }
 
     /// Get the non-temporary storage keys changed and accounts keys initialized
@@ -585,19 +551,9 @@
             .collect()
     }
 
-<<<<<<< HEAD
-    /// Take the IBC event of the current transaction
-    pub fn take_ibc_events(&mut self) -> BTreeSet<IbcEvent> {
-        std::mem::take(&mut self.tx_write_log.ibc_events)
-    }
-
-    /// Get the IBC event of the current transaction
-    pub fn get_ibc_events(&self) -> &BTreeSet<IbcEvent> {
-        &self.tx_write_log.ibc_events
-=======
     /// Take the events of the current transaction
     pub fn take_events(&mut self) -> BTreeSet<Event> {
-        std::mem::take(&mut self.events.tree)
+        std::mem::take(&mut self.tx_write_log.events.tree)
             .into_iter()
             .flat_map(|(_, event_set)| event_set)
             .collect()
@@ -610,7 +566,8 @@
         &'this self,
         event_type: &'ty EventType,
     ) -> impl Iterator<Item = &'this Event> + 'this {
-        self.events
+        self.tx_write_log
+            .events
             .tree
             .iter_prefix(event_type)
             .flat_map(|(_, event_set)| event_set)
@@ -622,7 +579,8 @@
     pub fn get_events_of<E: EventToEmit>(
         &self,
     ) -> impl Iterator<Item = &Event> {
-        self.events
+        self.tx_write_log
+            .events
             .tree
             .iter_prefix(E::DOMAIN)
             .flat_map(|(_, event_set)| event_set)
@@ -631,8 +589,7 @@
     /// Get all events emitted by the current transaction.
     #[inline]
     pub fn get_events(&self) -> impl Iterator<Item = &Event> {
-        self.events.tree.values().flatten()
->>>>>>> 4ed62290
+        self.tx_write_log.events.tree.values().flatten()
     }
 
     /// Add the entire content of the tx write log to the precommit one. The tx
@@ -660,27 +617,14 @@
             write_log: tx_write_log.precommit_write_log,
         };
 
-<<<<<<< HEAD
         self.batch_write_log.push(batched_log);
-=======
-        self.block_write_log.extend(tx_precommit_write_log);
-        self.tx_temp_log.clear();
-        self.events.tree.clear();
->>>>>>> 4ed62290
     }
 
     /// Drop the current transaction's write log and IBC events and precommit
     /// when it's declined by any of the triggered validity predicates.
     /// Starts a new transaction write log a clears the temp write log.
     pub fn drop_tx(&mut self) {
-<<<<<<< HEAD
         self.tx_write_log = Default::default();
-=======
-        self.tx_precommit_write_log.clear();
-        self.tx_write_log.clear();
-        self.tx_temp_log.clear();
-        self.events.tree.clear();
->>>>>>> 4ed62290
     }
 
     /// Drop the current transaction's write log and temporary log but keep the
