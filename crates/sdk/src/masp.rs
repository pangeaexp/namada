--- conflicted
+++ resolved
@@ -118,7 +118,7 @@
     IndexedTx,
     (
         Epoch,
-        BTreeSet<namada_core::types::storage::Key>,
+        BTreeSet<namada_core::storage::Key>,
         Transaction,
     ),
 >;
@@ -128,7 +128,7 @@
     IndexedTx,
     (
         Epoch,
-        BTreeSet<namada_core::types::storage::Key>,
+        BTreeSet<namada_core::storage::Key>,
         Transaction,
     ),
 );
@@ -802,21 +802,10 @@
     pub async fn fetch_shielded_transfers<C: Client + Sync, IO: Io>(
         &self,
         client: &C,
-<<<<<<< HEAD
         logger: &impl ProgressLogger<IO>,
         last_indexed_tx: Option<BlockHeight>,
         last_query_height: Option<BlockHeight>,
     ) -> Result<IndexedNoteData, Error> {
-=======
-        last_indexed_tx: Option<IndexedTx>,
-    ) -> Result<
-        BTreeMap<
-            IndexedTx,
-            (Epoch, BTreeSet<namada_core::storage::Key>, Transaction),
-        >,
-        Error,
-    > {
->>>>>>> 94d1a0b2
         // Query for the last produced block height
         let last_block_height = query_block(client)
             .await?
