//! IBC-related data types

use std::str::FromStr;

use borsh::{BorshDeserialize, BorshSchema, BorshSerialize};
use data_encoding::{DecodePartial, HEXLOWER, HEXLOWER_PERMISSIVE};
pub use ibc::*;
use namada_macros::BorshDeserializer;
#[cfg(feature = "migrations")]
use namada_migrations::*;
use serde::{Deserialize, Serialize};

use super::address::HASH_LEN;

/// IBC token hash derived from a denomination.
#[derive(
    Debug,
    Clone,
    Serialize,
    Deserialize,
    BorshSerialize,
    BorshDeserialize,
    BorshDeserializer,
    BorshSchema,
    PartialEq,
    Eq,
    PartialOrd,
    Ord,
    Hash,
)]
#[repr(transparent)]
pub struct IbcTokenHash(pub [u8; HASH_LEN]);

impl std::fmt::Display for IbcTokenHash {
    #[inline(always)]
    fn fmt(&self, f: &mut std::fmt::Formatter<'_>) -> std::fmt::Result {
        write!(f, "{}", HEXLOWER.encode(&self.0))
    }
}

impl FromStr for IbcTokenHash {
    type Err = DecodePartial;

    fn from_str(h: &str) -> Result<Self, Self::Err> {
        let mut output = [0u8; HASH_LEN];
        HEXLOWER_PERMISSIVE.decode_mut(h.as_ref(), &mut output)?;
        Ok(IbcTokenHash(output))
    }
<<<<<<< HEAD
}

/// The different variants of an Ibc message
#[derive(Debug, Clone)]
pub enum IbcMessage {
    /// Ibc Envelop
    Envelope(Box<MsgEnvelope>),
    /// Ibc transaprent transfer
    Transfer(MsgTransfer),
    /// NFT transfer
    NftTransfer(MsgNftTransfer),
    /// Receiving a packet
    RecvPacket(MsgRecvPacket),
    /// Acknowledgement
    AckPacket(MsgAcknowledgement),
    /// Timeout
    Timeout(MsgTimeout),
}

/// IBC transfer message with `Transfer`
#[derive(Debug, Clone)]
pub struct MsgTransfer {
    /// IBC transfer message
    pub message: IbcMsgTransfer,
    /// Shieleded transfer for MASP transaction
    pub transfer: Option<Transfer>,
}

impl BorshSerialize for MsgTransfer {
    fn serialize<W: std::io::Write>(
        &self,
        writer: &mut W,
    ) -> std::io::Result<()> {
        let encoded_msg = self.message.clone().encode_vec();
        let members = (encoded_msg, self.transfer.clone());
        BorshSerialize::serialize(&members, writer)
    }
}

impl BorshDeserialize for MsgTransfer {
    fn deserialize_reader<R: std::io::Read>(
        reader: &mut R,
    ) -> std::io::Result<Self> {
        use std::io::{Error, ErrorKind};
        let (msg, transfer): (Vec<u8>, Option<Transfer>) =
            BorshDeserialize::deserialize_reader(reader)?;
        let message = IbcMsgTransfer::decode_vec(&msg)
            .map_err(|err| Error::new(ErrorKind::InvalidData, err))?;
        Ok(Self { message, transfer })
    }
}

/// IBC NFT transfer message with `Transfer`
#[derive(Debug, Clone)]
pub struct MsgNftTransfer {
    /// IBC NFT transfer message
    pub message: IbcMsgNftTransfer,
    /// Shieleded transfer for MASP transaction
    pub transfer: Option<Transfer>,
}

impl BorshSerialize for MsgNftTransfer {
    fn serialize<W: std::io::Write>(
        &self,
        writer: &mut W,
    ) -> std::io::Result<()> {
        let encoded_msg = self.message.clone().encode_vec();
        let members = (encoded_msg, self.transfer.clone());
        BorshSerialize::serialize(&members, writer)
    }
}

impl BorshDeserialize for MsgNftTransfer {
    fn deserialize_reader<R: std::io::Read>(
        reader: &mut R,
    ) -> std::io::Result<Self> {
        use std::io::{Error, ErrorKind};
        let (msg, transfer): (Vec<u8>, Option<Transfer>) =
            BorshDeserialize::deserialize_reader(reader)?;
        let message = IbcMsgNftTransfer::decode_vec(&msg)
            .map_err(|err| Error::new(ErrorKind::InvalidData, err))?;
        Ok(Self { message, transfer })
    }
}

/// IBC shielded transfer
#[derive(Debug, Clone, BorshSerialize, BorshDeserialize, BorshDeserializer)]
pub struct IbcShieldedTransfer {
    /// The IBC event type
    pub transfer: Transfer,
    /// The attributes of the IBC event
    pub masp_tx: masp_primitives::transaction::Transaction,
}

/// IBC receiving packet message with `Transfer`
#[derive(Debug, Clone)]
pub struct MsgRecvPacket {
    /// IBC receiving packet message
    pub message: IbcMsgRecvPacket,
    /// Shieleded transfer for MASP transaction
    pub transfer: Option<Transfer>,
}

impl BorshSerialize for MsgRecvPacket {
    fn serialize<W: std::io::Write>(
        &self,
        writer: &mut W,
    ) -> std::io::Result<()> {
        let encoded_msg = self.message.clone().encode_vec();
        let members = (encoded_msg, self.transfer.clone());
        BorshSerialize::serialize(&members, writer)
    }
}

impl BorshDeserialize for MsgRecvPacket {
    fn deserialize_reader<R: std::io::Read>(
        reader: &mut R,
    ) -> std::io::Result<Self> {
        use std::io::{Error, ErrorKind};
        let (msg, transfer): (Vec<u8>, Option<Transfer>) =
            BorshDeserialize::deserialize_reader(reader)?;
        let message = IbcMsgRecvPacket::decode_vec(&msg)
            .map_err(|err| Error::new(ErrorKind::InvalidData, err))?;
        Ok(Self { message, transfer })
    }
}

/// IBC acknowledgement message with `Transfer` for refunding to a shielded
/// address
#[derive(Debug, Clone)]
pub struct MsgAcknowledgement {
    /// IBC acknowledgement message
    pub message: IbcMsgAcknowledgement,
    /// Shieleded transfer for MASP transaction
    pub transfer: Option<Transfer>,
}

impl BorshSerialize for MsgAcknowledgement {
    fn serialize<W: std::io::Write>(
        &self,
        writer: &mut W,
    ) -> std::io::Result<()> {
        let encoded_msg = self.message.clone().encode_vec();
        let members = (encoded_msg, self.transfer.clone());
        BorshSerialize::serialize(&members, writer)
    }
}

impl BorshDeserialize for MsgAcknowledgement {
    fn deserialize_reader<R: std::io::Read>(
        reader: &mut R,
    ) -> std::io::Result<Self> {
        use std::io::{Error, ErrorKind};
        let (msg, transfer): (Vec<u8>, Option<Transfer>) =
            BorshDeserialize::deserialize_reader(reader)?;
        let message = IbcMsgAcknowledgement::decode_vec(&msg)
            .map_err(|err| Error::new(ErrorKind::InvalidData, err))?;
        Ok(Self { message, transfer })
    }
}

/// IBC timeout packet message with `Transfer` for refunding to a shielded
/// address
#[derive(Debug, Clone)]
pub struct MsgTimeout {
    /// IBC timeout message
    pub message: IbcMsgTimeout,
    /// Shieleded transfer for MASP transaction
    pub transfer: Option<Transfer>,
}

impl BorshSerialize for MsgTimeout {
    fn serialize<W: std::io::Write>(
        &self,
        writer: &mut W,
    ) -> std::io::Result<()> {
        let encoded_msg = self.message.clone().encode_vec();
        let members = (encoded_msg, self.transfer.clone());
        BorshSerialize::serialize(&members, writer)
    }
}

impl BorshDeserialize for MsgTimeout {
    fn deserialize_reader<R: std::io::Read>(
        reader: &mut R,
    ) -> std::io::Result<Self> {
        use std::io::{Error, ErrorKind};
        let (msg, transfer): (Vec<u8>, Option<Transfer>) =
            BorshDeserialize::deserialize_reader(reader)?;
        let message = IbcMsgTimeout::decode_vec(&msg)
            .map_err(|err| Error::new(ErrorKind::InvalidData, err))?;
        Ok(Self { message, transfer })
    }
}

#[allow(missing_docs)]
#[derive(Error, Debug)]
pub enum Error {
    #[error("IBC transfer memo HEX decoding error: {0}")]
    DecodingHex(data_encoding::DecodeError),
    #[error("IBC transfer memo decoding error: {0}")]
    DecodingShieldedTransfer(std::io::Error),
}

/// Returns the trace path and the token string if the denom is an IBC
/// denom.
pub fn is_ibc_denom(denom: impl AsRef<str>) -> Option<(TracePath, String)> {
    let prefixed_denom = PrefixedDenom::from_str(denom.as_ref()).ok()?;
    let base_denom = prefixed_denom.base_denom.to_string();
    if prefixed_denom.trace_path.is_empty() || base_denom.contains('/') {
        // The denom is just a token or an NFT trace
        return None;
    }
    // The base token isn't decoded because it could be non Namada token
    Some((prefixed_denom.trace_path, base_denom))
}

/// Returns the trace path and the token string if the trace is an NFT one
pub fn is_nft_trace(
    trace: impl AsRef<str>,
) -> Option<(NftTracePath, String, String)> {
    // The trace should be {port}/{channel}/.../{class_id}/{token_id}
    if let Some((class_id, token_id)) = trace.as_ref().rsplit_once('/') {
        let prefixed_class_id = PrefixedClassId::from_str(class_id).ok()?;
        // The base token isn't decoded because it could be non Namada token
        Some((
            prefixed_class_id.trace_path,
            prefixed_class_id.base_class_id.to_string(),
            token_id.to_string(),
        ))
    } else {
        None
    }
}

/// NFT class
#[derive(Clone, Debug)]
pub struct NftClass {
    /// NFT class ID
    pub class_id: PrefixedClassId,
    /// NFT class URI
    pub class_uri: Option<ClassUri>,
    /// NFT class data
    pub class_data: Option<ClassData>,
}

impl BorshSerialize for NftClass {
    fn serialize<W: std::io::Write>(
        &self,
        writer: &mut W,
    ) -> std::io::Result<()> {
        BorshSerialize::serialize(&self.class_id.to_string(), writer)?;
        match &self.class_uri {
            Some(uri) => {
                BorshSerialize::serialize(&true, writer)?;
                BorshSerialize::serialize(&uri.to_string(), writer)?;
            }
            None => BorshSerialize::serialize(&false, writer)?,
        }
        match &self.class_data {
            Some(data) => {
                BorshSerialize::serialize(&true, writer)?;
                BorshSerialize::serialize(&data.to_string(), writer)
            }
            None => BorshSerialize::serialize(&false, writer),
        }
    }
}

impl BorshDeserialize for NftClass {
    fn deserialize_reader<R: std::io::Read>(
        reader: &mut R,
    ) -> std::io::Result<Self> {
        use std::io::{Error, ErrorKind};
        let class_id: String = BorshDeserialize::deserialize_reader(reader)?;
        let class_id = class_id.parse().map_err(|e: NftTransferError| {
            Error::new(ErrorKind::InvalidData, e.to_string())
        })?;

        let is_uri: bool = BorshDeserialize::deserialize_reader(reader)?;
        let class_uri = if is_uri {
            let uri_str: String = BorshDeserialize::deserialize_reader(reader)?;
            Some(uri_str.parse().map_err(|e: NftTransferError| {
                Error::new(ErrorKind::InvalidData, e.to_string())
            })?)
        } else {
            None
        };

        let is_data: bool = BorshDeserialize::deserialize_reader(reader)?;
        let class_data = if is_data {
            let data_str: String =
                BorshDeserialize::deserialize_reader(reader)?;
            Some(data_str.parse().map_err(|e: NftTransferError| {
                Error::new(ErrorKind::InvalidData, e.to_string())
            })?)
        } else {
            None
        };

        Ok(Self {
            class_id,
            class_uri,
            class_data,
        })
    }
}

impl NftClassContext for NftClass {
    fn get_id(&self) -> &ClassId {
        &self.class_id.base_class_id
    }

    fn get_uri(&self) -> Option<&ClassUri> {
        self.class_uri.as_ref()
    }

    fn get_data(&self) -> Option<&ClassData> {
        self.class_data.as_ref()
    }
}

/// NFT metadata
#[derive(Clone, Debug)]
pub struct NftMetadata {
    /// NFT class ID
    pub class_id: PrefixedClassId,
    /// NFT ID
    pub token_id: TokenId,
    /// NFT URI
    pub token_uri: Option<TokenUri>,
    /// NFT data
    pub token_data: Option<TokenData>,
}

impl BorshSerialize for NftMetadata {
    fn serialize<W: std::io::Write>(
        &self,
        writer: &mut W,
    ) -> std::io::Result<()> {
        BorshSerialize::serialize(&self.class_id.to_string(), writer)?;
        BorshSerialize::serialize(&self.token_id.to_string(), writer)?;
        match &self.token_uri {
            Some(uri) => {
                BorshSerialize::serialize(&true, writer)?;
                BorshSerialize::serialize(&uri.to_string(), writer)?;
            }
            None => BorshSerialize::serialize(&false, writer)?,
        }
        match &self.token_data {
            Some(data) => {
                BorshSerialize::serialize(&true, writer)?;
                BorshSerialize::serialize(&data.to_string(), writer)
            }
            None => BorshSerialize::serialize(&false, writer),
        }
    }
}

impl BorshDeserialize for NftMetadata {
    fn deserialize_reader<R: std::io::Read>(
        reader: &mut R,
    ) -> std::io::Result<Self> {
        use std::io::{Error, ErrorKind};
        let class_id: String = BorshDeserialize::deserialize_reader(reader)?;
        let class_id = class_id.parse().map_err(|e: NftTransferError| {
            Error::new(ErrorKind::InvalidData, e.to_string())
        })?;

        let token_id: String = BorshDeserialize::deserialize_reader(reader)?;
        let token_id = token_id.parse().map_err(|e: NftTransferError| {
            Error::new(ErrorKind::InvalidData, e.to_string())
        })?;

        let is_uri: bool = BorshDeserialize::deserialize_reader(reader)?;
        let token_uri = if is_uri {
            let uri_str: String = BorshDeserialize::deserialize_reader(reader)?;
            Some(uri_str.parse().map_err(|e: NftTransferError| {
                Error::new(ErrorKind::InvalidData, e.to_string())
            })?)
        } else {
            None
        };

        let is_data: bool = BorshDeserialize::deserialize_reader(reader)?;
        let token_data = if is_data {
            let data_str: String =
                BorshDeserialize::deserialize_reader(reader)?;
            Some(data_str.parse().map_err(|e: NftTransferError| {
                Error::new(ErrorKind::InvalidData, e.to_string())
            })?)
        } else {
            None
        };

        Ok(Self {
            class_id,
            token_id,
            token_uri,
            token_data,
        })
    }
}

impl NftContext for NftMetadata {
    fn get_class_id(&self) -> &ClassId {
        &self.class_id.base_class_id
    }

    fn get_id(&self) -> &TokenId {
        &self.token_id
    }

    fn get_uri(&self) -> Option<&TokenUri> {
        self.token_uri.as_ref()
    }

    fn get_data(&self) -> Option<&TokenData> {
        self.token_data.as_ref()
    }
=======
>>>>>>> 879a3268
}<|MERGE_RESOLUTION|>--- conflicted
+++ resolved
@@ -46,427 +46,4 @@
         HEXLOWER_PERMISSIVE.decode_mut(h.as_ref(), &mut output)?;
         Ok(IbcTokenHash(output))
     }
-<<<<<<< HEAD
-}
-
-/// The different variants of an Ibc message
-#[derive(Debug, Clone)]
-pub enum IbcMessage {
-    /// Ibc Envelop
-    Envelope(Box<MsgEnvelope>),
-    /// Ibc transaprent transfer
-    Transfer(MsgTransfer),
-    /// NFT transfer
-    NftTransfer(MsgNftTransfer),
-    /// Receiving a packet
-    RecvPacket(MsgRecvPacket),
-    /// Acknowledgement
-    AckPacket(MsgAcknowledgement),
-    /// Timeout
-    Timeout(MsgTimeout),
-}
-
-/// IBC transfer message with `Transfer`
-#[derive(Debug, Clone)]
-pub struct MsgTransfer {
-    /// IBC transfer message
-    pub message: IbcMsgTransfer,
-    /// Shieleded transfer for MASP transaction
-    pub transfer: Option<Transfer>,
-}
-
-impl BorshSerialize for MsgTransfer {
-    fn serialize<W: std::io::Write>(
-        &self,
-        writer: &mut W,
-    ) -> std::io::Result<()> {
-        let encoded_msg = self.message.clone().encode_vec();
-        let members = (encoded_msg, self.transfer.clone());
-        BorshSerialize::serialize(&members, writer)
-    }
-}
-
-impl BorshDeserialize for MsgTransfer {
-    fn deserialize_reader<R: std::io::Read>(
-        reader: &mut R,
-    ) -> std::io::Result<Self> {
-        use std::io::{Error, ErrorKind};
-        let (msg, transfer): (Vec<u8>, Option<Transfer>) =
-            BorshDeserialize::deserialize_reader(reader)?;
-        let message = IbcMsgTransfer::decode_vec(&msg)
-            .map_err(|err| Error::new(ErrorKind::InvalidData, err))?;
-        Ok(Self { message, transfer })
-    }
-}
-
-/// IBC NFT transfer message with `Transfer`
-#[derive(Debug, Clone)]
-pub struct MsgNftTransfer {
-    /// IBC NFT transfer message
-    pub message: IbcMsgNftTransfer,
-    /// Shieleded transfer for MASP transaction
-    pub transfer: Option<Transfer>,
-}
-
-impl BorshSerialize for MsgNftTransfer {
-    fn serialize<W: std::io::Write>(
-        &self,
-        writer: &mut W,
-    ) -> std::io::Result<()> {
-        let encoded_msg = self.message.clone().encode_vec();
-        let members = (encoded_msg, self.transfer.clone());
-        BorshSerialize::serialize(&members, writer)
-    }
-}
-
-impl BorshDeserialize for MsgNftTransfer {
-    fn deserialize_reader<R: std::io::Read>(
-        reader: &mut R,
-    ) -> std::io::Result<Self> {
-        use std::io::{Error, ErrorKind};
-        let (msg, transfer): (Vec<u8>, Option<Transfer>) =
-            BorshDeserialize::deserialize_reader(reader)?;
-        let message = IbcMsgNftTransfer::decode_vec(&msg)
-            .map_err(|err| Error::new(ErrorKind::InvalidData, err))?;
-        Ok(Self { message, transfer })
-    }
-}
-
-/// IBC shielded transfer
-#[derive(Debug, Clone, BorshSerialize, BorshDeserialize, BorshDeserializer)]
-pub struct IbcShieldedTransfer {
-    /// The IBC event type
-    pub transfer: Transfer,
-    /// The attributes of the IBC event
-    pub masp_tx: masp_primitives::transaction::Transaction,
-}
-
-/// IBC receiving packet message with `Transfer`
-#[derive(Debug, Clone)]
-pub struct MsgRecvPacket {
-    /// IBC receiving packet message
-    pub message: IbcMsgRecvPacket,
-    /// Shieleded transfer for MASP transaction
-    pub transfer: Option<Transfer>,
-}
-
-impl BorshSerialize for MsgRecvPacket {
-    fn serialize<W: std::io::Write>(
-        &self,
-        writer: &mut W,
-    ) -> std::io::Result<()> {
-        let encoded_msg = self.message.clone().encode_vec();
-        let members = (encoded_msg, self.transfer.clone());
-        BorshSerialize::serialize(&members, writer)
-    }
-}
-
-impl BorshDeserialize for MsgRecvPacket {
-    fn deserialize_reader<R: std::io::Read>(
-        reader: &mut R,
-    ) -> std::io::Result<Self> {
-        use std::io::{Error, ErrorKind};
-        let (msg, transfer): (Vec<u8>, Option<Transfer>) =
-            BorshDeserialize::deserialize_reader(reader)?;
-        let message = IbcMsgRecvPacket::decode_vec(&msg)
-            .map_err(|err| Error::new(ErrorKind::InvalidData, err))?;
-        Ok(Self { message, transfer })
-    }
-}
-
-/// IBC acknowledgement message with `Transfer` for refunding to a shielded
-/// address
-#[derive(Debug, Clone)]
-pub struct MsgAcknowledgement {
-    /// IBC acknowledgement message
-    pub message: IbcMsgAcknowledgement,
-    /// Shieleded transfer for MASP transaction
-    pub transfer: Option<Transfer>,
-}
-
-impl BorshSerialize for MsgAcknowledgement {
-    fn serialize<W: std::io::Write>(
-        &self,
-        writer: &mut W,
-    ) -> std::io::Result<()> {
-        let encoded_msg = self.message.clone().encode_vec();
-        let members = (encoded_msg, self.transfer.clone());
-        BorshSerialize::serialize(&members, writer)
-    }
-}
-
-impl BorshDeserialize for MsgAcknowledgement {
-    fn deserialize_reader<R: std::io::Read>(
-        reader: &mut R,
-    ) -> std::io::Result<Self> {
-        use std::io::{Error, ErrorKind};
-        let (msg, transfer): (Vec<u8>, Option<Transfer>) =
-            BorshDeserialize::deserialize_reader(reader)?;
-        let message = IbcMsgAcknowledgement::decode_vec(&msg)
-            .map_err(|err| Error::new(ErrorKind::InvalidData, err))?;
-        Ok(Self { message, transfer })
-    }
-}
-
-/// IBC timeout packet message with `Transfer` for refunding to a shielded
-/// address
-#[derive(Debug, Clone)]
-pub struct MsgTimeout {
-    /// IBC timeout message
-    pub message: IbcMsgTimeout,
-    /// Shieleded transfer for MASP transaction
-    pub transfer: Option<Transfer>,
-}
-
-impl BorshSerialize for MsgTimeout {
-    fn serialize<W: std::io::Write>(
-        &self,
-        writer: &mut W,
-    ) -> std::io::Result<()> {
-        let encoded_msg = self.message.clone().encode_vec();
-        let members = (encoded_msg, self.transfer.clone());
-        BorshSerialize::serialize(&members, writer)
-    }
-}
-
-impl BorshDeserialize for MsgTimeout {
-    fn deserialize_reader<R: std::io::Read>(
-        reader: &mut R,
-    ) -> std::io::Result<Self> {
-        use std::io::{Error, ErrorKind};
-        let (msg, transfer): (Vec<u8>, Option<Transfer>) =
-            BorshDeserialize::deserialize_reader(reader)?;
-        let message = IbcMsgTimeout::decode_vec(&msg)
-            .map_err(|err| Error::new(ErrorKind::InvalidData, err))?;
-        Ok(Self { message, transfer })
-    }
-}
-
-#[allow(missing_docs)]
-#[derive(Error, Debug)]
-pub enum Error {
-    #[error("IBC transfer memo HEX decoding error: {0}")]
-    DecodingHex(data_encoding::DecodeError),
-    #[error("IBC transfer memo decoding error: {0}")]
-    DecodingShieldedTransfer(std::io::Error),
-}
-
-/// Returns the trace path and the token string if the denom is an IBC
-/// denom.
-pub fn is_ibc_denom(denom: impl AsRef<str>) -> Option<(TracePath, String)> {
-    let prefixed_denom = PrefixedDenom::from_str(denom.as_ref()).ok()?;
-    let base_denom = prefixed_denom.base_denom.to_string();
-    if prefixed_denom.trace_path.is_empty() || base_denom.contains('/') {
-        // The denom is just a token or an NFT trace
-        return None;
-    }
-    // The base token isn't decoded because it could be non Namada token
-    Some((prefixed_denom.trace_path, base_denom))
-}
-
-/// Returns the trace path and the token string if the trace is an NFT one
-pub fn is_nft_trace(
-    trace: impl AsRef<str>,
-) -> Option<(NftTracePath, String, String)> {
-    // The trace should be {port}/{channel}/.../{class_id}/{token_id}
-    if let Some((class_id, token_id)) = trace.as_ref().rsplit_once('/') {
-        let prefixed_class_id = PrefixedClassId::from_str(class_id).ok()?;
-        // The base token isn't decoded because it could be non Namada token
-        Some((
-            prefixed_class_id.trace_path,
-            prefixed_class_id.base_class_id.to_string(),
-            token_id.to_string(),
-        ))
-    } else {
-        None
-    }
-}
-
-/// NFT class
-#[derive(Clone, Debug)]
-pub struct NftClass {
-    /// NFT class ID
-    pub class_id: PrefixedClassId,
-    /// NFT class URI
-    pub class_uri: Option<ClassUri>,
-    /// NFT class data
-    pub class_data: Option<ClassData>,
-}
-
-impl BorshSerialize for NftClass {
-    fn serialize<W: std::io::Write>(
-        &self,
-        writer: &mut W,
-    ) -> std::io::Result<()> {
-        BorshSerialize::serialize(&self.class_id.to_string(), writer)?;
-        match &self.class_uri {
-            Some(uri) => {
-                BorshSerialize::serialize(&true, writer)?;
-                BorshSerialize::serialize(&uri.to_string(), writer)?;
-            }
-            None => BorshSerialize::serialize(&false, writer)?,
-        }
-        match &self.class_data {
-            Some(data) => {
-                BorshSerialize::serialize(&true, writer)?;
-                BorshSerialize::serialize(&data.to_string(), writer)
-            }
-            None => BorshSerialize::serialize(&false, writer),
-        }
-    }
-}
-
-impl BorshDeserialize for NftClass {
-    fn deserialize_reader<R: std::io::Read>(
-        reader: &mut R,
-    ) -> std::io::Result<Self> {
-        use std::io::{Error, ErrorKind};
-        let class_id: String = BorshDeserialize::deserialize_reader(reader)?;
-        let class_id = class_id.parse().map_err(|e: NftTransferError| {
-            Error::new(ErrorKind::InvalidData, e.to_string())
-        })?;
-
-        let is_uri: bool = BorshDeserialize::deserialize_reader(reader)?;
-        let class_uri = if is_uri {
-            let uri_str: String = BorshDeserialize::deserialize_reader(reader)?;
-            Some(uri_str.parse().map_err(|e: NftTransferError| {
-                Error::new(ErrorKind::InvalidData, e.to_string())
-            })?)
-        } else {
-            None
-        };
-
-        let is_data: bool = BorshDeserialize::deserialize_reader(reader)?;
-        let class_data = if is_data {
-            let data_str: String =
-                BorshDeserialize::deserialize_reader(reader)?;
-            Some(data_str.parse().map_err(|e: NftTransferError| {
-                Error::new(ErrorKind::InvalidData, e.to_string())
-            })?)
-        } else {
-            None
-        };
-
-        Ok(Self {
-            class_id,
-            class_uri,
-            class_data,
-        })
-    }
-}
-
-impl NftClassContext for NftClass {
-    fn get_id(&self) -> &ClassId {
-        &self.class_id.base_class_id
-    }
-
-    fn get_uri(&self) -> Option<&ClassUri> {
-        self.class_uri.as_ref()
-    }
-
-    fn get_data(&self) -> Option<&ClassData> {
-        self.class_data.as_ref()
-    }
-}
-
-/// NFT metadata
-#[derive(Clone, Debug)]
-pub struct NftMetadata {
-    /// NFT class ID
-    pub class_id: PrefixedClassId,
-    /// NFT ID
-    pub token_id: TokenId,
-    /// NFT URI
-    pub token_uri: Option<TokenUri>,
-    /// NFT data
-    pub token_data: Option<TokenData>,
-}
-
-impl BorshSerialize for NftMetadata {
-    fn serialize<W: std::io::Write>(
-        &self,
-        writer: &mut W,
-    ) -> std::io::Result<()> {
-        BorshSerialize::serialize(&self.class_id.to_string(), writer)?;
-        BorshSerialize::serialize(&self.token_id.to_string(), writer)?;
-        match &self.token_uri {
-            Some(uri) => {
-                BorshSerialize::serialize(&true, writer)?;
-                BorshSerialize::serialize(&uri.to_string(), writer)?;
-            }
-            None => BorshSerialize::serialize(&false, writer)?,
-        }
-        match &self.token_data {
-            Some(data) => {
-                BorshSerialize::serialize(&true, writer)?;
-                BorshSerialize::serialize(&data.to_string(), writer)
-            }
-            None => BorshSerialize::serialize(&false, writer),
-        }
-    }
-}
-
-impl BorshDeserialize for NftMetadata {
-    fn deserialize_reader<R: std::io::Read>(
-        reader: &mut R,
-    ) -> std::io::Result<Self> {
-        use std::io::{Error, ErrorKind};
-        let class_id: String = BorshDeserialize::deserialize_reader(reader)?;
-        let class_id = class_id.parse().map_err(|e: NftTransferError| {
-            Error::new(ErrorKind::InvalidData, e.to_string())
-        })?;
-
-        let token_id: String = BorshDeserialize::deserialize_reader(reader)?;
-        let token_id = token_id.parse().map_err(|e: NftTransferError| {
-            Error::new(ErrorKind::InvalidData, e.to_string())
-        })?;
-
-        let is_uri: bool = BorshDeserialize::deserialize_reader(reader)?;
-        let token_uri = if is_uri {
-            let uri_str: String = BorshDeserialize::deserialize_reader(reader)?;
-            Some(uri_str.parse().map_err(|e: NftTransferError| {
-                Error::new(ErrorKind::InvalidData, e.to_string())
-            })?)
-        } else {
-            None
-        };
-
-        let is_data: bool = BorshDeserialize::deserialize_reader(reader)?;
-        let token_data = if is_data {
-            let data_str: String =
-                BorshDeserialize::deserialize_reader(reader)?;
-            Some(data_str.parse().map_err(|e: NftTransferError| {
-                Error::new(ErrorKind::InvalidData, e.to_string())
-            })?)
-        } else {
-            None
-        };
-
-        Ok(Self {
-            class_id,
-            token_id,
-            token_uri,
-            token_data,
-        })
-    }
-}
-
-impl NftContext for NftMetadata {
-    fn get_class_id(&self) -> &ClassId {
-        &self.class_id.base_class_id
-    }
-
-    fn get_id(&self) -> &TokenId {
-        &self.token_id
-    }
-
-    fn get_uri(&self) -> Option<&TokenUri> {
-        self.token_uri.as_ref()
-    }
-
-    fn get_data(&self) -> Option<&TokenData> {
-        self.token_data.as_ref()
-    }
-=======
->>>>>>> 879a3268
 }