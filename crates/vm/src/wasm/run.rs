//! Wasm runners

use std::cell::RefCell;
use std::collections::BTreeSet;
use std::error::Error as _;
use std::fmt::Debug;
use std::marker::PhantomData;
use std::num::NonZeroU32;
use std::rc::Rc;

use borsh::BorshDeserialize;
use namada_core::address::Address;
use namada_core::hash::{Error as TxHashError, Hash};
use namada_core::internal::HostEnvResult;
use namada_core::storage::{Key, TxIndex};
use namada_core::validity_predicate::VpError;
pub use namada_gas::GasMeterKind;
use namada_gas::{GasMetering, TxGasMeter, VpGasMeter, WASM_MEMORY_PAGE_GAS};
use namada_state::prefix_iter::PrefixIterators;
use namada_state::{DB, DBIter, State, StateRead, StorageHasher, StorageRead};
use namada_tx::data::{TxSentinel, TxType};
use namada_tx::{BatchedTxRef, Commitment, Section, Tx, TxCommitments};
use namada_vp::vp_host_fns;
use parity_wasm::elements::Instruction::*;
use parity_wasm::elements::{self, SignExtInstruction};
use thiserror::Error;
use wasmer::sys::{BaseTunables, Features};
use wasmer::{Engine, Module, NativeEngineExt, Store, Target};

use super::TxCache;
use super::memory::{Limit, WasmMemory};
use crate::host_env::gas_meter::GasMeter;
use crate::host_env::{TxVmEnv, VpCtx, VpEvaluator, VpVmEnv};
use crate::types::VpInput;
use crate::wasm::host_env::{WasmGasMeter, tx_imports, vp_imports};
use crate::wasm::{Cache, CacheName, VpCache, memory};
use crate::{
    HostRef, RwAccess, WasmCacheAccess, WasmValidationError,
    validate_untrusted_wasm,
};

<<<<<<< HEAD
const GUEST_MEMORY: &str = "memory";
=======
/// Allocator function name injected into a expored from wasm
pub const ALLOC_FN_NAME: &str = "_injected_alloc";

>>>>>>> 8b782fba
const TX_ENTRYPOINT: &str = "_apply_tx";
const VP_ENTRYPOINT: &str = "_validate_tx";
const MUT_GLOBAL_GAS_NAME: &str = "_namada_gas";
const WASM_STACK_LIMIT: u32 = u16::MAX as u32;

/// The error type returned by transactions.
// TODO(namada#2980): move this to `core`, to be shared with the wasm vm,
// and make it an `enum` of different variants
type TxError = String;

#[allow(missing_docs)]
#[derive(Error, Debug)]
pub enum Error {
    #[error("VP error: {0}")]
    VpError(VpError),
    #[error("Transaction error: {0}")]
    TxError(TxError),
    #[error("Missing tx section: {0}")]
    MissingSection(String),
    #[error("Memory error: {0}")]
    MemoryError(memory::Error),
    #[error("Unable to inject stack limiter")]
    StackLimiterInjection,
    #[error("Unable to inject alloc")]
    AllocInjection,
    #[error("Wasm deserialization error: {0}")]
    DeserializationError(elements::Error),
    #[error("Wasm serialization error: {0}")]
    SerializationError(elements::Error),
    #[error("Unable to inject gas meter")]
    GasMeterInjection,
    #[error("Wasm compilation error: {0}")]
    CompileError(wasmer::CompileError),
    #[error("Missing wasm memory export, failed with: {0}")]
    MissingModuleMemory(wasmer::ExportError),
    #[error("Missing wasm entrypoint: {0}")]
    MissingModuleEntrypoint(wasmer::ExportError),
    #[error("Missing gas mutable global: {0}")]
    MissingGasMutGlobal(wasmer::ExportError),
    #[error("Failed running wasm with: {0}")]
    RuntimeError(wasmer::RuntimeError),
    #[error("Failed instantiating wasm module with: {0}")]
    // Boxed cause it's 128b
    InstantiationError(Box<wasmer::InstantiationError>),
    #[error(
        "Unexpected module entrypoint interface {entrypoint}, failed with: \
         {error}"
    )]
    UnexpectedModuleEntrypointInterface {
        entrypoint: &'static str,
        error: wasmer::RuntimeError,
    },
    #[error("Wasm validation error: {0}")]
    ValidationError(WasmValidationError),
    #[error("Wasm code hash error: {0}")]
    CodeHash(TxHashError),
    #[error("Unable to load wasm code: {0}")]
    LoadWasmCode(String),
    #[error("Unable to find compiled wasm code")]
    NoCompiledWasmCode,
    #[error("Gas error: {0}")]
    GasError(String),
    #[error("Failed type conversion: {0}")]
    ConversionError(String),
    #[error("Storage error: {0}")]
    Error(String),
    #[error("Tx is not allowed in allowlist parameter")]
    DisallowedTx,
    #[error("Invalid transaction section signature: {0}")]
    InvalidSectionSignature(String),
}

/// Result for functions that may fail
pub type Result<T> = std::result::Result<T, Error>;

/// Returns [`Error::DisallowedTx`] when the given tx is a user tx and its code
/// `Hash` is not included in the `tx_allowlist` parameter.
pub fn check_tx_allowed<S>(
    batched_tx: &BatchedTxRef<'_>,
    storage: &S,
) -> Result<()>
where
    S: StorageRead,
{
    let BatchedTxRef { tx, cmt } = batched_tx;
    if let TxType::Wrapper(_) = tx.header().tx_type {
        if let Some(code_sec) = tx
            .get_section(cmt.code_sechash())
            .and_then(|x| Section::code_sec(&x))
        {
            if namada_parameters::is_tx_allowed(storage, &code_sec.code.hash())
                .map_err(|e| Error::Error(e.to_string()))?
            {
                return Ok(());
            }
        }
        return Err(Error::DisallowedTx);
    }
    Ok(())
}

/// Execute a transaction code. Returns the set verifiers addresses requested by
/// the transaction.
#[allow(clippy::too_many_arguments)]
pub fn tx<S, CA>(
    state: &mut S,
    gas_meter: &RefCell<TxGasMeter>,
    wrapper_hash: Option<&Hash>,
    tx_index: &TxIndex,
    tx: &Tx,
    cmt: &TxCommitments,
    vp_wasm_cache: &mut VpCache<CA>,
    tx_wasm_cache: &mut TxCache<CA>,
    gas_meter_kind: GasMeterKind,
) -> Result<BTreeSet<Address>>
where
    S: StateRead + State + StorageRead,
    CA: 'static + WasmCacheAccess,
{
    let tx_code = tx
        .get_section(cmt.code_sechash())
        .and_then(|x| Section::code_sec(x.as_ref()))
        .ok_or(Error::MissingSection(cmt.code_sechash().to_string()))?;

    // Check if the tx code is allowed (to be done after the check on the code
    // section commitment to let the replay protection mechanism run some
    // optimizations)
    let batched_tx = tx.batch_ref_tx(cmt);
    check_tx_allowed(&batched_tx, state)?;

    // If the transaction code has a tag, ensure that the tag hash equals the
    // transaction code's hash.
    if let Some(tag) = &tx_code.tag {
        // Get the WASM code hash corresponding to the tag from storage
        let hash_key = Key::wasm_hash(tag);
        let hash_value = state
            .read(&hash_key)
            .map_err(|e| {
                Error::LoadWasmCode(format!(
                    "Read wasm code hash failed from storage: key {}, error {}",
                    hash_key, e
                ))
            })?
            .ok_or_else(|| {
                Error::LoadWasmCode(format!(
                    "No wasm code hash in storage: key {}",
                    hash_key
                ))
            })?;
        // Ensure that the queried code hash equals the transaction's code hash
        let tx_code_hash = tx_code.code.hash();
        if tx_code_hash != hash_value {
            return Err(Error::LoadWasmCode(format!(
                "Transaction code hash does not correspond to tag: tx hash \
                 {}, tag {}, tag hash {}",
                tx_code_hash, tag, hash_value,
            )));
        }
    }

    let (module, store) = fetch_or_compile(
        tx_wasm_cache,
        &tx_code.code,
        state,
        gas_meter,
        gas_meter_kind,
    )?;
    let store = Rc::new(RefCell::new(store));

    let mut iterators: PrefixIterators<'_, <S as StateRead>::D> =
        PrefixIterators::default();
    let mut verifiers = BTreeSet::new();
    let mut result_buffer: Option<Vec<u8>> = None;
    let mut yielded_value: Option<Vec<u8>> = None;

    let sentinel = RefCell::new(TxSentinel::default());
    let (write_log, in_mem, db) = state.split_borrow();
    const ZERO_HASH: Hash = Hash::zero();
    let wrapper_hash = wrapper_hash.unwrap_or(&ZERO_HASH);

    let wasm_gas_meter = RefCell::new(GasMeter::new(
        gas_meter_kind,
        || unsafe {
            // If gas metering is done through a host function, we
            // take the provided gas meter, then restore it after
            // we return from the wasm vm
            TxGasMeter::placeholder()
        },
        || {
            // If gas metering is done through a wasm function, we
            // must provide a reference to the store, where we will
            // look-up a mutable global with the gas count
            WasmGasMeter::uninit()
        },
    ));

    let mut env = TxVmEnv::new(
        WasmMemory::new(Rc::downgrade(&store)),
        write_log,
        in_mem,
        db,
        &mut iterators,
        &wasm_gas_meter,
        &sentinel,
        wrapper_hash,
        tx,
        cmt,
        tx_index,
        &mut verifiers,
        &mut result_buffer,
        &mut yielded_value,
        vp_wasm_cache,
        tx_wasm_cache,
    );

    // Instantiate the wasm module
    let instance = {
        let mut store = store.borrow_mut();
        let imports = tx_imports(&mut *store, env.clone());
        wasmer::Instance::new(&mut *store, &module, &imports)
            .map_err(|e| Error::InstantiationError(Box::new(e)))?
    };

    wasm_gas_meter.borrow_mut().init(
        |meter| {
            *meter = gas_meter
                .replace_with(|_| unsafe { TxGasMeter::placeholder() });

            Ok(())
        },
        |meter| {
            let global = instance
                .exports
                .get_global(MUT_GLOBAL_GAS_NAME)
                .map_err(Error::MissingGasMutGlobal)?;

            meter.init_from(
                &*gas_meter.borrow(),
                global.clone(),
                Rc::downgrade(&store),
            );

            Ok(())
        },
    )?;

    // Fetch guest's main memory
    let guest_memory = instance
        .exports
        .get_memory("memory")
        .map_err(Error::MissingModuleMemory)?;

    env.memory.init_from(guest_memory);

    let memory::TxCallInput {
        tx_data_ptr,
        tx_data_len,
    } = {
        let mut store = store.borrow_mut();
        memory::write_tx_inputs(
            &instance,
            &mut *store,
            guest_memory,
            &batched_tx,
        )
        .map_err(Error::MemoryError)?
    };

    // Get the module's entrypoint to be called
    let apply_tx = {
        let store = store.borrow();
        instance
            .exports
            .get_function(TX_ENTRYPOINT)
            .map_err(Error::MissingModuleEntrypoint)?
            .typed::<(u64, u64), u64>(&*store)
            .map_err(|error| Error::UnexpectedModuleEntrypointInterface {
                entrypoint: TX_ENTRYPOINT,
                error,
            })?
    };

    let result = apply_tx.call(
        unsafe { &mut *RefCell::as_ptr(&*store) },
        tx_data_ptr,
        tx_data_len,
    );

    let wasm_gas_meter = RefCell::into_inner(wasm_gas_meter);
    wasm_gas_meter
        .flush_to_meter(&mut *gas_meter.borrow_mut())
        .map_err(|err| Error::GasError(err.to_string()))?;

    let ok = result.map_err(|err| {
        tracing::debug!("Tx WASM failed with {}", err);

        match *sentinel.borrow() {
            TxSentinel::None => Error::RuntimeError(err),
            TxSentinel::OutOfGas => Error::GasError(err.to_string()),
            TxSentinel::InvalidCommitment => {
                Error::MissingSection(err.to_string())
            }
        }
    })?;

    // NB: early drop this data to avoid memory errors
    _ = (instance, env);

    if ok == 1 {
        let store = Rc::into_inner(store)
            .expect("The store must be dropped after execution to avoid leaks");
        let _store = RefCell::into_inner(store);
        Ok(verifiers)
    } else {
        let err = yielded_value.take().map_or_else(
            || Ok("Execution ended abruptly with an unknown error".to_owned()),
            |borsh_encoded_err| {
                let tx_err = TxError::try_from_slice(&borsh_encoded_err)
                    .map_err(|e| Error::ConversionError(e.to_string()))?;
                Ok(tx_err)
            },
        )?;

        Err(match *sentinel.borrow() {
            TxSentinel::None => Error::TxError(err),
            TxSentinel::OutOfGas => Error::GasError(err),
            TxSentinel::InvalidCommitment => Error::MissingSection(err),
        })
    }
}

/// Execute a validity predicate code. Returns whether the validity
/// predicate accepted storage modifications performed by the transaction
/// that triggered the execution.
#[allow(clippy::too_many_arguments)]
pub fn vp<S, CA>(
    vp_code_hash: Hash,
    batched_tx: &BatchedTxRef<'_>,
    tx_index: &TxIndex,
    address: &Address,
    state: &S,
    gas_meter: &RefCell<VpGasMeter>,
    keys_changed: &BTreeSet<Key>,
    verifiers: &BTreeSet<Address>,
    mut vp_wasm_cache: VpCache<CA>,
    gas_meter_kind: GasMeterKind,
) -> Result<()>
where
    S: StateRead,
    CA: 'static + WasmCacheAccess,
{
    // Compile the wasm module
    let (module, store) = fetch_or_compile(
        &mut vp_wasm_cache,
        &Commitment::Hash(vp_code_hash),
        state,
        gas_meter,
        gas_meter_kind,
    )?;
    let store = Rc::new(RefCell::new(store));

    let mut iterators: PrefixIterators<'_, <S as StateRead>::D> =
        PrefixIterators::default();
    let mut result_buffer: Option<Vec<u8>> = None;
    let mut yielded_value: Option<Vec<u8>> = None;
    let eval_runner =
        VpEvalWasm::<<S as StateRead>::D, <S as StateRead>::H, CA> {
            db: PhantomData,
            hasher: PhantomData,
            cache_access: PhantomData,
        };
    let BatchedTxRef { tx, cmt } = batched_tx;

    let wasm_gas_meter = RefCell::new(GasMeter::new(
        gas_meter_kind,
        || unsafe { VpGasMeter::placeholder() },
        WasmGasMeter::uninit,
    ));

    let mut env = VpVmEnv::new(
        WasmMemory::new(Rc::downgrade(&store)),
        address,
        state.write_log(),
        state.in_mem(),
        state.db(),
        &wasm_gas_meter,
        tx,
        cmt,
        tx_index,
        &mut iterators,
        verifiers,
        &mut result_buffer,
        &mut yielded_value,
        keys_changed,
        &eval_runner,
        &mut vp_wasm_cache,
    );

    let yielded_value_borrow = env.ctx.yielded_value;

    let imports = {
        let mut store = store.borrow_mut();
        vp_imports(&mut *store, env.clone())
    };

    run_vp(
        store,
        module,
        imports,
        &vp_code_hash,
        batched_tx,
        address,
        keys_changed,
        verifiers,
        yielded_value_borrow,
        |instance: &wasmer::Instance, store: &Rc<RefCell<wasmer::Store>>| {
            // Store ref to guest memory in host data structure
            let guest_memory = instance
                .exports
                .get_memory(GUEST_MEMORY)
                .map_err(Error::MissingModuleMemory)?;

            env.memory.init_from(guest_memory);

            // Initialize gas meter
            wasm_gas_meter.borrow_mut().init(
                |meter| {
                    *meter = gas_meter
                        .replace_with(|_| unsafe { VpGasMeter::placeholder() });

                    Ok(())
                },
                |meter| {
                    let global = instance
                        .exports
                        .get_global(MUT_GLOBAL_GAS_NAME)
                        .map_err(Error::MissingGasMutGlobal)?;

                    meter.init_from(
                        &*gas_meter.borrow(),
                        global.clone(),
                        Rc::downgrade(store),
                    );

                    Ok(())
                },
            )?;

            Ok(guest_memory)
        },
        || {
            let wasm_gas_meter = wasm_gas_meter
                .replace_with(|_| unsafe { GasMeter::vp_placeholder() });

            wasm_gas_meter
                .flush_to_meter(&mut *gas_meter.borrow_mut())
                .map_err(|err| Error::GasError(err.to_string()))
        },
    )?;

    Ok(())
}

#[allow(clippy::too_many_arguments)]
fn run_vp<Init, Fini>(
    store: Rc<RefCell<wasmer::Store>>,
    module: wasmer::Module,
    vp_imports: wasmer::Imports,
    vp_code_hash: &Hash,
    input_data: &BatchedTxRef<'_>,
    address: &Address,
    keys_changed: &BTreeSet<Key>,
    verifiers: &BTreeSet<Address>,
    yielded_value: HostRef<RwAccess, Option<Vec<u8>>>,
    init_ctx: Init,
    finish_ctx: Fini,
) -> Result<()>
where
    Init: for<'wasm> FnOnce(
        &'wasm wasmer::Instance,
        &'wasm Rc<RefCell<wasmer::Store>>,
    ) -> Result<&'wasm wasmer::Memory>,
    Fini: FnOnce() -> Result<()>,
{
    let input: VpInput<'_> = VpInput {
        addr: address,
        data: input_data,
        keys_changed,
        verifiers,
    };

    // Instantiate the wasm module
    let instance = {
        let mut store = store.borrow_mut();
        wasmer::Instance::new(&mut *store, &module, &vp_imports)
            .map_err(|e| Error::InstantiationError(Box::new(e)))?
    };

    let guest_memory = init_ctx(&instance, &store)?;

    // Write the inputs in the memory exported from the wasm
    // module
    let memory::VpCallInput {
        addr_ptr,
        addr_len,
        data_ptr,
        data_len,
        keys_changed_ptr,
        keys_changed_len,
        verifiers_ptr,
        verifiers_len,
    } = {
        let mut store = store.borrow_mut();
        memory::write_vp_inputs(&instance, &mut *store, guest_memory, input)
            .map_err(Error::MemoryError)?
    };

    // Get the module's entrypoint to be called
    let validate_tx = {
        let store = store.borrow();
        instance
            .exports
            .get_function(VP_ENTRYPOINT)
            .map_err(Error::MissingModuleEntrypoint)?
            .typed::<(u64, u64, u64, u64, u64, u64, u64, u64), u64>(&*store)
            .map_err(|error| Error::UnexpectedModuleEntrypointInterface {
                entrypoint: VP_ENTRYPOINT,
                error,
            })?
    };
    let is_valid = validate_tx
        .call(
            unsafe { &mut *RefCell::as_ptr(&*store) },
            addr_ptr,
            addr_len,
            data_ptr,
            data_len,
            keys_changed_ptr,
            keys_changed_len,
            verifiers_ptr,
            verifiers_len,
        )
        .map_err(|rt_error| {
            let downcasted_err = || {
                let source_err = rt_error.source()?;
                let downcasted_vp_err =
                    source_err.downcast_ref::<vp_host_fns::Error>()?;
                let downcasted_vp_rt_err = downcasted_vp_err
                    .downcast_ref::<vp_host_fns::RuntimeError>(
                )?;

                match downcasted_vp_rt_err {
                    vp_host_fns::RuntimeError::OutOfGas(_) => {
                        Some(Error::GasError(rt_error.to_string()))
                    }
                    vp_host_fns::RuntimeError::InvalidSectionSignature(_) => {
                        Some(Error::InvalidSectionSignature(
                            rt_error.to_string(),
                        ))
                    }
                    _ => None,
                }
            };
            downcasted_err().unwrap_or(Error::RuntimeError(rt_error))
        })?;

    finish_ctx()?;

    tracing::debug!(
        is_valid,
        %vp_code_hash,
        "wasm vp"
    );

    // NB: early drop this data to avoid memory errors
    _ = (instance, vp_imports);

    if is_valid == 1 {
        let store = Rc::into_inner(store)
            .expect("The store must be dropped after execution to avoid leaks");
        let _store = RefCell::into_inner(store);
        Ok(())
    } else {
        unsafe { yielded_value.get_mut() }.take().map_or_else(
            || Err(Error::VpError(VpError::Unspecified)),
            |borsh_encoded_err| {
                let vp_err = VpError::try_from_slice(&borsh_encoded_err)
                    .map_err(|e| Error::ConversionError(e.to_string()))?;
                Err(Error::VpError(vp_err))
            },
        )
    }
}

/// Validity predicate wasm evaluator for `eval` host function calls.
#[derive(Default, Debug)]
pub struct VpEvalWasm<D, H, CA>
where
    D: DB + for<'iter> DBIter<'iter> + 'static,
    H: StorageHasher + 'static,
    CA: WasmCacheAccess + 'static,
{
    /// Phantom type for DB
    pub db: PhantomData<*const D>,
    /// Phantom type for hasher
    pub hasher: PhantomData<*const H>,
    /// Phantom type for WASM compilation cache access
    pub cache_access: PhantomData<*const CA>,
}

impl<'a, S, CA> namada_vp::native_vp::VpEvaluator<'a, S, VpCache<CA>, Self>
    for VpEvalWasm<<S as StateRead>::D, <S as StateRead>::H, CA>
where
    S: 'static + StateRead,
    CA: WasmCacheAccess,
{
    fn eval(
        native_ctx: &namada_vp::native_vp::Ctx<'a, S, VpCache<CA>, Self>,
        vp_code_hash: Hash,
        input_data: BatchedTxRef<'_>,
    ) -> namada_state::Result<()> {
        use namada_state::ResultExt;

        let eval_runner =
            VpEvalWasm::<<S as StateRead>::D, <S as StateRead>::H, CA> {
                db: PhantomData,
                hasher: PhantomData,
                cache_access: PhantomData,
            };
        let mut iterators: PrefixIterators<'_, <S as StateRead>::D> =
            PrefixIterators::default();
        let mut result_buffer: Option<Vec<u8>> = None;
        let mut yielded_value: Option<Vec<u8>> = None;
        let mut vp_wasm_cache = native_ctx.vp_wasm_cache.clone();

        let wasm_gas_meter = RefCell::new(GasMeter::new(
            GasMeterKind::MutGlobal,
            || unsafe { VpGasMeter::placeholder() },
            WasmGasMeter::uninit,
        ));

        let ctx = VpCtx::new(
            native_ctx.address,
            native_ctx.state.write_log(),
            native_ctx.state.in_mem(),
            native_ctx.state.db(),
            &wasm_gas_meter,
            native_ctx.tx,
            native_ctx.cmt,
            native_ctx.tx_index,
            &mut iterators,
            native_ctx.verifiers,
            &mut result_buffer,
            &mut yielded_value,
            native_ctx.keys_changed,
            &eval_runner,
            &mut vp_wasm_cache,
        );

        eval_runner
            .eval_native_result(
                ctx,
                vp_code_hash,
                input_data,
                |instance, store| {
                    wasm_gas_meter.borrow_mut().init(
                        |meter| {
                            *meter =
                                native_ctx.gas_meter.replace_with(|_| unsafe {
                                    VpGasMeter::placeholder()
                                });

                            Ok(())
                        },
                        |meter| {
                            let global = instance
                                .exports
                                .get_global(MUT_GLOBAL_GAS_NAME)
                                .map_err(Error::MissingGasMutGlobal)?;

                            meter.init_from(
                                &*native_ctx.gas_meter.borrow(),
                                global.clone(),
                                Rc::downgrade(store),
                            );

                            Ok(())
                        },
                    )
                },
                || {
                    let wasm_gas_meter =
                        wasm_gas_meter.replace_with(|_| unsafe {
                            GasMeter::vp_placeholder()
                        });

                    wasm_gas_meter
                        .flush_to_meter(&mut *native_ctx.gas_meter.borrow_mut())
                        .map_err(|err| Error::GasError(err.to_string()))
                },
            )
            .inspect_err(|err| {
                tracing::warn!("VP eval from a native VP failed with: {err}");
            })
            .into_storage_result()?;

        Ok(())
    }
}

impl<D, H, CA> VpEvaluator for VpEvalWasm<D, H, CA>
where
    D: DB + for<'iter> DBIter<'iter> + 'static,
    H: StorageHasher + 'static,
    CA: WasmCacheAccess + 'static,
{
    type CA = CA;
    type Db = D;
    type Eval = Self;
    type H = H;

    fn eval(
        &self,
        ctx: VpCtx<D, H, Self, CA>,
        vp_code_hash: Hash,
        input_data: BatchedTxRef<'_>,
    ) -> HostEnvResult {
        let mut new_ctx = ctx.clone();

        let wasm_gas_meter =
            RefCell::new(GasMeter::Native(VpGasMeter::new_from_meter(
                &*unsafe { ctx.gas_meter.get() }.borrow(),
            )));

        new_ctx.gas_meter = unsafe { crate::RoHostRef::new(&wasm_gas_meter) };

        self.eval_native_result(
            new_ctx,
            vp_code_hash,
            input_data,
            |_instance, _store| Ok(()),
            || {
                let wasm_gas_meter = wasm_gas_meter
                    .replace_with(|_| unsafe { GasMeter::vp_placeholder() });

                unsafe { ctx.gas_meter.get() }
                    .borrow_mut()
                    .consume(
                        wasm_gas_meter.native().unwrap().get_vp_consumed_gas(),
                    )
                    .map_err(|err| Error::GasError(err.to_string()))
            },
        )
        .map_or_else(
            |err| {
                tracing::info!("VP eval error {err}");
                HostEnvResult::Fail
            },
            |()| HostEnvResult::Success,
        )
    }
}

impl<D, H, CA> VpEvalWasm<D, H, CA>
where
    D: DB + for<'iter> DBIter<'iter> + 'static,
    H: StorageHasher + 'static,
    CA: WasmCacheAccess + 'static,
{
    /// Evaluate the given VP.
    ///
    /// Returns the gas consumed in wasm.
    pub fn eval_native_result<Init, Fini>(
        &self,
        ctx: VpCtx<D, H, Self, CA>,
        vp_code_hash: Hash,
        input_data: BatchedTxRef<'_>,
        init_gas_meter: Init,
        fini_gas_meter: Fini,
    ) -> Result<()>
    where
        Init: for<'wasm> FnOnce(
            &'wasm wasmer::Instance,
            &'wasm Rc<RefCell<wasmer::Store>>,
        ) -> Result<()>,
        Fini: FnOnce() -> Result<()>,
    {
        let address = unsafe { ctx.address.get() };
        let keys_changed = unsafe { ctx.keys_changed.get() };
        let verifiers = unsafe { ctx.verifiers.get() };
        let vp_wasm_cache = unsafe { ctx.vp_wasm_cache.get_mut() };
        let gas_meter = unsafe { ctx.gas_meter.get() };
        let gas_meter_kind = gas_meter.borrow().kind();
        // Compile the wasm module
        let (module, store) = fetch_or_compile(
            vp_wasm_cache,
            &Commitment::Hash(vp_code_hash),
            &ctx.state(),
            gas_meter,
            gas_meter_kind,
        )?;
        let store = Rc::new(RefCell::new(store));

        let mut env = VpVmEnv {
            memory: WasmMemory::new(Rc::downgrade(&store)),
            ctx,
        };
        let yielded_value_borrow = env.ctx.yielded_value;
        let imports = {
            let mut store = store.borrow_mut();
            vp_imports(&mut *store, env.clone())
        };

        run_vp(
            store,
            module,
            imports,
            &vp_code_hash,
            &input_data,
            address,
            keys_changed,
            verifiers,
            yielded_value_borrow,
            |instance, store| {
                // Store ref to guest memory in host data structure
                let guest_memory = instance
                    .exports
                    .get_memory(GUEST_MEMORY)
                    .map_err(Error::MissingModuleMemory)?;

                env.memory.init_from(guest_memory);

                init_gas_meter(instance, store)?;

                Ok(guest_memory)
            },
            fini_gas_meter,
        )
    }
}

/// Prepare a wasm store for untrusted code.
pub fn untrusted_wasm_store(limit: Limit<BaseTunables>) -> wasmer::Store {
    // Use Singlepass compiler with the default settings
    let compiler = wasmer_compiler_singlepass::Singlepass::default();
    let mut engine = <Engine as NativeEngineExt>::new(
        Box::new(compiler),
        // NB: The default target corresponds to the host's triplet
        Target::default(),
        // NB: WASM features are validated via `validate_untrusted_wasm`,
        // so we can use the default features here
        Features::default(),
    );
    engine.set_tunables(limit);
    wasmer::Store::new(engine)
}

/// Inject gas counter and stack-height limiter into the given wasm code
pub fn prepare_wasm_code<T: AsRef<[u8]>>(
    code: T,
    gas_meter_kind: GasMeterKind,
) -> Result<Vec<u8>> {
    let module: elements::Module = elements::deserialize_buffer(code.as_ref())
        .map_err(Error::DeserializationError)?;
    let module = match gas_meter_kind {
        GasMeterKind::HostFn => wasm_instrument::gas_metering::inject(
            module,
            wasm_instrument::gas_metering::host_function::Injector::new(
                "env", "gas",
            ),
            &GasRules,
        )
        .map_err(|_original_module| Error::GasMeterInjection)?,
        GasMeterKind::MutGlobal => wasm_instrument::gas_metering::inject(
            module,
            WasmMutGlobalGasBackend,
            &GasRules,
        )
        .map_err(|_original_module| Error::GasMeterInjection)?,
    };
    let stack_limiter_exempt_fn_ids = {
        // cannot examine imported func ids, so we skip them
        let mut exempt = wasm_instrument::utils::imported_function_ids(&module);

        // when using a mutable wasm global to track gas, we want to match the
        // behavior of the gas host fn not getting instrumented
        if let GasMeterKind::MutGlobal = gas_meter_kind {
            let total_number_of_fns_in_wasm_module: u32 = module
                .functions_space()
                .try_into()
                .expect("the number of wasm functions should fit in 32 bits");

            // NB: the gas wasm fn is appended to the bottom of
            // the module with [`wasm_instrument::gas_metering::inject`]
            let wasm_gas_fn_id = total_number_of_fns_in_wasm_module
                .checked_sub(1)
                .expect("there should be at least one wasm fn in the module");

            exempt.insert(wasm_gas_fn_id);
        }

        exempt
    };
    let module = wasm_instrument::inject_stack_limiter(
        module,
        WASM_STACK_LIMIT,
        &stack_limiter_exempt_fn_ids,
    )
<<<<<<< HEAD
    .map_err(|_original_module| Error::StackLimiterInjection)?;
=======
    .map_err(|_original_module| Error::GasMeterInjection)?;
    let module =
        wasm_instrument::inject_stack_limiter(module, WASM_STACK_LIMIT)
            .map_err(|_original_module| Error::StackLimiterInjection)?;

    let module = inject_alloc(module)?;

>>>>>>> 8b782fba
    elements::serialize(module).map_err(Error::SerializationError)
}

/// Inject and export allocation function that can be used to grow the initial
/// memory from the host side.
///
/// IMPORTANT: This must not be used for non-initial memory allocations as it
/// assumes writing at location 0.
fn inject_alloc(module: elements::Module) -> Result<elements::Module> {
    use elements::{BlockType, Instruction, Instructions, Local, ValueType};
    use parity_wasm::builder;

    // Index of the function to be injected (note that the result of
    // `builder.push_function` is wrong as it ignores improted fns)
    let fn_ix: u32 = module
        .functions_space()
        .try_into()
        .map_err(|_| Error::AllocInjection)?;
    let mut builder = builder::from_module(module);

    // Alloc fn in WAT:
    //
    // (func (;0;) (type 0) (param i32)
    // (local i32)
    // block  ;; label = @1
    //   local.get 0
    //   memory.size
    //   i32.const 16
    //   i32.shl
    //   i32.gt_u
    //   if (result i32)  ;; label = @2
    //     local.get 0
    //     i32.const -65536
    //     i32.gt_u
    //     br_if 1 (;@1;)
    //     local.get 0
    //     i32.const 65535
    //     i32.add
    //     i32.const 16
    //     i32.shr_u
    //     memory.grow
    //     local.tee 0
    //     i32.const -1
    //     i32.eq
    //     br_if 1 (;@1;)
    //     local.get 0
    //     i32.const 16
    //     i32.shl
    //   else
    //     i32.const 0
    //   end
    //   return
    // end
    // unreachable)

    const MEMORY_IX: u8 = 0;
    const WASM_PAGE_SIZE_LOG2: i32 = 16;
    const WASM_PAGE_SIZE: i32 = 1 << WASM_PAGE_SIZE_LOG2;
    let instructions = {
        use Instruction::*;
        vec![
            Block(BlockType::NoResult),
            GetLocal(0),
            CurrentMemory(MEMORY_IX),
            I32Const(WASM_PAGE_SIZE_LOG2),
            I32Shl,
            I32GtU,
            If(BlockType::Value(ValueType::I32)),
            GetLocal(0),
            I32Const(-WASM_PAGE_SIZE),
            I32GtU,
            BrIf(1),
            GetLocal(0),
            I32Const(WASM_PAGE_SIZE - 1),
            I32Add,
            I32Const(WASM_PAGE_SIZE_LOG2),
            I32ShrU,
            GrowMemory(MEMORY_IX),
            TeeLocal(0),
            I32Const(-1),
            I32Eq,
            BrIf(1),
            GetLocal(0),
            I32Const(WASM_PAGE_SIZE_LOG2),
            I32Shl,
            Else,
            I32Const(0),
            End,
            Return,
            End,
            Unreachable,
            End,
        ]
    };

    builder.push_function(
        builder::function()
            .signature()
            .with_param(ValueType::I32)
            .with_result(ValueType::I32)
            .build()
            .body()
            .with_instructions(Instructions::new(instructions))
            .with_locals([Local::new(1, ValueType::I32)])
            .build()
            .build(),
    );

    builder.push_export(
        builder::export()
            .field(ALLOC_FN_NAME)
            .internal()
            .func(fn_ix)
            .build(),
    );

    Ok(builder.build())
}

// Fetch or compile a WASM code from the cache or storage. Account for the
// loading and code compilation gas costs.
fn fetch_or_compile<S, CN, CA>(
    wasm_cache: &mut Cache<CN, CA>,
    code_or_hash: &Commitment,
    state: &S,
    gas_meter: &RefCell<impl GasMetering>,
    gas_meter_kind: GasMeterKind,
) -> Result<(Module, Store)>
where
    S: StateRead,
    CN: 'static + CacheName,
    CA: 'static + WasmCacheAccess,
{
    match code_or_hash {
        Commitment::Hash(code_hash) => {
            let code_len_key = Key::wasm_code_len(code_hash);
            let tx_len = state
                .read::<u64>(&code_len_key)
                .map_err(|e| {
                    Error::LoadWasmCode(format!(
                        "Read wasm code length failed: key {code_len_key}, \
                         error {e}"
                    ))
                })?
                .ok_or_else(|| {
                    Error::LoadWasmCode(format!(
                        "No wasm code length in storage: key {code_len_key}"
                    ))
                })?;

            // Gas accounting in any case, even if the compiled module is in
            // cache
            gas_meter
                .borrow_mut()
                .add_wasm_load_from_storage_gas(tx_len)
                .map_err(|e| Error::GasError(e.to_string()))?;
            gas_meter
                .borrow_mut()
                .add_compiling_gas(tx_len)
                .map_err(|e| Error::GasError(e.to_string()))?;

            let (module, store) = match wasm_cache
                .fetch(code_hash, gas_meter_kind)?
            {
                Some((module, store)) => (module, store),
                None => {
                    let key = Key::wasm_code(code_hash);
                    let code = state
                        .read::<Vec<u8>>(&key)
                        .map_err(|e| {
                            Error::LoadWasmCode(format!(
                                "Read wasm code failed: key {key}, error {e}"
                            ))
                        })?
                        .ok_or_else(|| {
                            Error::LoadWasmCode(format!(
                                "No wasm code in storage: key {key}"
                            ))
                        })?;

                    match wasm_cache.compile_or_fetch(code, gas_meter_kind)? {
                        Some((module, store)) => (module, store),
                        None => return Err(Error::NoCompiledWasmCode),
                    }
                }
            };

            Ok((module, store))
        }
        Commitment::Id(code) => {
            let tx_len = code.len() as u64;
            gas_meter
                .borrow_mut()
                .add_wasm_validation_gas(tx_len)
                .map_err(|e| Error::GasError(e.to_string()))?;
            // Validation is only needed for governance proposals. The other
            // transactions are subject to the allowlist and are guaranteed to
            // not contain invalid opcodes.
            validate_untrusted_wasm(code).map_err(Error::ValidationError)?;

            gas_meter
                .borrow_mut()
                .add_compiling_gas(tx_len)
                .map_err(|e| Error::GasError(e.to_string()))?;
            match wasm_cache.compile_or_fetch(code, gas_meter_kind)? {
                Some((module, store)) => Ok((module, store)),
                None => Err(Error::NoCompiledWasmCode),
            }
        }
    }
}

struct GasRules;

impl wasm_instrument::gas_metering::Rules for GasRules {
    fn instruction_cost(
        &self,
        instruction: &wasm_instrument::parity_wasm::elements::Instruction,
    ) -> Option<u32> {
        // NOTE: costs set to 0 don't actually trigger the injection of a call
        // to the gas host function (no useless instructions are
        // injected)
        // NOTE: these costs are taken from the benchmarks crate. None of them
        // should be zero
        let gas = match instruction {
            // NOTE: the real cost of this operation is 57_330 but because of
            // the behavior of the instrumentaiton tools which doesn't account
            // for traps in called functions we need to reduce it to 1 otherwise
            // the gas costs explode
            Unreachable => 1,
            // Just a label, aribitrary cost of 1
            End => 1,
            // Just a label, aribitrary cost of 1
            Else => 1,
            Nop => 1,
            // Just a label, cost of 1
            Block(_) => 1,
            // Just a label, cost of 1
            Loop(_) => 1,
            If(_) => 5,
            Br(_) => 14,
            BrIf(_) => 14,
            BrTable(_) => 56,
            Return => 4,
            Call(_) => 16,
            CallIndirect(_, _) => 28,
            Drop => 1,
            Select => 11,
            GetLocal(_) => 1,
            SetLocal(_) => 2,
            TeeLocal(_) => 2,
            GetGlobal(_) => 4,
            SetGlobal(_) => 5,
            I32Load(_, _) => 8,
            I64Load(_, _) => 8,
            F32Load(_, _) => 9,
            F64Load(_, _) => 9,
            I32Load8S(_, _) => 8,
            I32Load8U(_, _) => 8,
            I32Load16S(_, _) => 8,
            I32Load16U(_, _) => 8,
            I64Load8S(_, _) => 8,
            I64Load8U(_, _) => 8,
            I64Load16S(_, _) => 8,
            I64Load16U(_, _) => 8,
            I64Load32S(_, _) => 7,
            I64Load32U(_, _) => 7,
            I32Store(_, _) => 8,
            I64Store(_, _) => 9,
            F32Store(_, _) => 8,
            F64Store(_, _) => 9,
            I32Store8(_, _) => 7,
            I32Store16(_, _) => 13,
            I64Store8(_, _) => 7,
            I64Store16(_, _) => 12,
            I64Store32(_, _) => 8,
            CurrentMemory(_) => 110,
            GrowMemory(_) => 194,
            I32Const(_) => 1,
            I64Const(_) => 1,
            F32Const(_) => 1,
            F64Const(_) => 1,
            I32Eqz => 6,
            I32Eq => 6,
            I32Ne => 6,
            I32LtS => 6,
            I32LtU => 6,
            I32GtS => 6,
            I32GtU => 6,
            I32LeS => 6,
            I32LeU => 6,
            I32GeS => 6,
            I32GeU => 6,
            I64Eqz => 8,
            I64Eq => 8,
            I64Ne => 8,
            I64LtS => 8,
            I64LtU => 8,
            I64GtS => 8,
            I64GtU => 8,
            I64LeS => 8,
            I64LeU => 8,
            I64GeS => 8,
            I64GeU => 8,
            F32Eq => 10,
            F32Ne => 10,
            F32Lt => 10,
            F32Gt => 9,
            F32Le => 10,
            F32Ge => 10,
            F64Eq => 11,
            F64Ne => 11,
            F64Lt => 11,
            F64Gt => 12,
            F64Le => 11,
            F64Ge => 11,
            I32Clz => 3,
            I32Ctz => 3,
            I32Popcnt => 3,
            I32Add => 4,
            I32Sub => 4,
            I32Mul => 6,
            I32DivS => 18,
            I32DivU => 18,
            I32RemS => 18,
            I32RemU => 18,
            I32And => 4,
            I32Or => 4,
            I32Xor => 4,
            I32Shl => 4,
            I32ShrS => 4,
            I32ShrU => 4,
            I32Rotl => 4,
            I32Rotr => 4,
            I64Clz => 4,
            I64Ctz => 4,
            I64Popcnt => 4,
            I64Add => 7,
            I64Sub => 7,
            I64Mul => 8,
            I64DivS => 30,
            I64DivU => 30,
            I64RemS => 31,
            I64RemU => 30,
            I64And => 7,
            I64Or => 7,
            I64Xor => 7,
            I64Shl => 6,
            I64ShrS => 6,
            I64ShrU => 6,
            I64Rotl => 6,
            I64Rotr => 6,
            F32Abs => 5,
            F32Neg => 4,
            F32Ceil => 7,
            F32Floor => 7,
            F32Trunc => 7,
            F32Nearest => 7,
            F32Sqrt => 10,
            F32Add => 7,
            F32Sub => 7,
            F32Mul => 7,
            F32Div => 10,
            F32Min => 21,
            F32Max => 19,
            F32Copysign => 9,
            F64Abs => 7,
            F64Neg => 5,
            F64Ceil => 9,
            F64Floor => 9,
            F64Trunc => 9,
            F64Nearest => 9,
            F64Sqrt => 19,
            F64Add => 9,
            F64Sub => 9,
            F64Mul => 9,
            F64Div => 12,
            F64Min => 24,
            F64Max => 31,
            F64Copysign => 13,
            I32WrapI64 => 2,
            I32TruncSF32 => 24,
            I32TruncUF32 => 25,
            I32TruncSF64 => 28,
            I32TruncUF64 => 27,
            I64ExtendSI32 => 3,
            I64ExtendUI32 => 2,
            I64TruncSF32 => 24,
            I64TruncUF32 => 39,
            I64TruncSF64 => 27,
            I64TruncUF64 => 46,
            F32ConvertSI32 => 12,
            F32ConvertUI32 => 6,
            F32ConvertSI64 => 6,
            F32ConvertUI64 => 12,
            F32DemoteF64 => 9,
            F64ConvertSI32 => 12,
            F64ConvertUI32 => 12,
            F64ConvertSI64 => 12,
            F64ConvertUI64 => 12,
            F64PromoteF32 => 9,
            I32ReinterpretF32 => 2,
            I64ReinterpretF64 => 3,
            F32ReinterpretI32 => 3,
            F64ReinterpretI64 => 4,
            SignExt(SignExtInstruction::I32Extend8S) => 1,
            SignExt(SignExtInstruction::I32Extend16S) => 1,
            SignExt(SignExtInstruction::I64Extend8S) => 1,
            SignExt(SignExtInstruction::I64Extend16S) => 1,
            SignExt(SignExtInstruction::I64Extend32S) => 1,
        };

        // We always return a cost, forbidden instructions should be rejected at
        // validation time not here
        Some(gas)
    }

    fn memory_grow_cost(
        &self,
    ) -> wasm_instrument::gas_metering::MemoryGrowCost {
        wasm_instrument::gas_metering::MemoryGrowCost::Linear(
            NonZeroU32::new(WASM_MEMORY_PAGE_GAS)
                .expect("Memory grow gas cost should be non-zero"),
        )
    }

    fn call_per_local_cost(&self) -> u32 {
        0
    }
}

struct WasmMutGlobalGasBackend;

impl wasm_instrument::gas_metering::Backend for WasmMutGlobalGasBackend {
    fn gas_meter<R: wasm_instrument::gas_metering::Rules>(
        self,
        module: &elements::Module,
        _rules: &R,
    ) -> wasm_instrument::gas_metering::GasMeter {
        #[allow(clippy::cast_possible_truncation)]
        let gas_global_idx = module.globals_space() as u32;

        let func_instructions = vec![
            // test if we ran out of gas
            GetLocal(0),
            GetGlobal(gas_global_idx),
            I64GeU,
            If(elements::BlockType::NoResult),
            // out of gas, set sentinel and abort
            I64Const(-1i64),
            SetGlobal(gas_global_idx),
            Unreachable,
            End,
            // we still have gas, decrement mut global
            GetGlobal(gas_global_idx),
            GetLocal(0),
            I64Sub,
            SetGlobal(gas_global_idx),
            End,
        ];

        wasm_instrument::gas_metering::GasMeter::Internal {
            global: MUT_GLOBAL_GAS_NAME,
            func_instructions: elements::Instructions::new(func_instructions),
            // we charge no gas for the gas function itself
            cost: 0u64,
        }
    }
}

#[cfg(test)]
mod tests {
    use std::collections::BTreeMap;
    use std::error::Error as StdErrorTrait;

    use assert_matches::assert_matches;
    use itertools::Either;
    use namada_core::arith::checked;
    use namada_core::borsh::BorshSerializeExt;
    use namada_state::StorageWrite;
    use namada_state::testing::TestState;
    use namada_test_utils::{TestWasms, tx_data};
    use namada_token::DenominatedAmount;
    use namada_tx::data::eval_vp::EvalVp;
    use namada_tx::data::{Fee, TxType};
    use namada_tx::{Code, Data};
    use test_log::test;
    use wasmer::WASM_PAGE_SIZE;
    use wasmer_vm::TrapCode;

    use super::memory::{TX_MEMORY_INIT_PAGES, VP_MEMORY_INIT_PAGES};
    use super::*;
    use crate::host_env::{self, TxRuntimeError};
    use crate::wasm;

    const TX_GAS_LIMIT: u64 = 10_000_000_000_000;
    const OUT_OF_GAS_LIMIT: u64 = 10_000;
    const GAS_SCALE: u64 = 1;

    /// Test that we sanitize accesses to invalid addresses in wasm memory.
    #[test]
    fn test_tx_sanitize_invalid_addrs() {
        let tx_code = wasmer::wat2wasm(
            r#"
            (module
                (import "env" "namada_tx_read" (func (param i64 i64) (result i64)))
                (func (param i64 i64) (result i64)
                    i64.const 18446744073709551615
                    i64.const 1
                    (call 0)
                )
                (memory 16)
                (export "memory" (memory 0))
                (export "_apply_tx" (func 1))
            )
            "#
            .as_bytes(),
        )
        .expect("unexpected error converting wat2wasm")
        .into_owned();

        const PANIC_MSG: &str =
            "Test should have failed with a wasm runtime memory error";

        let error = execute_tx_with_code(&tx_code).expect_err(PANIC_MSG);
        assert!(
            matches!(
                assert_tx_rt_mem_error(&error, PANIC_MSG),
                memory::Error::OverflowingOffset(18446744073709551615, 1),
            ),
            "{PANIC_MSG}"
        );
    }

    /// Extract a tx wasm runtime memory error from some [`Error`].
    fn assert_tx_rt_mem_error<'err>(
        error: &'err Error,
        assert_msg: &str,
    ) -> &'err memory::Error {
        let Error::RuntimeError(rt_error) = error else {
            panic!("{assert_msg}: {error}");
        };
        let source_err =
            rt_error.source().expect("No runtime error source found");
        let downcasted_tx_err: &host_env::Error = source_err
            .downcast_ref()
            .unwrap_or_else(|| panic!("{assert_msg}: {source_err}"));
        let downcasted_tx_rt_err: &TxRuntimeError = downcasted_tx_err
            .downcast_ref()
            .unwrap_or_else(|| panic!("{assert_msg}: {source_err}"));
        let TxRuntimeError::MemoryError(tx_mem_err) = downcasted_tx_rt_err
        else {
            panic!("{assert_msg}: {downcasted_tx_rt_err}");
        };
        tx_mem_err
            .downcast_ref()
            .unwrap_or_else(|| panic!("{assert_msg}: {tx_mem_err}"))
    }

    /// Extract a vp wasm runtime memory error from some [`Error`].
    fn assert_vp_rt_mem_error<'err>(
        error: &'err Error,
        assert_msg: &str,
    ) -> &'err memory::Error {
        let Error::RuntimeError(rt_error) = error else {
            panic!("{assert_msg}: {error}");
        };
        let source_err =
            rt_error.source().expect("No runtime error source found");
        let downcasted_vp_err: &host_env::Error = source_err
            .downcast_ref()
            .unwrap_or_else(|| panic!("{assert_msg}: {source_err}"));
        let downcasted_err: &wasm::memory::Error = downcasted_vp_err
            .downcast_ref()
            .unwrap_or_else(|| panic!("{assert_msg}: {downcasted_vp_err}"));
        downcasted_err
    }

    /// Test that when a transaction wasm goes over the stack-height limit, the
    /// execution is aborted.
    #[test]
    // NB: Disabled on aarch64 macOS since a fix for
    // https://github.com/wasmerio/wasmer/issues/4072
    // reduced the available stack space on mac
    #[cfg_attr(all(target_arch = "aarch64", target_os = "macos"), ignore)]
    fn test_tx_stack_limiter() {
        // Because each call into `$loop` inside the wasm consumes 5 stack
        // heights except for the terminal call, this should hit the stack
        // limit.
        let loops = WASM_STACK_LIMIT / 5 - 1;

        let error = loop_in_tx_wasm(loops).expect_err(&format!(
            "Expecting runtime error \"unreachable\" caused by stack-height \
             overflow, loops {}. Got",
            loops,
        ));
        assert_stack_overflow(&error);

        // one less loop shouldn't go over the limit
        let result = loop_in_tx_wasm(loops - 1);
        assert!(result.is_ok(), "Expected success. Got {:?}", result);
    }

    /// Test that when a VP wasm goes over the stack-height limit, the execution
    /// is aborted.
    #[test]
    // NB: Disabled on aarch64 macOS since a fix for
    // https://github.com/wasmerio/wasmer/issues/4072
    // reduced the available stack space on mac
    #[cfg_attr(all(target_arch = "aarch64", target_os = "macos"), ignore)]
    fn test_vp_stack_limiter() {
        // Because each call into `$loop` inside the wasm consumes 5 stack
        // heights except for the terminal call, this should hit the stack
        // limit.
        let loops = WASM_STACK_LIMIT / 5 - 1;

        let error = loop_in_vp_wasm(loops).expect_err(
            "Expecting runtime error caused by stack-height overflow. Got",
        );
        assert_stack_overflow(&error);

        // one less loop shouldn't go over the limit
        let result = loop_in_vp_wasm(loops - 1);
        assert!(result.is_ok(), "Expected success. Got {:?}", result);
    }

    /// Test that when a transaction wasm goes over the memory limit inside the
    /// wasm execution, the execution is aborted.
    #[test]
    fn test_tx_memory_limiter_in_guest() {
        let mut state = TestState::default();
        let gas_meter = RefCell::new(TxGasMeter::new(TX_GAS_LIMIT, GAS_SCALE));
        let tx_index = TxIndex::default();

        // This code will allocate memory of the given size
        let tx_code = TestWasms::TxMemoryLimit.read_bytes();
        // store the wasm code
        let code_hash = Hash::sha256(&tx_code);
        let key = Key::wasm_code(&code_hash);
        let len_key = Key::wasm_code_len(&code_hash);
        let code_len = (tx_code.len() as u64).serialize_to_vec();
        let _ = state.write_log_mut().write(&key, tx_code.clone()).unwrap();
        let _ = state.write_log_mut().write(&len_key, code_len).unwrap();

        // Assuming 400 pages, 25.6 MiB limit
        assert_eq!(memory::TX_MEMORY_MAX_PAGES, 400);

        // Allocating `2^24` (16 MiB) should be below the memory limit and
        // shouldn't fail
        let tx_data = 2_usize.pow(24).serialize_to_vec();
        let (mut vp_cache, _) =
            wasm::compilation_cache::common::testing::vp_cache();
        let (mut tx_cache, _) =
            wasm::compilation_cache::common::testing::tx_cache();
        let mut outer_tx = Tx::from_type(TxType::Raw);
        outer_tx.set_code(Code::new(tx_code.clone(), None));
        outer_tx.set_data(Data::new(tx_data));
        let batched_tx = outer_tx.batch_ref_first_tx().unwrap();
        let result = tx(
            &mut state,
            &gas_meter,
            None,
            &tx_index,
            batched_tx.tx,
            batched_tx.cmt,
            &mut vp_cache,
            &mut tx_cache,
            GasMeterKind::MutGlobal,
        );
        assert!(result.is_ok(), "Expected success, got {:?}", result);

        // Allocating `2^25` (32 MiB) should be above the memory limit and
        // should fail
        let tx_data = 2_usize.pow(25).serialize_to_vec();
        let mut outer_tx = Tx::from_type(TxType::Raw);
        outer_tx.set_code(Code::new(tx_code, None));
        outer_tx.set_data(Data::new(tx_data));
        let batched_tx = outer_tx.batch_ref_first_tx().unwrap();
        let error = tx(
            &mut state,
            &gas_meter,
            None,
            &tx_index,
            batched_tx.tx,
            batched_tx.cmt,
            &mut vp_cache,
            &mut tx_cache,
            GasMeterKind::MutGlobal,
        )
        .expect_err("Expected to run out of memory");

        assert_stack_overflow(&error);
    }

    /// Test that when a validity predicate wasm goes over the memory limit
    /// inside the wasm execution when calling `eval` host function, the `eval`
    /// fails and hence returns `false`.
    #[test]
    fn test_vp_memory_limiter_in_guest_calling_eval() {
        let mut state = TestState::default();
        let addr = state.in_mem_mut().address_gen.generate_address("rng seed");
        let gas_meter = RefCell::new(VpGasMeter::new_from_tx_meter(
            &TxGasMeter::new(TX_GAS_LIMIT, GAS_SCALE),
        ));
        let keys_changed = BTreeSet::new();
        let verifiers = BTreeSet::new();
        let tx_index = TxIndex::default();

        // This code will call `eval` with the other VP below
        let vp_eval = TestWasms::VpEval.read_bytes();
        // store the wasm code
        let code_hash = Hash::sha256(&vp_eval);
        let key = Key::wasm_code(&code_hash);
        let len_key = Key::wasm_code_len(&code_hash);
        let code_len = vp_eval.len() as u64;
        state.write(&key, vp_eval).unwrap();
        state.write(&len_key, code_len).unwrap();
        // This code will allocate memory of the given size
        let vp_memory_limit = TestWasms::VpMemoryLimit.read_bytes();
        // store the wasm code
        let limit_code_hash = Hash::sha256(&vp_memory_limit);
        let key = Key::wasm_code(&limit_code_hash);
        let len_key = Key::wasm_code_len(&limit_code_hash);
        let code_len = vp_memory_limit.len() as u64;
        state.write(&key, vp_memory_limit).unwrap();
        state.write(&len_key, code_len).unwrap();

        // Assuming 400 pages, 25.6 MiB limit
        assert_eq!(memory::VP_MEMORY_MAX_PAGES, 400);

        // Allocating `2^24` (16 MiB) should be below the memory limit and
        // shouldn't fail
        let input = 2_usize.pow(24).serialize_to_vec();

        let mut tx = Tx::new(state.in_mem().chain_id.clone(), None);
        tx.add_code(vec![], None).add_serialized_data(input);

        let eval_vp = EvalVp {
            vp_code_hash: limit_code_hash,
            input: tx.batch_first_tx(),
        };

        let mut outer_tx = Tx::new(state.in_mem().chain_id.clone(), None);
        outer_tx.add_code(vec![], None).add_data(eval_vp);

        let (vp_cache, _) =
            wasm::compilation_cache::common::testing::vp_cache();
        // When the `eval`ed VP doesn't run out of memory, it should return
        // `true`
        assert!(
            vp(
                code_hash,
                &outer_tx.batch_ref_first_tx().unwrap(),
                &tx_index,
                &addr,
                &state,
                &gas_meter,
                &keys_changed,
                &verifiers,
                vp_cache.clone(),
                GasMeterKind::MutGlobal,
            )
            .is_ok()
        );

        // Allocating `2^25` (32 MiB) should be above the memory limit and
        // should fail
        let input = 2_usize.pow(25).serialize_to_vec();
        let mut tx = Tx::new(state.in_mem().chain_id.clone(), None);
        tx.add_code(vec![], None).add_data(input);

        let eval_vp = EvalVp {
            vp_code_hash: limit_code_hash,
            input: tx.batch_first_tx(),
        };

        let mut outer_tx = Tx::new(state.in_mem().chain_id.clone(), None);
        outer_tx.add_code(vec![], None).add_data(eval_vp);

        // When the `eval`ed VP runs out of memory, its result should be
        // `false`, hence we should also get back `false` from the VP that
        // called `eval`.
        assert!(
            vp(
                code_hash,
                &outer_tx.batch_ref_first_tx().unwrap(),
                &tx_index,
                &addr,
                &state,
                &gas_meter,
                &keys_changed,
                &verifiers,
                vp_cache,
                GasMeterKind::MutGlobal,
            )
            .is_err()
        );
    }

    /// Test that when a validity predicate wasm goes over the memory limit
    /// inside the wasm execution, the execution is aborted.
    #[test]
    fn test_vp_memory_limiter_in_guest() {
        let mut state = TestState::default();
        let addr = state.in_mem_mut().address_gen.generate_address("rng seed");
        let gas_meter = RefCell::new(VpGasMeter::new_from_tx_meter(
            &TxGasMeter::new(TX_GAS_LIMIT, GAS_SCALE),
        ));
        let keys_changed = BTreeSet::new();
        let verifiers = BTreeSet::new();
        let tx_index = TxIndex::default();

        // This code will allocate memory of the given size
        let vp_code = TestWasms::VpMemoryLimit.read_bytes();
        // store the wasm code
        let code_hash = Hash::sha256(&vp_code);
        let code_len = vp_code.len() as u64;
        let key = Key::wasm_code(&code_hash);
        let len_key = Key::wasm_code_len(&code_hash);
        state.write(&key, vp_code).unwrap();
        state.write(&len_key, code_len).unwrap();

        // Assuming 400 pages, 25.6 MiB limit
        assert_eq!(memory::VP_MEMORY_MAX_PAGES, 400);

        // Allocating `2^24` (16 MiB) should be below the memory limit and
        // shouldn't fail
        let tx_data = 2_usize.pow(24).serialize_to_vec();
        let mut outer_tx = Tx::from_type(TxType::Raw);
        outer_tx.header.chain_id = state.in_mem().chain_id.clone();
        outer_tx.set_data(Data::new(tx_data));
        outer_tx.set_code(Code::new(vec![], None));
        let (vp_cache, _) =
            wasm::compilation_cache::common::testing::vp_cache();
        let result = vp(
            code_hash,
            &outer_tx.batch_ref_first_tx().unwrap(),
            &tx_index,
            &addr,
            &state,
            &gas_meter,
            &keys_changed,
            &verifiers,
            vp_cache.clone(),
            GasMeterKind::MutGlobal,
        );
        assert!(result.is_ok(), "Expected success, got {:?}", result);

        // Allocating `2^25` (32 MiB) should be above the memory limit and
        // should fail
        let tx_data = 2_usize.pow(25).serialize_to_vec();
        let mut outer_tx = Tx::from_type(TxType::Raw);
        outer_tx.header.chain_id = state.in_mem().chain_id.clone();
        outer_tx.set_data(Data::new(tx_data));
        let error = vp(
            code_hash,
            &outer_tx.batch_ref_first_tx().unwrap(),
            &tx_index,
            &addr,
            &state,
            &gas_meter,
            &keys_changed,
            &verifiers,
            vp_cache,
            GasMeterKind::MutGlobal,
        )
        .expect_err("Expected to run out of memory");

        assert_stack_overflow(&error);
    }

    /// Test that when a transaction wasm goes over the wasm memory limit in the
    /// host input, the execution fails.
    #[test]
    fn test_tx_memory_limiter_in_host_input() {
        let mut state = TestState::default();
        let gas_meter = RefCell::new(TxGasMeter::new(TX_GAS_LIMIT, GAS_SCALE));
        let tx_index = TxIndex::default();

        let tx_no_op = TestWasms::TxNoOp.read_bytes();
        // store the wasm code
        let code_hash = Hash::sha256(&tx_no_op);
        let key = Key::wasm_code(&code_hash);
        let len_key = Key::wasm_code_len(&code_hash);
        let code_len = (tx_no_op.len() as u64).serialize_to_vec();
        let _ = state
            .write_log_mut()
            .write(&key, tx_no_op.serialize_to_vec())
            .unwrap();
        let _ = state.write_log_mut().write(&len_key, code_len).unwrap();

        // Assuming 400 pages, 25.6 MiB limit
        assert_eq!(memory::TX_MEMORY_MAX_PAGES, 400);

        // Allocating `2^25` (32 MiB) for the input should be above the memory
        // limit and should fail
        let len = 2_usize.pow(25);
        let tx_data: Vec<u8> = vec![6_u8; len];
        let (mut vp_cache, _) =
            wasm::compilation_cache::common::testing::vp_cache();
        let (mut tx_cache, _) =
            wasm::compilation_cache::common::testing::tx_cache();
        let mut outer_tx = Tx::from_type(TxType::Raw);
        outer_tx.set_code(Code::new(tx_no_op, None));
        outer_tx.set_data(Data::new(tx_data));
        let batched_tx = outer_tx.batch_ref_first_tx().unwrap();
        let result = tx(
            &mut state,
            &gas_meter,
            None,
            &tx_index,
            batched_tx.tx,
            batched_tx.cmt,
            &mut vp_cache,
            &mut tx_cache,
            GasMeterKind::MutGlobal,
        );
        // Depending on platform, we get a different error from the running out
        // of memory
        match result {
            Err(Error::MemoryError(memory::Error::GuestAlloc(_))) => {
                // as expected
            }
            _ => panic!("Expected to run out of memory, got {:?}", result),
        }
    }

    /// Test that when a validity predicate wasm goes over the wasm memory limit
    /// in the host input, the execution fails.
    #[test]
    fn test_vp_memory_limiter_in_host_input() {
        let mut state = TestState::default();
        let addr = state.in_mem_mut().address_gen.generate_address("rng seed");
        let gas_meter = RefCell::new(VpGasMeter::new_from_tx_meter(
            &TxGasMeter::new(TX_GAS_LIMIT, GAS_SCALE),
        ));
        let keys_changed = BTreeSet::new();
        let verifiers = BTreeSet::new();
        let tx_index = TxIndex::default();

        let vp_code = TestWasms::VpAlwaysTrue.read_bytes();
        // store the wasm code
        let code_hash = Hash::sha256(&vp_code);
        let key = Key::wasm_code(&code_hash);
        let len_key = Key::wasm_code_len(&code_hash);
        let code_len = vp_code.len() as u64;
        state.write(&key, vp_code).unwrap();
        state.write(&len_key, code_len).unwrap();

        // Assuming 400 pages, 25.6 MiB limit
        assert_eq!(memory::VP_MEMORY_MAX_PAGES, 400);

        // Allocating `2^25` (32 MiB) for the input should be above the memory
        // limit and should fail
        let len = 2_usize.pow(25);
        let tx_data: Vec<u8> = vec![6_u8; len];
        let mut outer_tx = Tx::from_type(TxType::Raw);
        outer_tx.header.chain_id = state.in_mem().chain_id.clone();
        outer_tx.set_data(Data::new(tx_data));
        outer_tx.set_code(Code::new(vec![], None));
        let (vp_cache, _) =
            wasm::compilation_cache::common::testing::vp_cache();
        let result = vp(
            code_hash,
            &outer_tx.batch_ref_first_tx().unwrap(),
            &tx_index,
            &addr,
            &state,
            &gas_meter,
            &keys_changed,
            &verifiers,
            vp_cache,
            GasMeterKind::MutGlobal,
        );
        // Depending on platform, we get a different error from the running out
        // of memory
        match result {
            Err(Error::MemoryError(memory::Error::GuestAlloc(_))) => {
                // as expected
            }
            _ => panic!("Expected to run out of memory, got {:?}", result),
        }
    }

    /// Test that when a transaction wasm goes over the wasm memory limit in the
    /// value returned from host environment call during wasm execution, the
    /// execution is aborted.
    #[test]
    fn test_tx_memory_limiter_in_host_env() {
        let mut state = TestState::default();
        let gas_meter = RefCell::new(TxGasMeter::new(TX_GAS_LIMIT, GAS_SCALE));
        let tx_index = TxIndex::default();

        let tx_read_key = TestWasms::TxReadStorageKey.read_bytes();
        // store the wasm code
        let code_hash = Hash::sha256(&tx_read_key);
        let code_len = (tx_read_key.len() as u64).serialize_to_vec();
        let key = Key::wasm_code(&code_hash);
        let len_key = Key::wasm_code_len(&code_hash);
        let _ = state
            .write_log_mut()
            .write(&key, tx_read_key.clone())
            .unwrap();
        let _ = state.write_log_mut().write(&len_key, code_len).unwrap();

        // Allocating `2^25` (32 MiB) for a value in storage that the tx
        // attempts to read should be above the memory limit and should
        // fail
        let len = 2_usize.pow(25);
        let value: Vec<u8> = vec![6_u8; len];
        let key_raw = "key";
        let key = Key::parse(key_raw).unwrap();
        // Write the value that should be read by the tx into the storage. When
        // writing directly to storage, the value has to be encoded with
        // Borsh.
        state.write(&key, value).unwrap();
        let tx_data = key.serialize_to_vec();
        let (mut vp_cache, _) =
            wasm::compilation_cache::common::testing::vp_cache();
        let (mut tx_cache, _) =
            wasm::compilation_cache::common::testing::tx_cache();
        let mut outer_tx = Tx::from_type(TxType::Raw);
        outer_tx.set_code(Code::new(tx_read_key, None));
        outer_tx.set_data(Data::new(tx_data));
        let batched_tx = outer_tx.batch_ref_first_tx().unwrap();
        let error = tx(
            &mut state,
            &gas_meter,
            None,
            &tx_index,
            batched_tx.tx,
            batched_tx.cmt,
            &mut vp_cache,
            &mut tx_cache,
            GasMeterKind::MutGlobal,
        )
        .expect_err("Expected to run out of memory");

        assert_stack_overflow(&error);
    }

    /// Test that when a validity predicate wasm goes over the wasm memory limit
    /// in the value returned from host environment call during wasm
    /// execution, the execution is aborted.
    #[test]
    fn test_vp_memory_limiter_in_host_env() {
        let mut state = TestState::default();
        let addr = state.in_mem_mut().address_gen.generate_address("rng seed");
        let gas_meter = RefCell::new(VpGasMeter::new_from_tx_meter(
            &TxGasMeter::new(TX_GAS_LIMIT, GAS_SCALE),
        ));
        let keys_changed = BTreeSet::new();
        let verifiers = BTreeSet::new();
        let tx_index = TxIndex::default();

        let vp_read_key = TestWasms::VpReadStorageKey.read_bytes();
        // store the wasm code
        let code_hash = Hash::sha256(&vp_read_key);
        let code_len = vp_read_key.len() as u64;
        let key = Key::wasm_code(&code_hash);
        let len_key = Key::wasm_code_len(&code_hash);
        state.write(&key, vp_read_key).unwrap();
        state.write(&len_key, code_len).unwrap();

        // Allocating `2^25` (32 MiB) for a value in storage that the tx
        // attempts to read should be above the memory limit and should
        // fail
        let len = 2_usize.pow(25);
        let value: Vec<u8> = vec![6_u8; len];
        let key_raw = "key";
        let key = Key::parse(key_raw).unwrap();
        // Write the value that should be read by the tx into the storage. When
        // writing directly to storage, the value has to be encoded with
        // Borsh.
        state.write(&key, value).unwrap();
        let tx_data = key.serialize_to_vec();
        let mut outer_tx = Tx::from_type(TxType::Raw);
        outer_tx.header.chain_id = state.in_mem().chain_id.clone();
        outer_tx.set_data(Data::new(tx_data));
        outer_tx.set_code(Code::new(vec![], None));
        let (vp_cache, _) =
            wasm::compilation_cache::common::testing::vp_cache();
        let error = vp(
            code_hash,
            &outer_tx.batch_ref_first_tx().unwrap(),
            &tx_index,
            &addr,
            &state,
            &gas_meter,
            &keys_changed,
            &verifiers,
            vp_cache,
            GasMeterKind::MutGlobal,
        )
        .expect_err("Expected to run out of memory");

        assert_stack_overflow(&error);
    }

    /// Test that when a validity predicate wasm goes over the wasm memory limit
    /// in the value returned from host environment call during wasm execution,
    /// inside the wasm execution calling `eval` host function, the `eval` fails
    /// and hence returns `false`.
    #[test]
    fn test_vp_memory_limiter_in_host_env_inside_guest_calling_eval() {
        let mut state = TestState::default();
        let addr = state.in_mem_mut().address_gen.generate_address("rng seed");
        let gas_meter = RefCell::new(VpGasMeter::new_from_tx_meter(
            &TxGasMeter::new(TX_GAS_LIMIT, GAS_SCALE),
        ));
        let keys_changed = BTreeSet::new();
        let verifiers = BTreeSet::new();
        let tx_index = TxIndex::default();

        // This code will call `eval` with the other VP below
        let vp_eval = TestWasms::VpEval.read_bytes();
        // store the wasm code
        let code_hash = Hash::sha256(&vp_eval);
        let code_len = (vp_eval.len() as u64).serialize_to_vec();
        let key = Key::wasm_code(&code_hash);
        let len_key = Key::wasm_code_len(&code_hash);
        state.write(&key, vp_eval).unwrap();
        state.write(&len_key, code_len).unwrap();
        // This code will read value from the storage
        let vp_read_key = TestWasms::VpReadStorageKey.read_bytes();
        // store the wasm code
        let read_code_hash = Hash::sha256(&vp_read_key);
        let code_len = (vp_read_key.len() as u64).serialize_to_vec();
        let key = Key::wasm_code(&read_code_hash);
        let len_key = Key::wasm_code_len(&read_code_hash);
        state.write(&key, vp_read_key).unwrap();
        state.write(&len_key, code_len).unwrap();

        // Allocating `2^24` (16 MiB) for a value in storage that the tx
        // attempts to read should be above the memory limit and should
        // fail
        let len = 2_usize.pow(24);
        let value: Vec<u8> = vec![6_u8; len];
        let key_raw = "key";
        let key = Key::parse(key_raw).unwrap();
        // Write the value that should be read by the tx into the storage. When
        // writing directly to storage, the value has to be encoded with
        // Borsh.
        state.write(&key, value).unwrap();
        let input = 2_usize.pow(23).serialize_to_vec();

        let mut tx = Tx::new(state.in_mem().chain_id.clone(), None);
        tx.add_code(vec![], None).add_serialized_data(input);

        let eval_vp = EvalVp {
            vp_code_hash: read_code_hash,
            input: tx.batch_first_tx(),
        };

        let mut outer_tx = Tx::new(state.in_mem().chain_id.clone(), None);
        outer_tx.add_code(vec![], None).add_data(eval_vp);

        let (vp_cache, _) =
            wasm::compilation_cache::common::testing::vp_cache();
        assert!(
            vp(
                code_hash,
                &outer_tx.batch_ref_first_tx().unwrap(),
                &tx_index,
                &addr,
                &state,
                &gas_meter,
                &keys_changed,
                &verifiers,
                vp_cache,
                GasMeterKind::MutGlobal,
            )
            .is_err()
        );
    }

    #[test]
    fn test_apply_wasm_tx_allowlist() {
        let mut state = TestState::default();

        let tx_read_key = TestWasms::TxReadStorageKey.read_bytes();
        // store the wasm code
        let read_code_hash = Hash::sha256(&tx_read_key);
        let code_len = (tx_read_key.len() as u64).serialize_to_vec();
        let key = Key::wasm_code(&read_code_hash);
        let len_key = Key::wasm_code_len(&read_code_hash);
        state.write(&key, tx_read_key).unwrap();
        state.write(&len_key, code_len).unwrap();

        let mut tx = Tx::new(state.in_mem().chain_id.clone(), None);
        let mut wrapper_tx = Tx::from_type(TxType::Wrapper(Box::new(
            namada_tx::data::WrapperTx::new(
                Fee {
                    amount_per_gas_unit: DenominatedAmount::native(1.into()),
                    token: state.in_mem().native_token.clone(),
                },
                namada_core::key::testing::common_sk_from_simple_seed(0)
                    .to_public(),
                0.into(),
            ),
        )));
        tx.add_code_from_hash(read_code_hash, None);
        wrapper_tx.add_code_from_hash(read_code_hash, None);
        tx.add_serialized_data(vec![]);
        wrapper_tx.add_serialized_data(vec![]);
        let mut raw_tx = wrapper_tx.clone();
        raw_tx.update_header(TxType::Raw);
        let batched_tx = wrapper_tx.batch_ref_first_tx().unwrap();

        // Check that using a disallowed wrapper tx leads to an error, but a raw
        // tx is ok even if not allowlisted
        {
            let allowlist = vec![format!("{}-bad", read_code_hash)];
            namada_parameters::update_tx_allowlist_parameter(
                &mut state, allowlist,
            )
            .unwrap();
            state.commit_tx_batch();

            let result = check_tx_allowed(&batched_tx, &state);
            assert_matches!(result.unwrap_err(), Error::DisallowedTx);
            let batched_raw_tx = raw_tx.batch_ref_first_tx().unwrap();
            let result = check_tx_allowed(&batched_raw_tx, &state);
            if let Err(result) = result {
                assert!(!matches!(result, Error::DisallowedTx));
            }
        }

        // Check that using an allowed wrapper tx doesn't lead to
        // `Error::DisallowedTx`
        {
            let allowlist = vec![read_code_hash.to_string()];
            namada_parameters::update_tx_allowlist_parameter(
                &mut state, allowlist,
            )
            .unwrap();
            state.commit_tx_batch();

            let result = check_tx_allowed(&batched_tx, &state);
            if let Err(result) = result {
                assert!(!matches!(result, Error::DisallowedTx));
            }
        }
    }

    /// Test that when a function runs out of gas in guest, the execution is
    /// aborted
    #[test]
    fn test_tx_out_of_gas_in_guest() {
        let mut state = TestState::default();
        let gas_meter =
            RefCell::new(TxGasMeter::new(OUT_OF_GAS_LIMIT, GAS_SCALE));
        let tx_index = TxIndex::default();

        // This code will charge gas in a host function indefinetely
        let tx_code = TestWasms::TxInfiniteGuestGas.read_bytes();
        // store the wasm code
        let code_hash = Hash::sha256(&tx_code);
        let key = Key::wasm_code(&code_hash);
        let len_key = Key::wasm_code_len(&code_hash);
        let code_len = (tx_code.len() as u64).serialize_to_vec();
        let _ = state.write_log_mut().write(&key, tx_code.clone()).unwrap();
        let _ = state.write_log_mut().write(&len_key, code_len).unwrap();

        let (mut vp_cache, _) =
            wasm::compilation_cache::common::testing::vp_cache();
        let (mut tx_cache, _) =
            wasm::compilation_cache::common::testing::tx_cache();
        let mut outer_tx = Tx::from_type(TxType::Raw);
        outer_tx.set_code(Code::new(tx_code.clone(), None));
        outer_tx.set_data(Data::new(vec![]));
        let batched_tx = outer_tx.batch_ref_first_tx().unwrap();
        let result = tx(
            &mut state,
            &gas_meter,
            None,
            &tx_index,
            batched_tx.tx,
            batched_tx.cmt,
            &mut vp_cache,
            &mut tx_cache,
            GasMeterKind::MutGlobal,
        );

        assert!(matches!(result.unwrap_err(), Error::GasError(_)));
    }

    /// Test that when a function runs out of gas in host, the execution is
    /// aborted from the host env (no cooperation required by the guest).
    #[test]
    fn test_tx_out_of_gas_in_host() {
        let mut state = TestState::default();
        let gas_meter =
            RefCell::new(TxGasMeter::new(OUT_OF_GAS_LIMIT, GAS_SCALE));
        let tx_index = TxIndex::default();

        // This code will charge gas in a host function indefinetely
        let tx_code = TestWasms::TxInfiniteHostGas.read_bytes();
        // store the wasm code
        let code_hash = Hash::sha256(&tx_code);
        let key = Key::wasm_code(&code_hash);
        let len_key = Key::wasm_code_len(&code_hash);
        let code_len = (tx_code.len() as u64).serialize_to_vec();
        let _ = state.write_log_mut().write(&key, tx_code.clone()).unwrap();
        let _ = state.write_log_mut().write(&len_key, code_len).unwrap();

        let (mut vp_cache, _) =
            wasm::compilation_cache::common::testing::vp_cache();
        let (mut tx_cache, _) =
            wasm::compilation_cache::common::testing::tx_cache();
        let mut outer_tx = Tx::from_type(TxType::Raw);
        outer_tx.set_code(Code::new(tx_code.clone(), None));
        outer_tx.set_data(Data::new(vec![]));
        let batched_tx = outer_tx.batch_ref_first_tx().unwrap();
        let result = tx(
            &mut state,
            &gas_meter,
            None,
            &tx_index,
            batched_tx.tx,
            batched_tx.cmt,
            &mut vp_cache,
            &mut tx_cache,
            GasMeterKind::MutGlobal,
        );

        assert!(matches!(result.unwrap_err(), Error::GasError(_)));
    }

    /// Test that when a vp runs out of gas in guest, the execution is aborted
    #[test]
    fn test_vp_out_of_gas_in_guest() {
        let mut state = TestState::default();
        let tx_index = TxIndex::default();

        let addr = state.in_mem_mut().address_gen.generate_address("rng seed");
        let gas_meter = RefCell::new(VpGasMeter::new_from_tx_meter(
            &TxGasMeter::new(OUT_OF_GAS_LIMIT, GAS_SCALE),
        ));
        let keys_changed = BTreeSet::new();
        let verifiers = BTreeSet::new();

        // This code will charge gas in a host function indefinetely
        let tx_code = TestWasms::VpInfiniteGuestGas.read_bytes();
        // store the wasm code
        let code_hash = Hash::sha256(&tx_code);
        let key = Key::wasm_code(&code_hash);
        let len_key = Key::wasm_code_len(&code_hash);
        let code_len = (tx_code.len() as u64).serialize_to_vec();
        let _ = state.write_log_mut().write(&key, tx_code.clone()).unwrap();
        let _ = state.write_log_mut().write(&len_key, code_len).unwrap();

        let (vp_cache, _) =
            wasm::compilation_cache::common::testing::vp_cache();
        let mut outer_tx = Tx::from_type(TxType::Raw);
        outer_tx.set_code(Code::new(tx_code.clone(), None));
        outer_tx.set_data(Data::new(vec![]));
        let result = vp(
            code_hash,
            &outer_tx.batch_ref_first_tx().unwrap(),
            &tx_index,
            &addr,
            &state,
            &gas_meter,
            &keys_changed,
            &verifiers,
            vp_cache.clone(),
            GasMeterKind::MutGlobal,
        );

        assert!(matches!(result.unwrap_err(), Error::GasError(_)));
    }

    /// Test that when a vp runs out of gas in host, the execution is aborted
    /// from the host env (no cooperation required by the guest).
    #[test]
    fn test_vp_out_of_gas_in_host() {
        let mut state = TestState::default();
        let tx_index = TxIndex::default();

        let addr = state.in_mem_mut().address_gen.generate_address("rng seed");
        let gas_meter = RefCell::new(VpGasMeter::new_from_tx_meter(
            &TxGasMeter::new(OUT_OF_GAS_LIMIT, GAS_SCALE),
        ));
        let keys_changed = BTreeSet::new();
        let verifiers = BTreeSet::new();

        // This code will charge gas in a host function indefinetely
        let tx_code = TestWasms::VpInfiniteHostGas.read_bytes();
        // store the wasm code
        let code_hash = Hash::sha256(&tx_code);
        let key = Key::wasm_code(&code_hash);
        let len_key = Key::wasm_code_len(&code_hash);
        let code_len = (tx_code.len() as u64).serialize_to_vec();
        let _ = state.write_log_mut().write(&key, tx_code.clone()).unwrap();
        let _ = state.write_log_mut().write(&len_key, code_len).unwrap();

        let (vp_cache, _) =
            wasm::compilation_cache::common::testing::vp_cache();
        let mut outer_tx = Tx::from_type(TxType::Raw);
        outer_tx.set_code(Code::new(tx_code.clone(), None));
        outer_tx.set_data(Data::new(vec![]));
        let result = vp(
            code_hash,
            &outer_tx.batch_ref_first_tx().unwrap(),
            &tx_index,
            &addr,
            &state,
            &gas_meter,
            &keys_changed,
            &verifiers,
            vp_cache.clone(),
            GasMeterKind::MutGlobal,
        );

        assert!(matches!(result.unwrap_err(), Error::GasError(_)));
    }

    #[test]
    fn test_tx_ro_memory_wont_grow() {
        // a transaction that accesses memory out of bounds
        let out_of_bounds_index =
            checked!(2usize * TX_MEMORY_INIT_PAGES as usize * WASM_PAGE_SIZE)
                .unwrap();
        let tx_code = wasmer::wat2wasm(format!(
            r#"
            (module
                (import "env" "namada_tx_read" (func (param i64 i64) (result i64)))
                (func (param i64 i64) (result i64)
                    i64.const {out_of_bounds_index}
                    i64.const 1
                    (call 0)
                )
                (memory 16)
                (export "memory" (memory 0))
                (export "_apply_tx" (func 1))
            )
            "#
        ).as_bytes())
        .expect("unexpected error converting wat2wasm")
        .into_owned();

        const PANIC_MSG: &str =
            "Test should have failed with a wasm runtime memory error";

        let error = execute_tx_with_code(&tx_code).expect_err(PANIC_MSG);
        assert!(
            matches!(
                assert_tx_rt_mem_error(&error, PANIC_MSG),
                memory::Error::ReadOnly,
            ),
            "{PANIC_MSG}"
        );
    }

    #[test]
    fn test_vp_ro_memory_wont_grow() {
        // vp code that accesses memory out of bounds
        let out_of_bounds_index =
            checked!(2usize * VP_MEMORY_INIT_PAGES as usize * WASM_PAGE_SIZE)
                .unwrap();
        let vp_code = wasmer::wat2wasm(format!(
            r#"
            (module
                (type (;0;) (func (param i64 i64 i64 i64 i64 i64 i64 i64) (result i64)))
                (import "env" "namada_vp_read_pre" (func (param i64 i64) (result i64)))

                (func $_validate_tx (type 0) (param i64 i64 i64 i64 i64 i64 i64 i64) (result i64)
                    i64.const {out_of_bounds_index}
                    i64.const 1
                    (call 0)
                )

                (table (;0;) 1 1 funcref)
                (memory (;0;) 16)
                (global (;0;) (mut i32) (i32.const 1048576))
                (export "memory" (memory 0))
                (export "_validate_tx" (func $_validate_tx)))
            "#).as_bytes(),
        )
        .expect("unexpected error converting wat2wasm").into_owned();

        const PANIC_MSG: &str =
            "Test should have failed with a wasm runtime memory error";

        let error = execute_vp_with_code(&vp_code).expect_err(PANIC_MSG);
        assert!(
            matches!(
                assert_vp_rt_mem_error(&error, PANIC_MSG),
                memory::Error::ReadOnly,
            ),
            "{PANIC_MSG}"
        );
    }

    #[test]
    fn test_tx_leak() {
        let tx_code = TestWasms::TxNoOp.read_bytes();
        let (mut vp_cache, _) =
            wasm::compilation_cache::common::testing::cache();
        let (mut tx_cache, _) =
            wasm::compilation_cache::common::testing::cache();
        let mut last_cache_size: Option<usize> = None;
        for _ in 0..3 {
            let _verifiers = execute_tx_with_code_and_cache(
                &tx_code,
                &mut tx_cache,
                &mut vp_cache,
            )
            .unwrap();

            let info = &wasmer_compiler::FRAME_INFO.read().unwrap();
            let info: &GlobalFrameInfo = unsafe { std::mem::transmute(info) };
            if let Some(last_cache_size) = last_cache_size {
                assert_eq!(
                    last_cache_size,
                    info.ranges.len(),
                    "The frame info must not be growing - we're using the \
                     same WASM in each loop"
                );
            } else {
                last_cache_size = Some(info.ranges.len());
            }
        }
    }

    #[test]
    fn test_vp_leak() {
        let vp_code = TestWasms::VpAlwaysTrue.read_bytes();
        let (mut vp_cache, _) =
            wasm::compilation_cache::common::testing::cache();
        let mut last_cache_size: Option<usize> = None;
        for _ in 0..3 {
            execute_vp_with_code_and_cache(&vp_code, &mut vp_cache).unwrap();

            let info = &wasmer_compiler::FRAME_INFO.read().unwrap();
            let info: &GlobalFrameInfo = unsafe { std::mem::transmute(info) };
            if let Some(last_cache_size) = last_cache_size {
                assert_eq!(
                    last_cache_size,
                    info.ranges.len(),
                    "The frame info must not be growing - we're using the \
                     same WASM in each loop"
                );
            } else {
                last_cache_size = Some(info.ranges.len());
            }
        }
    }

    fn execute_vp_with_code(vp_code: &[u8]) -> Result<()> {
        let (mut vp_cache, _) =
            wasm::compilation_cache::common::testing::cache();
        execute_vp_with_code_and_cache(vp_code, &mut vp_cache)
    }

    fn execute_vp_with_code_and_cache<CA: 'static + WasmCacheAccess>(
        vp_code: &[u8],
        vp_cache: &mut VpCache<CA>,
    ) -> Result<()> {
        let mut outer_tx = Tx::from_type(TxType::Raw);
        outer_tx.push_default_inner_tx();
        let tx_index = TxIndex::default();
        let mut state = TestState::default();
        let addr = state.in_mem_mut().address_gen.generate_address("rng seed");
        let gas_meter = RefCell::new(VpGasMeter::new_from_tx_meter(
            &TxGasMeter::new(TX_GAS_LIMIT, GAS_SCALE),
        ));
        let keys_changed = BTreeSet::new();
        let verifiers = BTreeSet::new();
        // store the vp code
        let code_hash = Hash::sha256(vp_code);
        let code_len = vp_code.len() as u64;
        let key = Key::wasm_code(&code_hash);
        let len_key = Key::wasm_code_len(&code_hash);
        state.write(&key, vp_code).unwrap();
        state.write(&len_key, code_len).unwrap();

        vp(
            code_hash,
            &outer_tx.batch_ref_first_tx().unwrap(),
            &tx_index,
            &addr,
            &state,
            &gas_meter,
            &keys_changed,
            &verifiers,
            vp_cache.clone(),
            GasMeterKind::MutGlobal,
        )
    }

    fn execute_tx_with_code(tx_code: &[u8]) -> Result<BTreeSet<Address>> {
        let (mut tx_cache, _) =
            wasm::compilation_cache::common::testing::cache();
        let (mut vp_cache, _) =
            wasm::compilation_cache::common::testing::cache();
        execute_tx_with_code_and_cache(tx_code, &mut tx_cache, &mut vp_cache)
    }

    fn execute_tx_with_code_and_cache<CA: 'static + WasmCacheAccess>(
        tx_code: &[u8],
        tx_cache: &mut TxCache<CA>,
        vp_cache: &mut VpCache<CA>,
    ) -> Result<BTreeSet<Address>> {
        let tx_data = vec![];
        let tx_index = TxIndex::default();
        let mut state = TestState::default();
        let gas_meter = RefCell::new(TxGasMeter::new(TX_GAS_LIMIT, GAS_SCALE));

        // store the tx code
        let code_hash = Hash::sha256(tx_code);
        let code_len = (tx_code.len() as u64).serialize_to_vec();
        let key = Key::wasm_code(&code_hash);
        let len_key = Key::wasm_code_len(&code_hash);
        let _ = state
            .write_log_mut()
            .write(&key, tx_code.serialize_to_vec())
            .unwrap();
        let _ = state.write_log_mut().write(&len_key, code_len).unwrap();

        let mut outer_tx = Tx::from_type(TxType::Raw);
        outer_tx.set_code(Code::from_hash(code_hash, None));
        outer_tx.set_data(Data::new(tx_data));
        let batched_tx = outer_tx.batch_ref_first_tx().unwrap();

        tx(
            &mut state,
            &gas_meter,
            None,
            &tx_index,
            batched_tx.tx,
            batched_tx.cmt,
            vp_cache,
            tx_cache,
            GasMeterKind::MutGlobal,
        )
    }

    /// Test that a tx which is larger than the initial WASM memory size gets
    /// executed without issues (the injected alloc fn should be invoked from
    /// host)
    #[test]
    fn test_tx_alloc() {
        let mut state = TestState::default();
        let gas_meter = RefCell::new(TxGasMeter::new(TX_GAS_LIMIT, GAS_SCALE));
        let tx_index = TxIndex::default();

        let tx_write = TestWasms::TxWriteStorageKey.read_bytes();
        // store the wasm code
        let code_hash = Hash::sha256(&tx_write);
        let key = Key::wasm_code(&code_hash);
        let len_key = Key::wasm_code_len(&code_hash);
        let code_len = (tx_write.len() as u64).serialize_to_vec();
        let _ = state
            .write_log_mut()
            .write(&key, tx_write.serialize_to_vec())
            .unwrap();
        let _ = state.write_log_mut().write(&len_key, code_len).unwrap();

        // Using `2^21` (2 MiB) for the input should be above the initial memory
        // size and require allocation
        let len = 2_usize.pow(21);
        let value: Vec<u8> = vec![6_u8; len];
        let key_raw = "key";
        let key = Key::parse(key_raw).unwrap();
        let tx_data = tx_data::TxWriteData {
            key: key.clone(),
            value: value.clone(),
        }
        .serialize_to_vec();

        let (mut vp_cache, _) =
            wasm::compilation_cache::common::testing::vp_cache();
        let (mut tx_cache, _) =
            wasm::compilation_cache::common::testing::tx_cache();

        let mut outer_tx = Tx::from_type(TxType::Raw);
        outer_tx.set_code(Code::new(tx_write, None));
        outer_tx.set_data(Data::new(tx_data));
        let batched_tx = outer_tx.batch_ref_first_tx().unwrap();
        tx(
            &mut state,
            &gas_meter,
            None,
            &tx_index,
            batched_tx.tx,
            batched_tx.cmt,
            &mut vp_cache,
            &mut tx_cache,
        )
        .unwrap();

        let written_value = state.read_bytes(&key).unwrap().unwrap();
        assert_eq!(value, written_value);
    }

    fn loop_in_tx_wasm(loops: u32) -> Result<BTreeSet<Address>> {
        // A transaction with a recursive loop.
        // The boilerplate code is generated from tx_template.wasm using
        // `wasm2wat` and the loop code is hand-written.
        let tx_code = wasmer::wat2wasm(
            format!(
                r#"
            (module
                (type (;0;) (func (param i64 i64) (result i64)))

                ;; recursive loop, the param is the number of loops
                (func $loop (param i64) (result i64)
                (if
                (result i64)
                (i64.eqz (get_local 0))
                (then (i64.const 1))
                (else (call $loop (i64.sub (get_local 0) (i64.const 1))))))

                (func $_apply_tx (type 0) (param i64 i64) (result i64)
                (call $loop (i64.const {loops})))

                (table (;0;) 1 1 funcref)
                (memory (;0;) 16)
                (global (;0;) (mut i32) (i32.const 1048576))
                (export "memory" (memory 0))
                (export "_apply_tx" (func $_apply_tx)))
            "#
            )
            .as_bytes(),
        )
        .expect("unexpected error converting wat2wasm")
        .into_owned();

        execute_tx_with_code(&tx_code)
    }

    fn loop_in_vp_wasm(loops: u32) -> Result<()> {
        // A validity predicate with a recursive loop.
        // The boilerplate code is generated from vp_template.wasm using
        // `wasm2wat` and the loop code is hand-written.
        let vp_code = wasmer::wat2wasm(format!(
            r#"
            (module
                (type (;0;) (func (param i64 i64 i64 i64 i64 i64 i64 i64) (result i64)))

                ;; recursive loop, the param is the number of loops
                (func $loop (param i64) (result i64)
                (if
                (result i64)
                (i64.eqz (get_local 0))
                (then (i64.const 1))
                (else (call $loop (i64.sub (get_local 0) (i64.const 1))))))

                (func $_validate_tx (type 0) (param i64 i64 i64 i64 i64 i64 i64 i64) (result i64)
                (call $loop (i64.const {})))

                (table (;0;) 1 1 funcref)
                (memory (;0;) 16)
                (global (;0;) (mut i32) (i32.const 1048576))
                (export "memory" (memory 0))
                (export "_validate_tx" (func $_validate_tx)))
            "#, loops).as_bytes(),
        )
            .expect("unexpected error converting wat2wasm").into_owned();

        execute_vp_with_code(&vp_code)
    }

    fn get_trap_code(error: &Error) -> Either<TrapCode, String> {
        if let Error::RuntimeError(err) = error {
            if let Some(trap_code) = err.clone().to_trap() {
                Either::Left(trap_code)
            } else {
                Either::Right(format!("Missing trap code {}", err))
            }
        } else {
            Either::Right(format!("Unexpected error {}", error))
        }
    }

    fn assert_stack_overflow(error: &Error) {
        let trap_code = get_trap_code(error);
        // Depending on platform, we get a different error from the overflow
        assert!(
            // Universal engine error (currently used on mac)
            trap_code ==
                Either::Left(wasmer_vm::TrapCode::UnreachableCodeReached) ||
            // Dylib engine error (used elsewhere)
                trap_code ==
                Either::Left(wasmer_vm::TrapCode::StackOverflow),
        );
    }

    /// The following definitions are copied from wasmer v4.3.5
    /// `lib/compiler/src/engine/trap/frame_info.rs` to access internal
    /// fields that are otherwise private. This must be carefully maintained
    /// while we workaround the leak before it's fixed in wasmer.
    pub struct GlobalFrameInfo {
        ranges: BTreeMap<usize, ModuleInfoFrameInfo>,
    }
    struct ModuleInfoFrameInfo {
        _start: usize,
        _functions: BTreeMap<usize, FunctionInfo>,
        _module: std::sync::Arc<wasmer_types::ModuleInfo>,
        _frame_infos: wasmer_compiler::FrameInfosVariant,
    }
    struct FunctionInfo {
        _start: usize,
        _local_index: wasmer_types::LocalFunctionIndex,
    }
}<|MERGE_RESOLUTION|>--- conflicted
+++ resolved
@@ -39,13 +39,10 @@
     validate_untrusted_wasm,
 };
 
-<<<<<<< HEAD
-const GUEST_MEMORY: &str = "memory";
-=======
 /// Allocator function name injected into a expored from wasm
 pub const ALLOC_FN_NAME: &str = "_injected_alloc";
 
->>>>>>> 8b782fba
+const GUEST_MEMORY: &str = "memory";
 const TX_ENTRYPOINT: &str = "_apply_tx";
 const VP_ENTRYPOINT: &str = "_validate_tx";
 const MUT_GLOBAL_GAS_NAME: &str = "_namada_gas";
@@ -954,17 +951,10 @@
         WASM_STACK_LIMIT,
         &stack_limiter_exempt_fn_ids,
     )
-<<<<<<< HEAD
     .map_err(|_original_module| Error::StackLimiterInjection)?;
-=======
-    .map_err(|_original_module| Error::GasMeterInjection)?;
-    let module =
-        wasm_instrument::inject_stack_limiter(module, WASM_STACK_LIMIT)
-            .map_err(|_original_module| Error::StackLimiterInjection)?;
 
     let module = inject_alloc(module)?;
 
->>>>>>> 8b782fba
     elements::serialize(module).map_err(Error::SerializationError)
 }
 
@@ -2655,6 +2645,7 @@
             batched_tx.cmt,
             &mut vp_cache,
             &mut tx_cache,
+            GasMeterKind::MutGlobal,
         )
         .unwrap();
 
