//! The ledger shell connects the ABCI++ interface with the Namada ledger app.
//!
//! Any changes applied before [`Shell::finalize_block`] might have to be
//! reverted, so any changes applied in the methods [`Shell::prepare_proposal`]
//! and [`Shell::process_proposal`] must be also reverted
//! (unless we can simply overwrite them in the next block).
//! More info in <https://github.com/anoma/namada/issues/362>.
pub mod block_alloc;
mod finalize_block;
mod governance;
mod init_chain;
pub use init_chain::InitChainValidation;
<<<<<<< HEAD

=======
use namada_sdk::state::StateRead;
use namada_sdk::tx::data::GasLimit;
>>>>>>> 2535c9c8
pub mod prepare_proposal;
use namada::state::State;
pub mod process_proposal;
pub(super) mod queries;
mod stats;
#[cfg(any(test, feature = "testing"))]
#[allow(dead_code)]
pub mod testing;
pub mod utils;
mod vote_extensions;

use std::cell::RefCell;
use std::collections::BTreeSet;
use std::path::{Path, PathBuf};
#[allow(unused_imports)]
use std::rc::Rc;

use borsh::BorshDeserialize;
use borsh_ext::BorshSerializeExt;
use masp_primitives::transaction::Transaction;
use namada::core::address::Address;
use namada::core::chain::ChainId;
use namada::core::ethereum_events::EthereumEvent;
use namada::core::key::*;
use namada::core::storage::{BlockHeight, Key, TxIndex};
use namada::core::time::DateTimeUtc;
use namada::core::{address, hints};
use namada::ethereum_bridge::protocol::validation::bridge_pool_roots::validate_bp_roots_vext;
use namada::ethereum_bridge::protocol::validation::ethereum_events::validate_eth_events_vext;
use namada::ethereum_bridge::protocol::validation::validator_set_update::validate_valset_upd_vext;
use namada::ledger::events::log::EventLog;
use namada::ledger::events::Event;
use namada::ledger::gas::{Gas, TxGasMeter};
use namada::ledger::pos::namada_proof_of_stake::types::{
    ConsensusValidator, ValidatorSetUpdate,
};
<<<<<<< HEAD
use namada::ledger::protocol::{get_fee_unshielding_transaction, ShellParams};
use namada::ledger::{parameters, pos, protocol};
=======
use namada::ledger::protocol::{
    apply_wasm_tx, get_fee_unshielding_transaction,
    get_transfer_hash_from_storage, ShellParams,
};
use namada::ledger::{parameters, protocol};
>>>>>>> 2535c9c8
use namada::parameters::validate_tx_bytes;
use namada::proof_of_stake::storage::read_pos_params;
use namada::state::tx_queue::{ExpiredTx, TxInQueue};
use namada::state::{
    DBIter, FullAccessState, Sha256Hasher, StorageHasher, StorageRead,
    TempWlState, WlState, DB, EPOCH_SWITCH_BLOCKS_DELAY,
};
use namada::token;
pub use namada::tx::data::ResultCode;
use namada::tx::data::{DecryptedTx, TxType, WrapperTx, WrapperTxErr};
use namada::tx::{Section, Tx};
use namada::vm::wasm::{TxCache, VpCache};
use namada::vm::{WasmCacheAccess, WasmCacheRwAccess};
use namada::vote_ext::EthereumTxData;
use namada_sdk::eth_bridge::{EthBridgeQueries, EthereumOracleConfig};
use namada_sdk::tendermint::AppHash;
use thiserror::Error;
use tokio::sync::mpsc::{Receiver, UnboundedSender};

use super::ethereum_oracle::{self as oracle, last_processed_block};
use crate::config::{self, genesis, TendermintMode, ValidatorLocalConfig};
use crate::facade::tendermint::v0_37::abci::{request, response};
use crate::facade::tendermint::{self, validator};
use crate::facade::tendermint_proto::v0_37::crypto::public_key;
use crate::node::ledger::shims::abcipp_shim_types::shim;
use crate::node::ledger::shims::abcipp_shim_types::shim::response::TxResult;
use crate::node::ledger::{storage, tendermint_node};
use crate::wallet::{ValidatorData, ValidatorKeys};

fn key_to_tendermint(
    pk: &common::PublicKey,
) -> std::result::Result<public_key::Sum, ParsePublicKeyError> {
    match pk {
        common::PublicKey::Ed25519(_) => ed25519::PublicKey::try_from_pk(pk)
            .map(|pk| public_key::Sum::Ed25519(pk.serialize_to_vec())),
        common::PublicKey::Secp256k1(_) => {
            secp256k1::PublicKey::try_from_pk(pk)
                .map(|pk| public_key::Sum::Secp256k1(pk.serialize_to_vec()))
        }
    }
}

#[derive(Error, Debug)]
pub enum Error {
    #[error("Error removing the DB data: {0}")]
    RemoveDB(std::io::Error),
    #[error("chain ID mismatch: {0}")]
    ChainId(String),
    #[error("Error decoding a transaction from bytes: {0}")]
    TxDecoding(namada::tx::DecodeError),
    #[error("Error trying to apply a transaction: {0}")]
    TxApply(protocol::Error),
    #[error("{0}")]
    Tendermint(tendermint_node::Error),
    #[error("{0}")]
    Ethereum(super::ethereum_oracle::Error),
    #[error("Server error: {0}")]
    TowerServer(String),
    #[error("{0}")]
    Broadcaster(tokio::sync::mpsc::error::TryRecvError),
    #[error("Error executing proposal {0}: {1}")]
    BadProposal(u64, String),
    #[error("Error reading wasm: {0:?}")]
    ReadingWasm(#[from] eyre::Error),
    #[error("Error loading wasm: {0}")]
    LoadingWasm(String),
    #[error("Error reading from or writing to storage: {0}")]
    Storage(#[from] namada::state::StorageError),
    #[error("Transaction replay attempt: {0}")]
    ReplayAttempt(String),
}

impl From<Error> for TxResult {
    fn from(err: Error) -> Self {
        TxResult {
            code: 1,
            info: err.to_string(),
        }
    }
}

pub type Result<T> = std::result::Result<T, Error>;

pub fn reset(config: config::Ledger) -> Result<()> {
    // simply nuke the DB files
    let db_path = &config.db_dir();
    match std::fs::remove_dir_all(db_path) {
        Err(e) if e.kind() == std::io::ErrorKind::NotFound => (),
        res => res.map_err(Error::RemoveDB)?,
    };
    // reset Tendermint state
    tendermint_node::reset(config.cometbft_dir()).map_err(Error::Tendermint)?;
    Ok(())
}

pub fn rollback(config: config::Ledger) -> Result<()> {
    // Rollback Tendermint state
    tracing::info!("Rollback Tendermint state");
    let tendermint_block_height =
        tendermint_node::rollback(config.cometbft_dir())
            .map_err(Error::Tendermint)?;

    // Rollback Namada state
    let db_path = config.shell.db_dir(&config.chain_id);
    let mut db = storage::PersistentDB::open(db_path, None);
    tracing::info!("Rollback Namada state");

    db.rollback(tendermint_block_height)
        .map_err(|e| Error::Storage(namada::state::StorageError::new(e)))
}

#[derive(Debug)]
#[allow(dead_code, clippy::large_enum_variant)]
pub(super) enum ShellMode {
    Validator {
        data: ValidatorData,
        broadcast_sender: UnboundedSender<Vec<u8>>,
        eth_oracle: Option<EthereumOracleChannels>,
        local_config: Option<ValidatorLocalConfig>,
    },
    Full,
    Seed,
}

/// A channel for pulling events from the Ethereum oracle
/// and queueing them up for inclusion in vote extensions
#[derive(Debug)]
pub(super) struct EthereumReceiver {
    channel: Receiver<EthereumEvent>,
    queue: BTreeSet<EthereumEvent>,
}

impl EthereumReceiver {
    /// Create a new [`EthereumReceiver`] from a channel connected
    /// to an Ethereum oracle
    pub fn new(channel: Receiver<EthereumEvent>) -> Self {
        Self {
            channel,
            queue: BTreeSet::new(),
        }
    }

    /// Pull Ethereum events from the oracle and queue them to
    /// be voted on.
    ///
    /// Since vote extensions require ordering of Ethereum
    /// events, we do that here. We also de-duplicate events.
    /// Events may be filtered out of the queue with a provided
    /// predicate.
    pub fn fill_queue<F>(&mut self, mut keep_event: F)
    where
        F: FnMut(&EthereumEvent) -> bool,
    {
        let mut new_events = 0;
        let mut filtered_events = 0;
        while let Ok(eth_event) = self.channel.try_recv() {
            if keep_event(&eth_event) && self.queue.insert(eth_event) {
                new_events += 1;
            } else {
                filtered_events += 1;
            }
        }
        if new_events + filtered_events > 0 {
            tracing::info!(
                new_events,
                filtered_events,
                "received Ethereum events"
            );
        }
    }

    /// Get a copy of the queue
    pub fn get_events(&self) -> Vec<EthereumEvent> {
        self.queue.iter().cloned().collect()
    }

    /// Remove the given [`EthereumEvent`] from the queue, if present.
    ///
    /// **INVARIANT:** This method preserves the sorting and de-duplication
    /// of events in the queue.
    pub fn remove_event(&mut self, event: &EthereumEvent) {
        self.queue.remove(event);
    }
}

impl ShellMode {
    /// Get the validator address if ledger is in validator mode
    pub fn get_validator_address(&self) -> Option<&Address> {
        match &self {
            ShellMode::Validator { data, .. } => Some(&data.address),
            _ => None,
        }
    }

    /// Remove an Ethereum event from the internal queue
    pub fn dequeue_eth_event(&mut self, event: &EthereumEvent) {
        if let ShellMode::Validator {
            eth_oracle:
                Some(EthereumOracleChannels {
                    ethereum_receiver, ..
                }),
            ..
        } = self
        {
            ethereum_receiver.remove_event(event);
        }
    }

    /// Get the protocol keypair for this validator.
    pub fn get_protocol_key(&self) -> Option<&common::SecretKey> {
        match self {
            ShellMode::Validator {
                data:
                    ValidatorData {
                        keys:
                            ValidatorKeys {
                                protocol_keypair, ..
                            },
                        ..
                    },
                ..
            } => Some(protocol_keypair),
            _ => None,
        }
    }

    /// Get the Ethereum bridge keypair for this validator.
    #[cfg_attr(not(test), allow(dead_code))]
    pub fn get_eth_bridge_keypair(&self) -> Option<&common::SecretKey> {
        match self {
            ShellMode::Validator {
                data:
                    ValidatorData {
                        keys:
                            ValidatorKeys {
                                eth_bridge_keypair, ..
                            },
                        ..
                    },
                ..
            } => Some(eth_bridge_keypair),
            _ => None,
        }
    }

    /// If this node is a validator, broadcast a tx
    /// to the mempool using the broadcaster subprocess
    pub fn broadcast(&self, data: Vec<u8>) {
        if let Self::Validator {
            broadcast_sender, ..
        } = self
        {
            broadcast_sender
                .send(data)
                .expect("The broadcaster should be running for a validator");
        }
    }
}

#[derive(Clone, Debug, Default)]
pub enum MempoolTxType {
    /// A transaction that has not been validated by this node before
    #[default]
    NewTransaction,
    /// A transaction that has been validated at some previous level that may
    /// need to be validated again
    RecheckTransaction,
}

#[derive(Debug)]
pub struct Shell<D = storage::PersistentDB, H = Sha256Hasher>
where
    D: DB + for<'iter> DBIter<'iter> + Sync + 'static,
    H: StorageHasher + Sync + 'static,
{
    /// The id of the current chain
    pub chain_id: ChainId,
    /// The persistent storage with write log
    pub state: FullAccessState<D, H>,
    /// Path to the base directory with DB data and configs
    #[allow(dead_code)]
    pub(crate) base_dir: PathBuf,
    /// Path to the WASM directory for files used in the genesis block.
    pub(super) wasm_dir: PathBuf,
    /// Information about the running shell instance
    #[allow(dead_code)]
    mode: ShellMode,
    /// VP WASM compilation cache
    pub vp_wasm_cache: VpCache<WasmCacheRwAccess>,
    /// Tx WASM compilation cache
    pub tx_wasm_cache: TxCache<WasmCacheRwAccess>,
    /// Taken from config `storage_read_past_height_limit`. When set, will
    /// limit the how many block heights in the past can the storage be
    /// queried for reading values.
    storage_read_past_height_limit: Option<u64>,
    /// Proposal execution tracking
    pub proposal_data: BTreeSet<u64>,
    /// Log of events emitted by `FinalizeBlock` ABCI calls.
    event_log: EventLog,
}

/// Merkle tree storage key filter. Return `false` for keys that shouldn't be
/// merklized.
pub fn is_merklized_storage_key(key: &namada_sdk::storage::Key) -> bool {
    !token::storage_key::is_masp_key(key)
        && !namada::ibc::storage::is_ibc_counter_key(key)
}

/// Channels for communicating with an Ethereum oracle.
#[derive(Debug)]
pub struct EthereumOracleChannels {
    ethereum_receiver: EthereumReceiver,
    control_sender: oracle::control::Sender,
    last_processed_block_receiver: last_processed_block::Receiver,
}

impl EthereumOracleChannels {
    pub fn new(
        events_receiver: Receiver<EthereumEvent>,
        control_sender: oracle::control::Sender,
        last_processed_block_receiver: last_processed_block::Receiver,
    ) -> Self {
        Self {
            ethereum_receiver: EthereumReceiver::new(events_receiver),
            control_sender,
            last_processed_block_receiver,
        }
    }
}

impl<D, H> Shell<D, H>
where
    D: DB + for<'iter> DBIter<'iter> + Sync + 'static,
    H: StorageHasher + Sync + 'static,
{
    /// Create a new shell from a path to a database and a chain id. Looks
    /// up the database with this data and tries to load the last state.
    #[allow(clippy::too_many_arguments)]
    pub fn new(
        config: config::Ledger,
        wasm_dir: PathBuf,
        broadcast_sender: UnboundedSender<Vec<u8>>,
        eth_oracle: Option<EthereumOracleChannels>,
        db_cache: Option<&D::Cache>,
        vp_wasm_compilation_cache: u64,
        tx_wasm_compilation_cache: u64,
    ) -> Self {
        let chain_id = config.chain_id;
        let db_path = config.shell.db_dir(&chain_id);
        let base_dir = config.shell.base_dir;
        let mode = config.shell.tendermint_mode;
        let storage_read_past_height_limit =
            config.shell.storage_read_past_height_limit;
        if !Path::new(&base_dir).is_dir() {
            std::fs::create_dir(&base_dir)
                .expect("Creating directory for Namada should not fail");
        }

        // For all tests except integration use hard-coded native token addr ...
        #[cfg(all(
            any(test, feature = "testing", feature = "benches"),
            not(feature = "integration"),
        ))]
        let native_token = address::testing::nam();
        // ... Otherwise, look it up from the genesis file
        #[cfg(not(all(
            any(test, feature = "testing", feature = "benches"),
            not(feature = "integration"),
        )))]
        let native_token = {
            let chain_dir = base_dir.join(chain_id.as_str());
            let genesis =
                genesis::chain::Finalized::read_toml_files(&chain_dir)
                    .expect("Missing genesis files");
            genesis.get_native_token().clone()
        };

        // load last state from storage
        let state = FullAccessState::open(
            db_path,
            db_cache,
            chain_id.clone(),
            native_token,
            config.shell.storage_read_past_height_limit,
            is_merklized_storage_key,
        );
        let vp_wasm_cache_dir =
            base_dir.join(chain_id.as_str()).join("vp_wasm_cache");
        let tx_wasm_cache_dir =
            base_dir.join(chain_id.as_str()).join("tx_wasm_cache");
        // load in keys and address from wallet if mode is set to `Validator`
        let mode = match mode {
            TendermintMode::Validator => {
                #[cfg(not(test))]
                {
                    let wallet_path = &base_dir.join(chain_id.as_str());
                    tracing::debug!(
                        "Loading wallet from {}",
                        wallet_path.to_string_lossy()
                    );
                    let mut wallet = crate::wallet::load(wallet_path)
                        .expect("Validator node must have a wallet");
                    let validator_local_config_path =
                        wallet_path.join("validator_local_config.toml");

                    let validator_local_config: Option<ValidatorLocalConfig> =
                        if Path::is_file(&validator_local_config_path) {
                            Some(
                                toml::from_slice(
                                    &std::fs::read(validator_local_config_path)
                                        .unwrap(),
                                )
                                .unwrap(),
                            )
                        } else {
                            None
                        };

                    wallet
                        .take_validator_data()
                        .map(|data| ShellMode::Validator {
                            data,
                            broadcast_sender,
                            eth_oracle,
                            local_config: validator_local_config,
                        })
                        .expect(
                            "Validator data should have been stored in the \
                             wallet",
                        )
                }
                #[cfg(test)]
                {
                    let (protocol_keypair, eth_bridge_keypair) =
                        crate::wallet::defaults::validator_keys();
                    ShellMode::Validator {
                        data: ValidatorData {
                            address: crate::wallet::defaults::validator_address(
                            ),
                            keys: ValidatorKeys {
                                protocol_keypair,
                                eth_bridge_keypair,
                            },
                        },
                        broadcast_sender,
                        eth_oracle,
                        local_config: None,
                    }
                }
            }
            TendermintMode::Full => ShellMode::Full,
            TendermintMode::Seed => ShellMode::Seed,
        };

        let mut shell = Self {
            chain_id,
            state,
            base_dir,
            wasm_dir,
            mode,
            vp_wasm_cache: VpCache::new(
                vp_wasm_cache_dir,
                vp_wasm_compilation_cache as usize,
            ),
            tx_wasm_cache: TxCache::new(
                tx_wasm_cache_dir,
                tx_wasm_compilation_cache as usize,
            ),
            storage_read_past_height_limit,
            proposal_data: BTreeSet::new(),
            // TODO: config event log params
            event_log: EventLog::default(),
        };
        shell.update_eth_oracle(&Default::default());
        shell
    }

    /// Return a reference to the [`EventLog`].
    #[inline]
    pub fn event_log(&self) -> &EventLog {
        &self.event_log
    }

    /// Return a mutable reference to the [`EventLog`].
    #[inline]
    pub fn event_log_mut(&mut self) -> &mut EventLog {
        &mut self.event_log
    }

    /// Iterate over the wrapper txs in order
    #[allow(dead_code)]
    fn iter_tx_queue(&mut self) -> impl Iterator<Item = &TxInQueue> {
        self.state.in_mem().tx_queue.iter()
    }

    /// Load the Merkle root hash and the height of the last committed block, if
    /// any. This is returned when ABCI sends an `info` request.
    pub fn last_state(&mut self) -> response::Info {
        let mut response = response::Info {
            last_block_height: tendermint::block::Height::from(0_u32),
            ..Default::default()
        };
        let result = self.state.in_mem().get_state();

        match result {
            Some((root, height)) => {
                tracing::info!(
                    "Last state root hash: {}, height: {}",
                    root,
                    height
                );
                response.last_block_app_hash =
                    AppHash::try_from(root.0.to_vec())
                        .expect("expected a valid app hash");
                response.last_block_height =
                    height.try_into().expect("Invalid block height");
            }
            None => {
                tracing::info!(
                    "No state could be found, chain is not initialized"
                );
            }
        };

        response
    }

    /// Read the value for a storage key dropping any error
    pub fn read_storage_key<T>(&self, key: &Key) -> Option<T>
    where
        T: Clone + BorshDeserialize,
    {
        let result = self.state.db_read(key);

        match result {
            Ok((bytes, _gas)) => match bytes {
                Some(bytes) => match T::try_from_slice(&bytes) {
                    Ok(value) => Some(value),
                    Err(_) => None,
                },
                None => None,
            },
            Err(_) => None,
        }
    }

    /// Read the bytes for a storage key dropping any error
    pub fn read_storage_key_bytes(&self, key: &Key) -> Option<Vec<u8>> {
        let result = self.state.db_read(key);

        match result {
            Ok((bytes, _gas)) => bytes,
            Err(_) => None,
        }
    }

    /// Get the next epoch for which we can request validator set changed
    pub fn get_validator_set_update_epoch(
        &self,
        current_epoch: namada_sdk::storage::Epoch,
    ) -> namada_sdk::storage::Epoch {
        if let Some(delay) = self.state.in_mem().update_epoch_blocks_delay {
            if delay == EPOCH_SWITCH_BLOCKS_DELAY {
                // If we're about to update validator sets for the
                // upcoming epoch, we can still remove the validator
                current_epoch.next()
            } else {
                // If we're waiting to switch to a new epoch, it's too
                // late to update validator sets
                // on the next epoch, so we need to
                // wait for the one after.
                current_epoch.next().next()
            }
        } else {
            current_epoch.next()
        }
    }

    /// Commit a block. Persist the application state and return the Merkle root
    /// hash.
    pub fn commit(&mut self) -> response::Commit {
        self.bump_last_processed_eth_block();

        self.state
            .commit_block()
            .expect("Encountered a storage error while committing a block");

        let merkle_root = self.state.in_mem().merkle_root();
        let committed_height = self.state.in_mem().get_last_block_height();
        tracing::info!(
            "Committed block hash: {merkle_root}, height: {committed_height}",
        );

        self.broadcast_queued_txs();

        response::Commit {
            // NB: by passing 0, we forbid CometBFT from deleting
            // data pertaining to past blocks
            retain_height: tendermint::block::Height::from(0_u32),
            // NB: current application hash
            data: merkle_root.0.to_vec().into(),
        }
    }

    /// Updates the Ethereum oracle's last processed block.
    #[inline]
    fn bump_last_processed_eth_block(&mut self) {
        if let ShellMode::Validator {
            eth_oracle: Some(eth_oracle),
            ..
        } = &self.mode
        {
            // update the oracle's last processed eth block
            let last_processed_block = eth_oracle
                .last_processed_block_receiver
                .borrow()
                .as_ref()
                .cloned();
            match last_processed_block {
                Some(eth_height) => {
                    tracing::info!(
                        "Ethereum oracle's most recently processed Ethereum \
                         block is {}",
                        eth_height
                    );
                    self.state.in_mem_mut().ethereum_height = Some(eth_height);
                }
                None => tracing::info!(
                    "Ethereum oracle has not yet fully processed any Ethereum \
                     blocks"
                ),
            }
        }
    }

    /// Empties all the ledger's queues of transactions to be broadcasted
    /// via CometBFT's P2P network.
    #[inline]
    fn broadcast_queued_txs(&mut self) {
        if let ShellMode::Validator { .. } = &self.mode {
            self.broadcast_protocol_txs();
            self.broadcast_expired_txs();
        }
    }

    /// Broadcast any pending protocol transactions.
    fn broadcast_protocol_txs(&mut self) {
        use crate::node::ledger::shell::vote_extensions::iter_protocol_txs;

        let ext = self.craft_extension();

        let protocol_key = self
            .mode
            .get_protocol_key()
            .expect("Validators should have protocol keys");

        let protocol_txs = iter_protocol_txs(ext).map(|protocol_tx| {
            protocol_tx
                .sign(protocol_key, self.chain_id.clone())
                .to_bytes()
        });

        for tx in protocol_txs {
            self.mode.broadcast(tx);
        }
    }

    /// Broadcast any expired transactions.
    fn broadcast_expired_txs(&mut self) {
        let eth_events = {
            let mut events: Vec<_> = self
                .state
                .in_mem_mut()
                .expired_txs_queue
                .drain()
                .map(|expired_tx| match expired_tx {
                    ExpiredTx::EthereumEvent(event) => event,
                })
                .collect();
            events.sort();
            events
        };
        if hints::likely(eth_events.is_empty()) {
            // more often than not, there won't by any expired
            // Ethereum events to retransmit
            return;
        }
        if let Some(vote_extension) = self.sign_ethereum_events(eth_events) {
            let protocol_key = self
                .mode
                .get_protocol_key()
                .expect("Validators should have protocol keys");

            let signed_tx = EthereumTxData::EthEventsVext(
                namada::vote_ext::ethereum_events::SignedVext(vote_extension),
            )
            .sign(protocol_key, self.chain_id.clone())
            .to_bytes();

            self.mode.broadcast(signed_tx);
        }
    }

    /// If a handle to an Ethereum oracle was provided to the [`Shell`], attempt
    /// to send it an updated configuration, using a configuration
    /// based on Ethereum bridge parameters in blockchain storage.
    ///
    /// This method must be safe to call even before ABCI `InitChain` has been
    /// called (i.e. when storage is empty), as we may want to do this check
    /// every time the shell starts up (including the first time ever at which
    /// time storage will be empty).
    ///
    /// This method is also called during `FinalizeBlock` to update the oracle
    /// if relevant storage changes have occurred. This includes deactivating
    /// and reactivating the bridge.
    fn update_eth_oracle(&mut self, changed_keys: &BTreeSet<Key>) {
        if let ShellMode::Validator {
            eth_oracle: Some(EthereumOracleChannels { control_sender, .. }),
            ..
        } = &mut self.mode
        {
            // We *always* expect a value describing the status of the Ethereum
            // bridge to be present under [`eth_bridge::storage::active_key`],
            // once a chain has been initialized. We need to explicitly check if
            // this key is present here because we may be starting up the shell
            // for the first time ever, in which case the chain hasn't been
            // initialized yet.
            let has_key = self
                .state
                .has_key(&namada::eth_bridge::storage::active_key())
                .expect(
                    "We should always be able to check whether a key exists \
                     in storage or not",
                );
            if !has_key {
                tracing::info!(
                    "Not starting oracle yet as storage has not been \
                     initialized"
                );
                return;
            }
            let Some(config) = EthereumOracleConfig::read(&self.state) else {
                tracing::info!(
                    "Not starting oracle as the Ethereum bridge config \
                     couldn't be found in storage"
                );
                return;
            };
            let active = if !self.state.ethbridge_queries().is_bridge_active() {
                if !changed_keys
                    .contains(&namada::eth_bridge::storage::active_key())
                {
                    tracing::info!(
                        "Not starting oracle as the Ethereum bridge is \
                         disabled"
                    );
                    return;
                } else {
                    tracing::info!(
                        "Disabling oracle as the bridge has been disabled"
                    );
                    false
                }
            } else {
                true
            };

            let start_block = self
                .state
                .in_mem()
                .ethereum_height
                .clone()
                .unwrap_or(config.eth_start_height);
            tracing::info!(
                ?start_block,
                "Found Ethereum height from which the Ethereum oracle should \
                 start"
            );
            let config = namada::eth_bridge::oracle::config::Config {
                min_confirmations: config.min_confirmations.into(),
                bridge_contract: config.contracts.bridge.address,
                start_block,
                active,
            };
            tracing::info!(
                ?config,
                "Starting the Ethereum oracle using values from block storage"
            );
            if let Err(error) = control_sender
                .try_send(oracle::control::Command::UpdateConfig(config))
            {
                match error {
                    tokio::sync::mpsc::error::TrySendError::Full(_) => {
                        panic!(
                            "The Ethereum oracle communication channel is \
                             full!"
                        )
                    }
                    tokio::sync::mpsc::error::TrySendError::Closed(_) => {
                        panic!(
                            "The Ethereum oracle can no longer be \
                             communicated with"
                        )
                    }
                }
            }
        }
    }

    /// Validate a transaction request. On success, the transaction will
    /// included in the mempool and propagated to peers, otherwise it will be
    /// rejected.
    pub fn mempool_validate(
        &self,
        tx_bytes: &[u8],
        r#_type: MempoolTxType,
    ) -> response::CheckTx {
        use namada::tx::data::protocol::ProtocolTxType;
        use namada::vote_ext::ethereum_tx_data_variants;

        let mut response = response::CheckTx::default();

        const VALID_MSG: &str = "Mempool validation passed";
        const INVALID_MSG: &str = "Mempool validation failed";

        // check tx bytes
        //
        // NB: always keep this as the first tx check,
        // as it is a pretty cheap one
        if !validate_tx_bytes(&self.state, tx_bytes.len())
            .expect("Failed to get max tx bytes param from storage")
        {
            response.code = ResultCode::TooLarge.into();
            response.log = format!("{INVALID_MSG}: Tx too large");
            return response;
        }

        // Tx format check
        let tx = match Tx::try_from(tx_bytes).map_err(Error::TxDecoding) {
            Ok(t) => t,
            Err(msg) => {
                response.code = ResultCode::InvalidTx.into();
                response.log = format!("{INVALID_MSG}: {msg}");
                return response;
            }
        };

        // Tx chain id
        if tx.header.chain_id != self.chain_id {
            response.code = ResultCode::InvalidChainId.into();
            response.log = format!(
                "{INVALID_MSG}: Tx carries a wrong chain id: expected {}, \
                 found {}",
                self.chain_id, tx.header.chain_id
            );
            return response;
        }

        // Tx expiration
        if let Some(exp) = tx.header.expiration {
            let last_block_timestamp = self
                .state
                .get_last_block_timestamp()
                .expect("Failed to retrieve last block timestamp");

            if last_block_timestamp > exp {
                response.code = ResultCode::ExpiredTx.into();
                response.log = format!(
                    "{INVALID_MSG}: Tx expired at {exp:#?}, last committed \
                     block time: {last_block_timestamp:#?}",
                );
                return response;
            }
        }

        // Tx signature check
        let tx_type = match tx.validate_tx() {
            Ok(_) => tx.header(),
            Err(msg) => {
                response.code = ResultCode::InvalidSig.into();
                response.log = format!("{INVALID_MSG}: {msg}");
                return response;
            }
        };

        // try to parse a vote extension protocol tx from
        // the provided tx data
        macro_rules! try_vote_extension {
            ($kind:expr, $rsp:expr, $result:expr $(,)?) => {
                match $result {
                    Ok(ext) => ext,
                    Err(err) => {
                        $rsp.code = ResultCode::InvalidVoteExtension.into();
                        $rsp.log = format!(
                            "{INVALID_MSG}: Invalid {} vote extension: {err}",
                            $kind,
                        );
                        return $rsp;
                    }
                }
            };
        }

        match tx_type.tx_type {
            TxType::Protocol(protocol_tx) => match protocol_tx.tx {
                ProtocolTxType::EthEventsVext => {
                    let ext = try_vote_extension!(
                        "Ethereum events",
                        response,
                        ethereum_tx_data_variants::EthEventsVext::try_from(&tx),
                    );
                    if let Err(err) = validate_eth_events_vext(
                        &self.state,
                        &ext.0,
                        self.state.in_mem().get_last_block_height(),
                    ) {
                        response.code = ResultCode::InvalidVoteExtension.into();
                        response.log = format!(
                            "{INVALID_MSG}: Invalid Ethereum events vote \
                             extension: {err}",
                        );
                    } else {
                        response.log = String::from(VALID_MSG);
                    }
                }
                ProtocolTxType::BridgePoolVext => {
                    let ext = try_vote_extension!(
                        "Bridge pool roots",
                        response,
                        ethereum_tx_data_variants::BridgePoolVext::try_from(
                            &tx
                        ),
                    );
                    if let Err(err) = validate_bp_roots_vext(
                        &self.state,
                        &ext.0,
                        self.state.in_mem().get_last_block_height(),
                    ) {
                        response.code = ResultCode::InvalidVoteExtension.into();
                        response.log = format!(
                            "{INVALID_MSG}: Invalid Bridge pool roots vote \
                             extension: {err}",
                        );
                    } else {
                        response.log = String::from(VALID_MSG);
                    }
                }
                ProtocolTxType::ValSetUpdateVext => {
                    let ext = try_vote_extension!(
                        "validator set update",
                        response,
                        ethereum_tx_data_variants::ValSetUpdateVext::try_from(
                            &tx
                        ),
                    );
                    if let Err(err) = validate_valset_upd_vext(
                        &self.state,
                        &ext,
                        // n.b. only accept validator set updates
                        // issued at the last committed epoch
                        // (signing off on the validators of the
                        // next epoch). at the second height
                        // within an epoch, the new epoch is
                        // committed to storage, so `last_epoch`
                        // reflects the current value of the
                        // epoch.
                        self.state.in_mem().last_epoch,
                    ) {
                        response.code = ResultCode::InvalidVoteExtension.into();
                        response.log = format!(
                            "{INVALID_MSG}: Invalid validator set update vote \
                             extension: {err}",
                        );
                    } else {
                        response.log = String::from(VALID_MSG);
                        // validator set update votes should be decided
                        // as soon as possible
                        response.priority = i64::MAX;
                    }
                }
                _ => {
                    response.code = ResultCode::InvalidTx.into();
                    response.log = format!(
                        "{INVALID_MSG}: The given protocol tx cannot be added \
                         to the mempool"
                    );
                }
            },
            TxType::Wrapper(wrapper) => {
                // Tx gas limit
                let mut gas_meter = TxGasMeter::new(wrapper.gas_limit);
                if gas_meter.add_wrapper_gas(tx_bytes).is_err() {
                    response.code = ResultCode::TxGasLimit.into();
                    response.log = "{INVALID_MSG}: Wrapper transactions \
                                    exceeds its gas limit"
                        .to_string();
                    return response;
                }

                // Max block gas
                let block_gas_limit: Gas = Gas::from_whole_units(
                    namada::parameters::get_max_block_gas(&self.state).unwrap(),
                );
                if gas_meter.tx_gas_limit > block_gas_limit {
                    response.code = ResultCode::AllocationError.into();
                    response.log = "{INVALID_MSG}: Wrapper transaction \
                                    exceeds the maximum block gas limit"
                        .to_string();
                    return response;
                }

                // Replay protection check
                let inner_tx_hash = tx.raw_header_hash();
                if self
                    .state
                    .has_replay_protection_entry(&tx.raw_header_hash())
                    .expect("Error while checking inner tx hash key in storage")
                {
                    response.code = ResultCode::ReplayTx.into();
                    response.log = format!(
                        "{INVALID_MSG}: Inner transaction hash {} already in \
                         storage, replay attempt",
                        inner_tx_hash
                    );
                    return response;
                }

                let tx = Tx::try_from(tx_bytes)
                    .expect("Deserialization shouldn't fail");
                let wrapper_hash = &tx.header_hash();
                if self.state.has_replay_protection_entry(wrapper_hash).expect(
                    "Error while checking wrapper tx hash key in storage",
                ) {
                    response.code = ResultCode::ReplayTx.into();
                    response.log = format!(
                        "{INVALID_MSG}: Wrapper transaction hash {} already \
                         in storage, replay attempt",
                        wrapper_hash
                    );
                    return response;
                }

                // Validate wrapper fees
                if let Err(e) = mempool_fee_check(
                    &wrapper,
                    get_fee_unshielding_transaction(&tx, &wrapper),
<<<<<<< HEAD
                    &mut ShellParams::new(
                        &mut gas_meter,
                        &mut TempWlStorage::new(&self.wl_storage.storage),
                        &mut self.vp_wasm_cache.clone(),
                        &mut self.tx_wasm_cache.clone(),
                    ),
=======
                    &mut self.state.with_temp_write_log(),
                    &mut self.vp_wasm_cache.clone(),
                    &mut self.tx_wasm_cache.clone(),
>>>>>>> 2535c9c8
                ) {
                    response.code = ResultCode::FeeError.into();
                    response.log = format!("{INVALID_MSG}: {e}");
                    return response;
                }
            }
            TxType::Raw => {
                response.code = ResultCode::InvalidTx.into();
                response.log = format!(
                    "{INVALID_MSG}: Raw transactions cannot be accepted into \
                     the mempool"
                );
            }
            TxType::Decrypted(_) => {
                response.code = ResultCode::InvalidTx.into();
                response.log = format!(
                    "{INVALID_MSG}: Decrypted txs cannot be sent by clients"
                );
            }
        }

        if response.code == ResultCode::Ok.into() {
            response.log = VALID_MSG.into();
        }
        response
    }

    fn get_abci_validator_updates<F, V>(
        &self,
        is_genesis: bool,
        // Generic over the validator conversion from our type to tendermint's,
        // because we're using domain types in InitChain, but FinalizeBlock is
        // shimmed with a different old type. The joy...
        mut validator_conv: F,
    ) -> namada::state::StorageResult<Vec<V>>
    where
        F: FnMut(common::PublicKey, i64) -> V,
    {
        use namada::ledger::pos::namada_proof_of_stake;

        let (current_epoch, _gas) = self.state.in_mem().get_current_epoch();
        let pos_params =
            namada_proof_of_stake::storage::read_pos_params(&self.state)
                .expect("Could not find the PoS parameters");

        let validator_set_update_fn = if is_genesis {
            namada_proof_of_stake::genesis_validator_set_tendermint
        } else {
            namada_proof_of_stake::validator_set_update::validator_set_update_comet
        };

        validator_set_update_fn(
            &self.state,
            &pos_params,
            current_epoch,
            |update| {
                let (consensus_key, power) = match update {
                    ValidatorSetUpdate::Consensus(ConsensusValidator {
                        consensus_key,
                        bonded_stake: power,
                    }) => (consensus_key, power),
                    ValidatorSetUpdate::Deactivated(consensus_key) => {
                        // Any validators that have been dropped from the
                        // consensus set must have voting power set to 0 to
                        // remove them from the consensus set
                        let power = 0_i64;
                        (consensus_key, power)
                    }
                };
                validator_conv(consensus_key, power)
            },
        )
    }

    /// Retrieves the [`BlockHeight`] that is currently being decided.
    #[inline]
    pub fn get_current_decision_height(&self) -> BlockHeight {
        self.state.get_current_decision_height()
    }

    /// Check if we are at a given [`BlockHeight`] offset, `height_offset`,
    /// within the current epoch.
    pub fn is_deciding_offset_within_epoch(&self, height_offset: u64) -> bool {
        self.state.is_deciding_offset_within_epoch(height_offset)
    }
}

/// Checks that neither the wrapper nor the inner transaction have already
/// been applied. Requires a [`TempWlState`] to perform the check during
/// block construction and validation
pub fn replay_protection_checks<D, H>(
    wrapper: &Tx,
    temp_state: &mut TempWlState<D, H>,
) -> Result<()>
where
    D: DB + for<'iter> DBIter<'iter> + Sync + 'static,
    H: StorageHasher + Sync + 'static,
{
    let inner_tx_hash = wrapper.raw_header_hash();
    // Check the inner tx hash only against the storage, skip the write
    // log
    if temp_state
        .has_committed_replay_protection_entry(&inner_tx_hash)
        .expect("Error while checking inner tx hash key in storage")
    {
        return Err(Error::ReplayAttempt(format!(
            "Inner transaction hash {} already in storage",
            &inner_tx_hash,
        )));
    }

    let wrapper_hash = wrapper.header_hash();
    if temp_state
        .has_replay_protection_entry(&wrapper_hash)
        .expect("Error while checking wrapper tx hash key in storage")
    {
        return Err(Error::ReplayAttempt(format!(
            "Wrapper transaction hash {} already in storage",
            wrapper_hash
        )));
    }

    // Write wrapper hash to WAL
    temp_state
        .write_tx_hash(wrapper_hash)
        .map_err(|e| Error::ReplayAttempt(e.to_string()))
}

// Perform the fee check in mempool
fn mempool_fee_check<D, H, CA>(
    wrapper: &WrapperTx,
    masp_transaction: Option<Transaction>,
<<<<<<< HEAD
    shell_params: &mut ShellParams<CA, TempWlStorage<D, H>>,
=======
    temp_state: &mut TempWlState<D, H>,
    vp_wasm_cache: &mut VpCache<CA>,
    tx_wasm_cache: &mut TxCache<CA>,
>>>>>>> 2535c9c8
) -> Result<()>
where
    D: DB + for<'iter> DBIter<'iter> + Sync + 'static,
    H: StorageHasher + Sync + 'static,
    CA: 'static + WasmCacheAccess + Sync,
{
    let minimum_gas_price = namada::ledger::parameters::read_gas_cost(
<<<<<<< HEAD
        shell_params.wl_storage,
=======
        temp_state,
>>>>>>> 2535c9c8
        &wrapper.fee.token,
    )
    .expect("Must be able to read gas cost parameter")
    .ok_or(Error::TxApply(protocol::Error::FeeError(format!(
        "The provided {} token is not allowed for fee payment",
        wrapper.fee.token
    ))))?;

    wrapper_fee_check(
        wrapper,
        masp_transaction,
        minimum_gas_price,
<<<<<<< HEAD
        shell_params,
    )?;
    protocol::check_fees(shell_params.wl_storage, wrapper)
        .map_err(Error::TxApply)
=======
        temp_state,
        vp_wasm_cache,
        tx_wasm_cache,
    )?;
    protocol::check_fees(temp_state, wrapper).map_err(Error::TxApply)
>>>>>>> 2535c9c8
}

/// Check the validity of the fee payment, including the minimum amounts
/// required and the optional unshield
pub fn wrapper_fee_check<D, H, CA>(
    wrapper: &WrapperTx,
    masp_transaction: Option<Transaction>,
    minimum_gas_price: token::Amount,
<<<<<<< HEAD
    shell_params: &mut ShellParams<CA, TempWlStorage<D, H>>,
=======
    temp_state: &mut TempWlState<D, H>,
    vp_wasm_cache: &mut VpCache<CA>,
    tx_wasm_cache: &mut TxCache<CA>,
>>>>>>> 2535c9c8
) -> Result<()>
where
    D: DB + for<'iter> DBIter<'iter> + Sync + 'static,
    H: StorageHasher + Sync + 'static,
    CA: 'static + WasmCacheAccess + Sync,
{
    match token::denom_to_amount(
        wrapper.fee.amount_per_gas_unit,
        &wrapper.fee.token,
<<<<<<< HEAD
        shell_params.wl_storage,
=======
        temp_state,
>>>>>>> 2535c9c8
    ) {
        Ok(amount_per_gas_unit) if amount_per_gas_unit < minimum_gas_price => {
            // The fees do not match the minimum required
            return Err(Error::TxApply(protocol::Error::FeeError(format!(
                "Fee amount {:?} do not match the minimum required amount \
                 {:?} for token {}",
                wrapper.fee.amount_per_gas_unit,
                minimum_gas_price,
                wrapper.fee.token
            ))));
        }
        Ok(_) => {}
        Err(err) => {
            return Err(Error::TxApply(protocol::Error::FeeError(format!(
                "The precision of the fee amount {:?} is higher than the \
                 denomination for token {}: {}",
                wrapper.fee.amount_per_gas_unit, wrapper.fee.token, err,
            ))));
        }
    }

    if let Some(transaction) = masp_transaction {
<<<<<<< HEAD
        fee_unshielding_validation(wrapper, transaction, shell_params)?;
=======
        fee_unshielding_validation(
            wrapper,
            transaction,
            temp_state,
            vp_wasm_cache,
            tx_wasm_cache,
        )?;
>>>>>>> 2535c9c8
    }

    Ok(())
}

// Verifies the correctness of the masp transaction for fee payment
fn fee_unshielding_validation<D, H, CA>(
    wrapper: &WrapperTx,
    masp_transaction: Transaction,
<<<<<<< HEAD
    shell_params: &mut ShellParams<CA, TempWlStorage<D, H>>,
=======
    temp_state: &mut TempWlState<D, H>,
    vp_wasm_cache: &mut VpCache<CA>,
    tx_wasm_cache: &mut TxCache<CA>,
>>>>>>> 2535c9c8
) -> Result<()>
where
    D: DB + for<'iter> DBIter<'iter> + Sync + 'static,
    H: StorageHasher + Sync + 'static,
    CA: 'static + WasmCacheAccess + Sync,
{
    // Validation of the commitment to this section is done when
    // checking the aggregated signature of the wrapper, no need for
    // further validation

    // Validate data and generate unshielding tx
<<<<<<< HEAD
    check_fee_unshielding(shell_params.wl_storage, wrapper, &masp_transaction)?;

    if namada::ledger::protocol::run_fee_unshielding(
        wrapper,
        shell_params,
        masp_transaction,
=======
    let transfer_code_hash = get_transfer_hash_from_storage(temp_state);

    let descriptions_limit = temp_state
        .read(
            &parameters::storage::get_fee_unshielding_descriptions_limit_key(),
        )
        .expect("Error reading the storage")
        .expect("Missing fee unshielding descriptions limit param in storage");

    let unshield = wrapper
        .check_and_generate_fee_unshielding(
            transfer_code_hash,
            Some(namada_sdk::tx::TX_TRANSFER_WASM.to_string()),
            descriptions_limit,
            masp_transaction,
        )
        .map_err(|e| Error::TxApply(protocol::Error::FeeUnshieldingError(e)))?;

    let fee_unshielding_gas_limit: GasLimit = temp_state
        .read(&parameters::storage::get_fee_unshielding_gas_limit_key())
        .expect("Error reading from storage")
        .expect("Missing fee unshielding gas limit in storage");

    // Runtime check
    // NOTE: A clean tx write log must be provided to this call for a
    // correct vp validation. Block write log, instead, should contain
    // any prior changes (if any). This is to simulate the
    // unshielding tx (to prevent the already written keys
    // from being passed/triggering VPs) but we cannot
    // commit the tx write log yet cause the tx could still
    // be invalid.
    temp_state.write_log_mut().precommit_tx();

    let result = apply_wasm_tx(
        unshield,
        &TxIndex::default(),
        ShellParams::new(
            &RefCell::new(TxGasMeter::new(fee_unshielding_gas_limit)),
            temp_state,
            vp_wasm_cache,
            tx_wasm_cache,
        ),
>>>>>>> 2535c9c8
    )
    .map_err(|e| {
        Error::TxApply(protocol::Error::FeeUnshieldingError(
            WrapperTxErr::InvalidUnshield(format!(
                "Fee unshielding went out of gas: {}",
                e
            )),
        ))
    })? {
        Ok(())
    } else {
        Err(Error::TxApply(protocol::Error::FeeUnshieldingError(
            WrapperTxErr::InvalidUnshield(
                "Error while applying fee unshielding wasm transaction"
                    .to_string(),
            ),
        )))
    }
}

// Performs validation on the optional fee unshielding data carried by
// the wrapper.
fn check_fee_unshielding<D, H>(
    wl_storage: &TempWlStorage<D, H>,
    _wrapper: &WrapperTx,
    unshield: &Transaction,
) -> Result<()>
where
    D: DB + for<'iter> DBIter<'iter> + Sync + 'static,
    H: StorageHasher + Sync + 'static,
{
    // Check that the number of descriptions is within a certain limit
    // to avoid a possible DoS vector
    let sapling_bundle = unshield.sapling_bundle().ok_or(Error::TxApply(
        protocol::Error::FeeUnshieldingError(WrapperTxErr::InvalidUnshield(
            "Missing required sapling bundle".to_string(),
        )),
    ))?;
    let spends = sapling_bundle.shielded_spends.len();
    let converts = sapling_bundle.shielded_converts.len();
    let outs = sapling_bundle.shielded_outputs.len();

    let descriptions = spends
        .checked_add(converts)
        .ok_or_else(|| {
            Error::TxApply(protocol::Error::FeeUnshieldingError(
                WrapperTxErr::InvalidUnshield(
                    "Descriptions overflow".to_string(),
                ),
            ))
        })?
        .checked_add(outs)
        .ok_or_else(|| {
            Error::TxApply(protocol::Error::FeeUnshieldingError(
                WrapperTxErr::InvalidUnshield(
                    "Descriptions overflow".to_string(),
                ),
            ))
        })?;

    let descriptions_limit = wl_storage
        .read(
            &parameters::storage::get_fee_unshielding_descriptions_limit_key(),
        )
        .expect("Error reading the storage")
        .expect("Missing fee unshielding descriptions limit param in storage");

    if u64::try_from(descriptions).map_err(|e| {
        Error::TxApply(protocol::Error::FeeUnshieldingError(
            WrapperTxErr::InvalidUnshield(e.to_string()),
        ))
    })? > descriptions_limit
    {
        return Err(Error::TxApply(protocol::Error::FeeUnshieldingError(
            WrapperTxErr::InvalidUnshield(
                "Descriptions exceed the maximum amount allowed".to_string(),
            ),
        )));
    }

    Ok(())
}

/// for the shell
#[cfg(test)]
mod test_utils {
    use std::ops::{Deref, DerefMut};

    use data_encoding::HEXUPPER;
    use namada::core::ethereum_events::Uint;
    use namada::core::hash::Hash;
    use namada::core::keccak::KeccakHash;
    use namada::core::key::*;
    use namada::core::storage::{BlockHash, Epoch, Header};
    use namada::core::time::DurationSecs;
    use namada::ledger::parameters::{EpochDuration, Parameters};
    use namada::proof_of_stake::parameters::PosParams;
    use namada::proof_of_stake::storage::validator_consensus_key_handle;
    use namada::state::mockdb::MockDB;
    use namada::state::{LastBlock, StorageWrite};
    use namada::tendermint::abci::types::VoteInfo;
    use namada::token::conversion::update_allowed_conversions;
    use namada::tx::data::Fee;
    use namada::tx::{Code, Data};
    use tempfile::tempdir;
    use tokio::sync::mpsc::{Sender, UnboundedReceiver};

    use super::*;
    use crate::config::ethereum_bridge::ledger::ORACLE_CHANNEL_BUFFER_SIZE;
    use crate::facade::tendermint::abci::types::Misbehavior;
    use crate::facade::tendermint_proto::google::protobuf::Timestamp;
    use crate::facade::tendermint_proto::v0_37::abci::{
        RequestPrepareProposal, RequestProcessProposal,
    };
    use crate::node::ledger::shell::token::DenominatedAmount;
    use crate::node::ledger::shims::abcipp_shim_types;
    use crate::node::ledger::shims::abcipp_shim_types::shim::request::{
        FinalizeBlock, ProcessedTx,
    };
    use crate::node::ledger::storage::{PersistentDB, PersistentStorageHasher};

    #[derive(Error, Debug)]
    pub enum TestError {
        #[error("Proposal rejected with tx results: {0:?}")]
        #[allow(dead_code)]
        RejectProposal(Vec<ProcessedTx>),
    }

    /// Gets the absolute path to root directory
    pub fn top_level_directory() -> PathBuf {
        let mut current_path = std::env::current_dir()
            .expect("Current directory should exist")
            .canonicalize()
            .expect("Current directory should exist");
        while current_path.file_name().unwrap() != "apps" {
            current_path.pop();
        }
        // Two-dirs up to root
        current_path.pop();
        current_path.pop();
        current_path
    }

    /// Generate a random public/private keypair
    #[inline]
    pub(super) fn gen_keypair() -> common::SecretKey {
        gen_ed25519_keypair()
    }

    /// Generate a random ed25519 public/private keypair
    pub(super) fn gen_ed25519_keypair() -> common::SecretKey {
        use rand::prelude::ThreadRng;
        use rand::thread_rng;

        let mut rng: ThreadRng = thread_rng();
        ed25519::SigScheme::generate(&mut rng).try_to_sk().unwrap()
    }

    /// Generate a random secp256k1 public/private keypair
    pub(super) fn gen_secp256k1_keypair() -> common::SecretKey {
        use rand::prelude::ThreadRng;
        use rand::thread_rng;

        let mut rng: ThreadRng = thread_rng();
        secp256k1::SigScheme::generate(&mut rng)
            .try_to_sk()
            .unwrap()
    }

    /// Invalidate a valid signature `sig`.
    pub(super) fn invalidate_signature(
        sig: common::Signature,
    ) -> common::Signature {
        match sig {
            common::Signature::Ed25519(ed25519::Signature(ref sig)) => {
                let mut sig_bytes = sig.to_bytes();
                sig_bytes[0] = sig_bytes[0].wrapping_add(1);
                common::Signature::Ed25519(ed25519::Signature(sig_bytes.into()))
            }
            common::Signature::Secp256k1(secp256k1::Signature(
                ref sig,
                ref recovery_id,
            )) => {
                let mut sig_bytes = sig.to_vec();
                let recovery_id_bytes = recovery_id.to_byte();
                sig_bytes[0] = sig_bytes[0].wrapping_add(1);
                let bytes: [u8; 65] =
                    [sig_bytes.as_slice(), &[recovery_id_bytes]]
                        .concat()
                        .try_into()
                        .unwrap();
                common::Signature::Secp256k1((&bytes).try_into().unwrap())
            }
        }
    }

    /// Get the default bridge pool vext bytes to be signed.
    pub fn get_bp_bytes_to_sign() -> KeccakHash {
        use namada::core::keccak::{Hasher, Keccak};

        let root = [0; 32];
        let nonce = Uint::from(0).to_bytes();

        let mut output = [0u8; 32];
        let mut hasher = Keccak::v256();
        hasher.update(&root);
        hasher.update(&nonce);
        hasher.finalize(&mut output);

        KeccakHash(output)
    }

    /// A wrapper around the shell that implements
    /// Drop so as to clean up the files that it
    /// generates. Also allows illegal state
    /// modifications for testing purposes
    pub(super) struct TestShell {
        pub shell: Shell<MockDB, Sha256Hasher>,
    }

    impl Deref for TestShell {
        type Target = Shell<MockDB, Sha256Hasher>;

        fn deref(&self) -> &Self::Target {
            &self.shell
        }
    }

    impl DerefMut for TestShell {
        fn deref_mut(&mut self) -> &mut Self::Target {
            &mut self.shell
        }
    }

    #[derive(Clone)]
    /// Helper for testing process proposal which has very different
    /// input types depending on whether the ABCI++ feature is on or not.
    pub struct ProcessProposal {
        pub txs: Vec<Vec<u8>>,
    }

    impl TestShell {
        /// Returns a new shell with
        ///    - A broadcast receiver, which will receive any protocol txs sent
        ///      by the shell.
        ///    - A sender that can send Ethereum events into the ledger, mocking
        ///      the Ethereum fullnode process
        ///    - A receiver for control commands sent by the shell to the
        ///      Ethereum oracle
        pub fn new_at_height<H: Into<BlockHeight>>(
            height: H,
        ) -> (
            Self,
            UnboundedReceiver<Vec<u8>>,
            Sender<EthereumEvent>,
            Receiver<oracle::control::Command>,
        ) {
            let (sender, receiver) = tokio::sync::mpsc::unbounded_channel();
            let (eth_sender, eth_receiver) =
                tokio::sync::mpsc::channel(ORACLE_CHANNEL_BUFFER_SIZE);
            let (_, last_processed_block_receiver) =
                last_processed_block::channel();
            let (control_sender, control_receiver) = oracle::control::channel();
            let eth_oracle = EthereumOracleChannels::new(
                eth_receiver,
                control_sender,
                last_processed_block_receiver,
            );
            let base_dir = tempdir().unwrap().as_ref().canonicalize().unwrap();
            let vp_wasm_compilation_cache = 50 * 1024 * 1024; // 50 kiB
            let tx_wasm_compilation_cache = 50 * 1024 * 1024; // 50 kiB
            let mut shell = Shell::<MockDB, Sha256Hasher>::new(
                config::Ledger::new(
                    base_dir,
                    Default::default(),
                    TendermintMode::Validator,
                ),
                top_level_directory().join("wasm"),
                sender,
                Some(eth_oracle),
                None,
                vp_wasm_compilation_cache,
                tx_wasm_compilation_cache,
            );
            shell.state.in_mem_mut().block.height = height.into();
            (Self { shell }, receiver, eth_sender, control_receiver)
        }

        /// Same as [`TestShell::new_at_height`], but returns a shell at block
        /// height 0.
        #[inline]
        #[allow(dead_code)]
        pub fn new() -> (
            Self,
            UnboundedReceiver<Vec<u8>>,
            Sender<EthereumEvent>,
            Receiver<oracle::control::Command>,
        ) {
            Self::new_at_height(BlockHeight(1))
        }

        /// Forward a InitChain request and expect a success
        pub fn init_chain(
            &mut self,
            req: request::InitChain,
            num_validators: u64,
        ) {
            self.shell
                .init_chain(req, num_validators)
                .expect("Test shell failed to initialize");
        }

        /// Forward a ProcessProposal request and extract the relevant
        /// response data to return
        pub fn process_proposal(
            &self,
            req: ProcessProposal,
        ) -> std::result::Result<Vec<ProcessedTx>, TestError> {
            let time = DateTimeUtc::now();
            let (resp, tx_results) =
                self.shell.process_proposal(RequestProcessProposal {
                    txs: req
                        .txs
                        .clone()
                        .into_iter()
                        .map(prost::bytes::Bytes::from)
                        .collect(),
                    proposer_address: HEXUPPER
                        .decode(
                            crate::wallet::defaults::validator_keypair()
                                .to_public()
                                .tm_raw_hash()
                                .as_bytes(),
                        )
                        .unwrap()
                        .into(),
                    time: Some(Timestamp {
                        seconds: time.0.timestamp(),
                        nanos: time.0.timestamp_subsec_nanos() as i32,
                    }),

                    ..Default::default()
                });
            let results = tx_results
                .into_iter()
                .zip(req.txs)
                .map(|(res, tx_bytes)| ProcessedTx {
                    result: res,
                    tx: tx_bytes.into(),
                })
                .collect();
            if resp != tendermint::abci::response::ProcessProposal::Accept {
                Err(TestError::RejectProposal(results))
            } else {
                Ok(results)
            }
        }

        /// Forward a FinalizeBlock request return a vector of
        /// the events created for each transaction
        pub fn finalize_block(
            &mut self,
            req: FinalizeBlock,
        ) -> Result<Vec<Event>> {
            match self.shell.finalize_block(req) {
                Ok(resp) => Ok(resp.events),
                Err(err) => Err(err),
            }
        }

        /// Forward a PrepareProposal request
        pub fn prepare_proposal(
            &self,
            mut req: RequestPrepareProposal,
        ) -> abcipp_shim_types::shim::response::PrepareProposal {
            req.proposer_address = HEXUPPER
                .decode(
                    crate::wallet::defaults::validator_keypair()
                        .to_public()
                        .tm_raw_hash()
                        .as_bytes(),
                )
                .unwrap()
                .into();
            self.shell.prepare_proposal(req)
        }

        /// Add a wrapper tx to the queue of txs to be decrypted
        /// in the current block proposal. Takes the length of the encoded
        /// wrapper as parameter.
        #[cfg(test)]
        pub fn enqueue_tx(&mut self, tx: Tx, inner_tx_gas: Gas) {
            self.shell.state.in_mem_mut().tx_queue.push(TxInQueue {
                tx,
                gas: inner_tx_gas,
            });
        }

        /// Start a counter for the next epoch in `num_blocks`.
        pub fn start_new_epoch_in(&mut self, num_blocks: u64) {
            self.state.in_mem_mut().next_epoch_min_start_height =
                self.state.in_mem().get_last_block_height() + num_blocks;
            self.state.in_mem_mut().next_epoch_min_start_time =
                DateTimeUtc::now();
        }

        /// Simultaneously call the `FinalizeBlock` and
        /// `Commit` handlers.
        pub fn finalize_and_commit(&mut self, req: Option<FinalizeBlock>) {
            let mut req = req.unwrap_or_default();
            req.header.time = DateTimeUtc::now();
            self.finalize_block(req).expect("Test failed");
            self.commit();
        }

        /// Immediately change to the next epoch.
        pub fn start_new_epoch(&mut self, req: Option<FinalizeBlock>) -> Epoch {
            self.start_new_epoch_in(1);

            let next_epoch_min_start_height =
                self.state.in_mem().next_epoch_min_start_height;
            if let Some(LastBlock { height, .. }) =
                self.state.in_mem_mut().last_block.as_mut()
            {
                *height = next_epoch_min_start_height;
            } else {
                panic!("Test failed");
            }
            self.finalize_and_commit(req.clone());

            for _i in 0..EPOCH_SWITCH_BLOCKS_DELAY {
                self.finalize_and_commit(req.clone());
            }
            self.state.in_mem().get_current_epoch().0
        }
    }

    /// Config parameters to set up a test shell.
    pub struct SetupCfg<H> {
        /// The last committed block height.
        pub last_height: H,
        /// The number of validators to configure
        // in `InitChain`.
        pub num_validators: u64,
        /// Whether to enable the Ethereum oracle or not.
        pub enable_ethereum_oracle: bool,
    }

    impl<H: Default> Default for SetupCfg<H> {
        fn default() -> Self {
            Self {
                last_height: H::default(),
                num_validators: 1,
                enable_ethereum_oracle: true,
            }
        }
    }

    /// Start a new test shell and initialize it. Returns the shell paired with
    /// a broadcast receiver, which will receives any protocol txs sent by the
    /// shell.
    pub(super) fn setup_with_cfg<H: Into<BlockHeight>>(
        SetupCfg {
            last_height,
            num_validators,
            enable_ethereum_oracle,
        }: SetupCfg<H>,
    ) -> (
        TestShell,
        UnboundedReceiver<Vec<u8>>,
        Sender<EthereumEvent>,
        Receiver<oracle::control::Command>,
    ) {
        let (mut test, receiver, eth_sender, control_receiver) =
            TestShell::new_at_height(last_height);
        if !enable_ethereum_oracle {
            if let ShellMode::Validator { eth_oracle, .. } = &mut test.mode {
                // drop the eth oracle event receiver
                _ = eth_oracle.take();
            }
        }
        let req = request::InitChain {
            time: Timestamp {
                seconds: 0,
                nanos: 0,
            }
            .try_into()
            .unwrap(),
            chain_id: ChainId::default().to_string(),
            consensus_params: tendermint::consensus::params::Params {
                block: tendermint::block::Size {
                    max_bytes: 0,
                    max_gas: 0,
                    time_iota_ms: 0,
                },
                evidence: tendermint::evidence::Params {
                    max_age_num_blocks: 0,
                    max_age_duration: tendermint::evidence::Duration(
                        core::time::Duration::MAX,
                    ),
                    max_bytes: 0,
                },
                validator: tendermint::consensus::params::ValidatorParams {
                    pub_key_types: vec![],
                },
                version: None,
                abci: tendermint::consensus::params::AbciParams {
                    vote_extensions_enable_height: None,
                },
            },
            validators: vec![],
            app_state_bytes: vec![].into(),
            initial_height: 1_u32.into(),
        };
        test.init_chain(req, num_validators);
        test.state.commit_block().expect("Test failed");
        (test, receiver, eth_sender, control_receiver)
    }

    /// Same as [`setup_at_height`], but returns a shell at the given block
    /// height, with a single validator.
    #[inline]
    pub(super) fn setup_at_height<H: Into<BlockHeight>>(
        last_height: H,
    ) -> (
        TestShell,
        UnboundedReceiver<Vec<u8>>,
        Sender<EthereumEvent>,
        Receiver<oracle::control::Command>,
    ) {
        let last_height = last_height.into();
        setup_with_cfg(SetupCfg {
            last_height,
            ..Default::default()
        })
    }

    /// Same as [`setup_with_cfg`], but returns a shell at block height 0,
    /// with a single validator.
    #[inline]
    pub(super) fn setup() -> (
        TestShell,
        UnboundedReceiver<Vec<u8>>,
        Sender<EthereumEvent>,
        Receiver<oracle::control::Command>,
    ) {
        setup_with_cfg(SetupCfg::<u64>::default())
    }

    /// This is just to be used in testing. It is not
    /// a meaningful default.
    impl Default for FinalizeBlock {
        fn default() -> Self {
            FinalizeBlock {
                hash: BlockHash([0u8; 32]),
                header: Header {
                    hash: Hash([0; 32]),
                    time: DateTimeUtc::now(),
                    next_validators_hash: Hash([0; 32]),
                },
                byzantine_validators: vec![],
                txs: vec![],
                proposer_address: HEXUPPER
                    .decode(
                        crate::wallet::defaults::validator_keypair()
                            .to_public()
                            .tm_raw_hash()
                            .as_bytes(),
                    )
                    .unwrap(),
                votes: vec![],
            }
        }
    }

    /// Set the Ethereum bridge to be inactive
    pub(super) fn deactivate_bridge(shell: &mut TestShell) {
        use namada::eth_bridge::storage::active_key;
        use namada::eth_bridge::storage::eth_bridge_queries::EthBridgeStatus;
        shell
            .state
            .write(&active_key(), EthBridgeStatus::Disabled)
            .expect("Test failed");
    }

    /// We test that on shell shutdown, the tx queue gets persisted in a DB, and
    /// on startup it is read successfully
    #[test]
    fn test_tx_queue_persistence() {
        let base_dir = tempdir().unwrap().as_ref().canonicalize().unwrap();
        // we have to use RocksDB for this test
        let (sender, _) = tokio::sync::mpsc::unbounded_channel();
        let (_, eth_receiver) =
            tokio::sync::mpsc::channel(ORACLE_CHANNEL_BUFFER_SIZE);
        let (control_sender, _) = oracle::control::channel();
        let (_, last_processed_block_receiver) =
            last_processed_block::channel();
        let eth_oracle = EthereumOracleChannels::new(
            eth_receiver,
            control_sender,
            last_processed_block_receiver,
        );
        let vp_wasm_compilation_cache = 50 * 1024 * 1024; // 50 kiB
        let tx_wasm_compilation_cache = 50 * 1024 * 1024; // 50 kiB
        let native_token = address::testing::nam();
        let mut shell = Shell::<PersistentDB, PersistentStorageHasher>::new(
            config::Ledger::new(
                base_dir.clone(),
                Default::default(),
                TendermintMode::Validator,
            ),
            top_level_directory().join("wasm"),
            sender.clone(),
            Some(eth_oracle),
            None,
            vp_wasm_compilation_cache,
            tx_wasm_compilation_cache,
        );
        shell
            .state
            .in_mem_mut()
            .begin_block(BlockHash::default(), BlockHeight(1))
            .expect("begin_block failed");
        let keypair = gen_keypair();
        // enqueue a wrapper tx
        let mut wrapper =
            Tx::from_type(TxType::Wrapper(Box::new(WrapperTx::new(
                Fee {
                    amount_per_gas_unit: DenominatedAmount::native(0.into()),
                    token: native_token,
                },
                keypair.ref_to(),
                Epoch(0),
                300_000.into(),
                None,
            ))));
        wrapper.header.chain_id = shell.chain_id.clone();
        wrapper.set_code(Code::new("wasm_code".as_bytes().to_owned(), None));
        wrapper.set_data(Data::new("transaction data".as_bytes().to_owned()));

        shell.state.in_mem_mut().tx_queue.push(TxInQueue {
            tx: wrapper,
            gas: u64::MAX.into(),
        });
        // Artificially increase the block height so that chain
        // will read the new block when restarted
        shell
            .state
            .in_mem_mut()
            .block
            .pred_epochs
            .new_epoch(BlockHeight(1));
        // initialize parameter storage
        let params = Parameters {
            max_tx_bytes: 1024 * 1024,
            epoch_duration: EpochDuration {
                min_num_of_blocks: 1,
                min_duration: DurationSecs(3600),
            },
            max_expected_time_per_block: DurationSecs(3600),
            max_proposal_bytes: Default::default(),
            max_block_gas: 100,
            vp_allowlist: vec![],
            tx_allowlist: vec![],
            implicit_vp_code_hash: Default::default(),
            epochs_per_year: 365,
            max_signatures_per_transaction: 10,
            staked_ratio: Default::default(),
            pos_inflation_amount: Default::default(),
            fee_unshielding_gas_limit: 0,
            fee_unshielding_descriptions_limit: 0,
            minimum_gas_price: Default::default(),
        };
        parameters::init_storage(&params, &mut shell.state)
            .expect("Test failed");
        // make state to update conversion for a new epoch
        update_allowed_conversions(&mut shell.state)
            .expect("update conversions failed");
        shell.state.commit_block().expect("commit failed");

        // Drop the shell
        std::mem::drop(shell);
        let (_, eth_receiver) =
            tokio::sync::mpsc::channel(ORACLE_CHANNEL_BUFFER_SIZE);
        let (control_sender, _) = oracle::control::channel();
        let (_, last_processed_block_receiver) =
            last_processed_block::channel();
        let eth_oracle = EthereumOracleChannels::new(
            eth_receiver,
            control_sender,
            last_processed_block_receiver,
        );
        // Reboot the shell and check that the queue was restored from DB
        let shell = Shell::<PersistentDB, PersistentStorageHasher>::new(
            config::Ledger::new(
                base_dir,
                Default::default(),
                TendermintMode::Validator,
            ),
            top_level_directory().join("wasm"),
            sender,
            Some(eth_oracle),
            None,
            vp_wasm_compilation_cache,
            tx_wasm_compilation_cache,
        );
        assert!(!shell.state.in_mem().tx_queue.is_empty());
    }

    pub(super) fn get_pkh_from_address<S>(
        storage: &S,
        params: &PosParams,
        address: Address,
        epoch: Epoch,
    ) -> [u8; 20]
    where
        S: StorageRead,
    {
        let ck = validator_consensus_key_handle(&address)
            .get(storage, epoch, params)
            .unwrap()
            .unwrap();
        let hash_string = tm_consensus_key_raw_hash(&ck);
        let decoded = HEXUPPER.decode(hash_string.as_bytes()).unwrap();
        TryFrom::try_from(decoded).unwrap()
    }

    pub(super) fn next_block_for_inflation(
        shell: &mut TestShell,
        proposer_address: Vec<u8>,
        votes: Vec<VoteInfo>,
        byzantine_validators: Option<Vec<Misbehavior>>,
    ) {
        // Let the header time be always ahead of the next epoch min start time
        let header = Header {
            time: shell.state.in_mem().next_epoch_min_start_time.next_second(),
            ..Default::default()
        };
        let mut req = FinalizeBlock {
            header,
            proposer_address,
            votes,
            ..Default::default()
        };
        if let Some(byz_vals) = byzantine_validators {
            req.byzantine_validators = byz_vals;
        }
        shell.finalize_block(req).unwrap();
        shell.commit();
    }
}

#[cfg(test)]
mod shell_tests {
    use namada::core::storage::Epoch;
    use namada::replay_protection;
    use namada::token::read_denom;
    use namada::tx::data::protocol::{ProtocolTx, ProtocolTxType};
    use namada::tx::data::Fee;
    use namada::tx::{Code, Data, Signature, Signed};
    use namada::vote_ext::{
        bridge_pool_roots, ethereum_events, ethereum_tx_data_variants,
    };

    use super::*;
    use crate::node::ledger::shell::token::DenominatedAmount;
    use crate::wallet;

    const GAS_LIMIT_MULTIPLIER: u64 = 100_000;

    /// Check that the shell broadcasts validator set updates,
    /// even when the Ethereum oracle is not running (e.g.
    /// because the bridge is disabled).
    #[tokio::test]
    async fn test_broadcast_valset_upd_inspite_oracle_off() {
        // this height should result in a validator set
        // update being broadcasted
        let (mut shell, mut broadcaster_rx, _, _) =
            test_utils::setup_with_cfg(test_utils::SetupCfg {
                last_height: 1,
                enable_ethereum_oracle: false,
                ..Default::default()
            });

        // broadcast validator set update
        shell.broadcast_protocol_txs();

        // check data inside tx - it should be a validator set update
        // signed at epoch 0
        let signed_valset_upd = loop {
            // attempt to receive validator set update
            let serialized_tx = tokio::time::timeout(
                std::time::Duration::from_secs(1),
                async { broadcaster_rx.recv().await.unwrap() },
            )
            .await
            .unwrap();
            let tx = Tx::try_from(&serialized_tx[..]).unwrap();

            match ethereum_tx_data_variants::ValSetUpdateVext::try_from(&tx) {
                Ok(signed_valset_upd) => break signed_valset_upd,
                Err(_) => continue,
            }
        };

        assert_eq!(signed_valset_upd.data.signing_epoch, Epoch(0));
    }

    /// Check that broadcasting expired Ethereum events works
    /// as expected.
    #[test]
    fn test_commit_broadcasts_expired_eth_events() {
        let (mut shell, mut broadcaster_rx, _, _) =
            test_utils::setup_at_height(5);

        // push expired events to queue
        let ethereum_event_0 = EthereumEvent::TransfersToNamada {
            nonce: 0u64.into(),
            transfers: vec![],
        };
        let ethereum_event_1 = EthereumEvent::TransfersToNamada {
            nonce: 1u64.into(),
            transfers: vec![],
        };
        shell
            .state
            .in_mem_mut()
            .expired_txs_queue
            .push(ExpiredTx::EthereumEvent(ethereum_event_0.clone()));
        shell
            .state
            .in_mem_mut()
            .expired_txs_queue
            .push(ExpiredTx::EthereumEvent(ethereum_event_1.clone()));

        // broadcast them
        shell.broadcast_expired_txs();

        // attempt to receive vote extension tx aggregating
        // all expired events
        let serialized_tx = broadcaster_rx.blocking_recv().unwrap();
        let tx = Tx::try_from(&serialized_tx[..]).unwrap();

        // check data inside tx
        let vote_extension =
            ethereum_tx_data_variants::EthEventsVext::try_from(&tx).unwrap();
        assert_eq!(
            vote_extension.data.ethereum_events,
            vec![ethereum_event_0, ethereum_event_1]
        );
    }

    /// Test that Ethereum events with outdated nonces are
    /// not validated by `CheckTx`.
    #[test]
    fn test_outdated_nonce_mempool_validate() {
        use namada::core::storage::InnerEthEventsQueue;

        const LAST_HEIGHT: BlockHeight = BlockHeight(3);

        let (mut shell, _recv, _, _) = test_utils::setup_at_height(LAST_HEIGHT);
        shell
            .state
            .in_mem_mut()
            .eth_events_queue
            // sent transfers to namada nonce to 5
            .transfers_to_namada = InnerEthEventsQueue::new_at(5.into());

        let (protocol_key, _) = wallet::defaults::validator_keys();

        // only bad events
        {
            let ethereum_event = EthereumEvent::TransfersToNamada {
                nonce: 3u64.into(),
                transfers: vec![],
            };
            let ext = {
                let ext = ethereum_events::Vext {
                    validator_addr: wallet::defaults::validator_address(),
                    block_height: LAST_HEIGHT,
                    ethereum_events: vec![ethereum_event],
                }
                .sign(&protocol_key);
                assert!(ext.verify(&protocol_key.ref_to()).is_ok());
                ext
            };
            let tx = EthereumTxData::EthEventsVext(ext.into())
                .sign(&protocol_key, shell.chain_id.clone())
                .to_bytes();
            let rsp = shell.mempool_validate(&tx, Default::default());
            assert!(
                rsp.code != ResultCode::Ok.into(),
                "Validation should have failed"
            );
        }

        // at least one good event
        {
            let e1 = EthereumEvent::TransfersToNamada {
                nonce: 3u64.into(),
                transfers: vec![],
            };
            let e2 = EthereumEvent::TransfersToNamada {
                nonce: 5u64.into(),
                transfers: vec![],
            };
            let ext = {
                let ext = ethereum_events::Vext {
                    validator_addr: wallet::defaults::validator_address(),
                    block_height: LAST_HEIGHT,
                    ethereum_events: vec![e1, e2],
                }
                .sign(&protocol_key);
                assert!(ext.verify(&protocol_key.ref_to()).is_ok());
                ext
            };
            let tx = EthereumTxData::EthEventsVext(ext.into())
                .sign(&protocol_key, shell.chain_id.clone())
                .to_bytes();
            let rsp = shell.mempool_validate(&tx, Default::default());
            assert!(
                rsp.code == ResultCode::Ok.into(),
                "Validation should have passed"
            );
        }
    }

    /// Test that we do not include protocol txs in the mempool,
    /// voting on ethereum events or signing bridge pool roots
    /// and nonces if the bridge is inactive.
    #[test]
    fn test_mempool_filter_protocol_txs_bridge_inactive() {
        let (mut shell, _, _, _) = test_utils::setup_at_height(3);
        test_utils::deactivate_bridge(&mut shell);
        let address = shell
            .mode
            .get_validator_address()
            .expect("Test failed")
            .clone();
        let protocol_key = shell.mode.get_protocol_key().expect("Test failed");
        let ethereum_event = EthereumEvent::TransfersToNamada {
            nonce: 0u64.into(),
            transfers: vec![],
        };
        let eth_vext = EthereumTxData::EthEventsVext(
            ethereum_events::Vext {
                validator_addr: address.clone(),
                block_height: shell.state.in_mem().get_last_block_height(),
                ethereum_events: vec![ethereum_event],
            }
            .sign(protocol_key)
            .into(),
        )
        .sign(protocol_key, shell.chain_id.clone())
        .to_bytes();

        let to_sign = test_utils::get_bp_bytes_to_sign();
        let hot_key = shell.mode.get_eth_bridge_keypair().expect("Test failed");
        let sig = Signed::<_, SignableEthMessage>::new(hot_key, to_sign).sig;
        let bp_vext = EthereumTxData::BridgePoolVext(
            bridge_pool_roots::Vext {
                block_height: shell.state.in_mem().get_last_block_height(),
                validator_addr: address,
                sig,
            }
            .sign(protocol_key),
        )
        .sign(protocol_key, shell.chain_id.clone())
        .to_bytes();
        let txs_to_validate = [
            (eth_vext, "Incorrectly validated eth events vext"),
            (bp_vext, "Incorrectly validated bp roots vext"),
        ];
        for (tx_bytes, err_msg) in txs_to_validate {
            let rsp = shell.mempool_validate(&tx_bytes, Default::default());
            assert!(
                rsp.code == ResultCode::InvalidVoteExtension.into(),
                "{err_msg}"
            );
        }
    }

    /// Test if Ethereum events validation behaves as expected,
    /// considering honest validators.
    #[test]
    fn test_mempool_eth_events_vext_normal_op() {
        const LAST_HEIGHT: BlockHeight = BlockHeight(3);

        let (shell, _recv, _, _) = test_utils::setup_at_height(LAST_HEIGHT);

        let (protocol_key, _) = wallet::defaults::validator_keys();
        let validator_addr = wallet::defaults::validator_address();

        let ethereum_event = EthereumEvent::TransfersToNamada {
            nonce: 0u64.into(),
            transfers: vec![],
        };
        let ext = {
            let ext = ethereum_events::Vext {
                validator_addr,
                block_height: LAST_HEIGHT,
                ethereum_events: vec![ethereum_event],
            }
            .sign(&protocol_key);
            assert!(ext.verify(&protocol_key.ref_to()).is_ok());
            ext
        };
        let tx = EthereumTxData::EthEventsVext(ext.into())
            .sign(&protocol_key, shell.chain_id.clone())
            .to_bytes();
        let rsp = shell.mempool_validate(&tx, Default::default());
        assert_eq!(rsp.code, 0.into());
    }

    /// Test if Ethereum events validation fails, if the underlying
    /// protocol transaction type is different from the vote extension
    /// contained in the transaction's data field.
    #[test]
    fn test_mempool_eth_events_vext_data_mismatch() {
        const LAST_HEIGHT: BlockHeight = BlockHeight(3);

        let (shell, _recv, _, _) = test_utils::setup_at_height(LAST_HEIGHT);

        let (protocol_key, _) = wallet::defaults::validator_keys();
        let validator_addr = wallet::defaults::validator_address();

        let ethereum_event = EthereumEvent::TransfersToNamada {
            nonce: 0u64.into(),
            transfers: vec![],
        };
        let ext = {
            let ext = ethereum_events::Vext {
                validator_addr,
                block_height: LAST_HEIGHT,
                ethereum_events: vec![ethereum_event],
            }
            .sign(&protocol_key);
            assert!(ext.verify(&protocol_key.ref_to()).is_ok());
            ext
        };
        let tx = {
            let mut tx =
                Tx::from_type(TxType::Protocol(Box::new(ProtocolTx {
                    pk: protocol_key.ref_to(),
                    tx: ProtocolTxType::BridgePoolVext,
                })));
            // invalid tx type, it doesn't match the
            // tx type declared in the header
            tx.set_data(Data::new(ext.serialize_to_vec()));
            tx.add_section(Section::Signature(Signature::new(
                tx.sechashes(),
                [(0, protocol_key)].into_iter().collect(),
                None,
            )));
            tx
        }
        .to_bytes();
        let rsp = shell.mempool_validate(&tx, Default::default());
        assert_eq!(rsp.code, ResultCode::InvalidVoteExtension.into());
    }

    /// Mempool validation must reject unsigned wrappers
    #[test]
    fn test_missing_signature() {
        let (shell, _recv, _, _) = test_utils::setup();

        let keypair = super::test_utils::gen_keypair();

        let mut unsigned_wrapper =
            Tx::from_type(TxType::Wrapper(Box::new(WrapperTx::new(
                Fee {
                    amount_per_gas_unit: DenominatedAmount::native(
                        token::Amount::from_uint(100, 0)
                            .expect("This can't fail"),
                    ),
                    token: shell.state.in_mem().native_token.clone(),
                },
                keypair.ref_to(),
                Epoch(0),
                Default::default(),
                None,
            ))));
        unsigned_wrapper.header.chain_id = shell.chain_id.clone();
        unsigned_wrapper
            .set_code(Code::new("wasm_code".as_bytes().to_owned(), None));
        unsigned_wrapper
            .set_data(Data::new("transaction data".as_bytes().to_owned()));

        let mut result = shell.mempool_validate(
            unsigned_wrapper.to_bytes().as_ref(),
            MempoolTxType::NewTransaction,
        );
        assert_eq!(result.code, ResultCode::InvalidSig.into());
        result = shell.mempool_validate(
            unsigned_wrapper.to_bytes().as_ref(),
            MempoolTxType::RecheckTransaction,
        );
        assert_eq!(result.code, ResultCode::InvalidSig.into());
    }

    /// Mempool validation must reject wrappers with an invalid signature
    #[test]
    fn test_invalid_signature() {
        let (shell, _recv, _, _) = test_utils::setup();

        let keypair = super::test_utils::gen_keypair();

        let mut invalid_wrapper =
            Tx::from_type(TxType::Wrapper(Box::new(WrapperTx::new(
                Fee {
                    amount_per_gas_unit: DenominatedAmount::native(
                        token::Amount::from_uint(100, 0)
                            .expect("This can't fail"),
                    ),
                    token: shell.state.in_mem().native_token.clone(),
                },
                keypair.ref_to(),
                Epoch(0),
                Default::default(),
                None,
            ))));
        invalid_wrapper.header.chain_id = shell.chain_id.clone();
        invalid_wrapper
            .set_code(Code::new("wasm_code".as_bytes().to_owned(), None));
        invalid_wrapper
            .set_data(Data::new("transaction data".as_bytes().to_owned()));
        invalid_wrapper.add_section(Section::Signature(Signature::new(
            invalid_wrapper.sechashes(),
            [(0, keypair)].into_iter().collect(),
            None,
        )));

        // we mount a malleability attack to try and remove the fee
        let mut new_wrapper =
            invalid_wrapper.header().wrapper().expect("Test failed");
        new_wrapper.fee.amount_per_gas_unit =
            DenominatedAmount::native(0.into());
        invalid_wrapper.update_header(TxType::Wrapper(Box::new(new_wrapper)));

        let mut result = shell.mempool_validate(
            invalid_wrapper.to_bytes().as_ref(),
            MempoolTxType::NewTransaction,
        );
        assert_eq!(result.code, ResultCode::InvalidSig.into());
        result = shell.mempool_validate(
            invalid_wrapper.to_bytes().as_ref(),
            MempoolTxType::RecheckTransaction,
        );
        assert_eq!(result.code, ResultCode::InvalidSig.into());
    }

    /// Mempool validation must reject non-wrapper txs
    #[test]
    fn test_wrong_tx_type() {
        let (shell, _recv, _, _) = test_utils::setup();

        let mut tx = Tx::new(shell.chain_id.clone(), None);
        tx.add_code("wasm_code".as_bytes().to_owned(), None);

        let result = shell.mempool_validate(
            tx.to_bytes().as_ref(),
            MempoolTxType::NewTransaction,
        );
        assert_eq!(result.code, ResultCode::InvalidTx.into());
        assert_eq!(
            result.log,
            "Mempool validation failed: Raw transactions cannot be accepted \
             into the mempool"
        )
    }

    /// Mempool validation must reject already applied wrapper and decrypted
    /// transactions
    #[test]
    fn test_replay_attack() {
        let (mut shell, _recv, _, _) = test_utils::setup();

        let keypair = super::test_utils::gen_keypair();

        let mut wrapper =
            Tx::from_type(TxType::Wrapper(Box::new(WrapperTx::new(
                Fee {
                    amount_per_gas_unit: DenominatedAmount::native(
                        token::Amount::from_uint(100, 0)
                            .expect("This can't fail"),
                    ),
                    token: shell.state.in_mem().native_token.clone(),
                },
                keypair.ref_to(),
                Epoch(0),
                GAS_LIMIT_MULTIPLIER.into(),
                None,
            ))));
        wrapper.header.chain_id = shell.chain_id.clone();
        wrapper.set_code(Code::new("wasm_code".as_bytes().to_owned(), None));
        wrapper.set_data(Data::new("transaction data".as_bytes().to_owned()));
        wrapper.add_section(Section::Signature(Signature::new(
            wrapper.sechashes(),
            [(0, keypair)].into_iter().collect(),
            None,
        )));

        // Write wrapper hash to storage
        let mut batch = namada::state::testing::TestState::batch();
        let wrapper_hash = wrapper.header_hash();
        let wrapper_hash_key = replay_protection::last_key(&wrapper_hash);
        shell
            .state
            .write_replay_protection_entry(&mut batch, &wrapper_hash_key)
            .expect("Test failed");

        // Try wrapper tx replay attack
        let result = shell.mempool_validate(
            wrapper.to_bytes().as_ref(),
            MempoolTxType::NewTransaction,
        );
        assert_eq!(result.code, ResultCode::ReplayTx.into());
        assert_eq!(
            result.log,
            format!(
                "Mempool validation failed: Wrapper transaction hash {} \
                 already in storage, replay attempt",
                wrapper_hash
            )
        );

        let result = shell.mempool_validate(
            wrapper.to_bytes().as_ref(),
            MempoolTxType::RecheckTransaction,
        );
        assert_eq!(result.code, ResultCode::ReplayTx.into());
        assert_eq!(
            result.log,
            format!(
                "Mempool validation failed: Wrapper transaction hash {} \
                 already in storage, replay attempt",
                wrapper_hash
            )
        );

        let inner_tx_hash = wrapper.raw_header_hash();
        // Write inner hash in storage
        let inner_hash_key = replay_protection::last_key(&inner_tx_hash);
        shell
            .state
            .write_replay_protection_entry(&mut batch, &inner_hash_key)
            .expect("Test failed");

        // Try inner tx replay attack
        let result = shell.mempool_validate(
            wrapper.to_bytes().as_ref(),
            MempoolTxType::NewTransaction,
        );
        assert_eq!(result.code, ResultCode::ReplayTx.into());
        assert_eq!(
            result.log,
            format!(
                "Mempool validation failed: Inner transaction hash {} already \
                 in storage, replay attempt",
                inner_tx_hash
            )
        );

        let result = shell.mempool_validate(
            wrapper.to_bytes().as_ref(),
            MempoolTxType::RecheckTransaction,
        );
        assert_eq!(result.code, ResultCode::ReplayTx.into());
        assert_eq!(
            result.log,
            format!(
                "Mempool validation failed: Inner transaction hash {} already \
                 in storage, replay attempt",
                inner_tx_hash
            )
        )
    }

    /// Check that a transaction with a wrong chain id gets discarded
    #[test]
    fn test_wrong_chain_id() {
        let (shell, _recv, _, _) = test_utils::setup();

        let keypair = super::test_utils::gen_keypair();

        let wrong_chain_id = ChainId("Wrong chain id".to_string());
        let mut tx = Tx::new(wrong_chain_id.clone(), None);
        tx.add_code("wasm_code".as_bytes().to_owned(), None)
            .add_data("transaction data".as_bytes().to_owned())
            .sign_wrapper(keypair);

        let result = shell.mempool_validate(
            tx.to_bytes().as_ref(),
            MempoolTxType::NewTransaction,
        );
        assert_eq!(result.code, ResultCode::InvalidChainId.into());
        assert_eq!(
            result.log,
            format!(
                "Mempool validation failed: Tx carries a wrong chain id: \
                 expected {}, found {}",
                shell.chain_id, wrong_chain_id
            )
        )
    }

    /// Check that an expired transaction gets rejected
    #[test]
    fn test_expired_tx() {
        let (shell, _recv, _, _) = test_utils::setup();

        let keypair = super::test_utils::gen_keypair();

        let mut tx =
            Tx::new(shell.chain_id.clone(), Some(DateTimeUtc::default()));
        tx.add_code("wasm_code".as_bytes().to_owned(), None)
            .add_data("transaction data".as_bytes().to_owned())
            .sign_wrapper(keypair);

        let result = shell.mempool_validate(
            tx.to_bytes().as_ref(),
            MempoolTxType::NewTransaction,
        );
        assert_eq!(result.code, ResultCode::ExpiredTx.into());
    }

    /// Check that a tx requiring more gas than the block limit gets rejected
    #[test]
    fn test_exceeding_max_block_gas_tx() {
        let (shell, _recv, _, _) = test_utils::setup();

        let block_gas_limit =
            parameters::get_max_block_gas(&shell.state).unwrap();
        let keypair = super::test_utils::gen_keypair();

        let mut wrapper =
            Tx::from_type(TxType::Wrapper(Box::new(WrapperTx::new(
                Fee {
                    amount_per_gas_unit: DenominatedAmount::native(100.into()),
                    token: shell.state.in_mem().native_token.clone(),
                },
                keypair.ref_to(),
                Epoch(0),
                (block_gas_limit + 1).into(),
                None,
            ))));
        wrapper.header.chain_id = shell.chain_id.clone();
        wrapper.set_code(Code::new("wasm_code".as_bytes().to_owned(), None));
        wrapper.set_data(Data::new("transaction data".as_bytes().to_owned()));
        wrapper.add_section(Section::Signature(Signature::new(
            wrapper.sechashes(),
            [(0, keypair)].into_iter().collect(),
            None,
        )));

        let result = shell.mempool_validate(
            wrapper.to_bytes().as_ref(),
            MempoolTxType::NewTransaction,
        );
        assert_eq!(result.code, ResultCode::AllocationError.into());
    }

    // Check that a tx requiring more gas than its limit gets rejected
    #[test]
    fn test_exceeding_gas_limit_tx() {
        let (shell, _recv, _, _) = test_utils::setup();
        let keypair = super::test_utils::gen_keypair();

        let mut wrapper =
            Tx::from_type(TxType::Wrapper(Box::new(WrapperTx::new(
                Fee {
                    amount_per_gas_unit: DenominatedAmount::native(100.into()),
                    token: shell.state.in_mem().native_token.clone(),
                },
                keypair.ref_to(),
                Epoch(0),
                0.into(),
                None,
            ))));
        wrapper.header.chain_id = shell.chain_id.clone();
        wrapper.set_code(Code::new("wasm_code".as_bytes().to_owned(), None));
        wrapper.set_data(Data::new("transaction data".as_bytes().to_owned()));
        wrapper.add_section(Section::Signature(Signature::new(
            wrapper.sechashes(),
            [(0, keypair)].into_iter().collect(),
            None,
        )));

        let result = shell.mempool_validate(
            wrapper.to_bytes().as_ref(),
            MempoolTxType::NewTransaction,
        );
        assert_eq!(result.code, ResultCode::TxGasLimit.into());
    }

    // Check that a wrapper using a non-whitelisted token for fee payment is
    // rejected
    #[test]
    fn test_fee_non_whitelisted_token() {
        let (shell, _recv, _, _) = test_utils::setup();
        let apfel_denom = read_denom(&shell.state, &address::testing::apfel())
            .expect("unable to read denomination from storage")
            .expect("unable to find denomination of apfels");

        let mut wrapper =
            Tx::from_type(TxType::Wrapper(Box::new(WrapperTx::new(
                Fee {
                    amount_per_gas_unit: DenominatedAmount::new(
                        100.into(),
                        apfel_denom,
                    ),
                    token: address::testing::apfel(),
                },
                crate::wallet::defaults::albert_keypair().ref_to(),
                Epoch(0),
                GAS_LIMIT_MULTIPLIER.into(),
                None,
            ))));
        wrapper.header.chain_id = shell.chain_id.clone();
        wrapper.set_code(Code::new("wasm_code".as_bytes().to_owned(), None));
        wrapper.set_data(Data::new("transaction data".as_bytes().to_owned()));
        wrapper.add_section(Section::Signature(Signature::new(
            wrapper.sechashes(),
            [(0, crate::wallet::defaults::albert_keypair())]
                .into_iter()
                .collect(),
            None,
        )));

        let result = shell.mempool_validate(
            wrapper.to_bytes().as_ref(),
            MempoolTxType::NewTransaction,
        );
        assert_eq!(result.code, ResultCode::FeeError.into());
    }

    // Check that a wrapper setting a fee amount lower than the minimum required
    // is rejected
    #[test]
    fn test_fee_wrong_minimum_amount() {
        let (shell, _recv, _, _) = test_utils::setup();

        let mut wrapper =
            Tx::from_type(TxType::Wrapper(Box::new(WrapperTx::new(
                Fee {
                    amount_per_gas_unit: DenominatedAmount::native(0.into()),
                    token: shell.state.in_mem().native_token.clone(),
                },
                crate::wallet::defaults::albert_keypair().ref_to(),
                Epoch(0),
                GAS_LIMIT_MULTIPLIER.into(),
                None,
            ))));
        wrapper.header.chain_id = shell.chain_id.clone();
        wrapper.set_code(Code::new("wasm_code".as_bytes().to_owned(), None));
        wrapper.set_data(Data::new("transaction data".as_bytes().to_owned()));
        wrapper.add_section(Section::Signature(Signature::new(
            wrapper.sechashes(),
            [(0, crate::wallet::defaults::albert_keypair())]
                .into_iter()
                .collect(),
            None,
        )));

        let result = shell.mempool_validate(
            wrapper.to_bytes().as_ref(),
            MempoolTxType::NewTransaction,
        );
        assert_eq!(result.code, ResultCode::FeeError.into());
    }

    // Check that a wrapper transactions whose fees cannot be paid is rejected
    #[test]
    fn test_insufficient_balance_for_fee() {
        let (shell, _recv, _, _) = test_utils::setup();

        let mut wrapper =
            Tx::from_type(TxType::Wrapper(Box::new(WrapperTx::new(
                Fee {
                    amount_per_gas_unit: DenominatedAmount::native(
                        1_000_000_000.into(),
                    ),
                    token: shell.state.in_mem().native_token.clone(),
                },
                crate::wallet::defaults::albert_keypair().ref_to(),
                Epoch(0),
                150_000.into(),
                None,
            ))));
        wrapper.header.chain_id = shell.chain_id.clone();
        wrapper.set_code(Code::new("wasm_code".as_bytes().to_owned(), None));
        wrapper.set_data(Data::new("transaction data".as_bytes().to_owned()));
        wrapper.add_section(Section::Signature(Signature::new(
            wrapper.sechashes(),
            [(0, crate::wallet::defaults::albert_keypair())]
                .into_iter()
                .collect(),
            None,
        )));

        let result = shell.mempool_validate(
            wrapper.to_bytes().as_ref(),
            MempoolTxType::NewTransaction,
        );
        assert_eq!(result.code, ResultCode::FeeError.into());
    }

    // Check that a fee overflow in the wrapper transaction is rejected
    #[test]
    fn test_wrapper_fee_overflow() {
        let (shell, _recv, _, _) = test_utils::setup();

        let mut wrapper =
            Tx::from_type(TxType::Wrapper(Box::new(WrapperTx::new(
                Fee {
                    amount_per_gas_unit: DenominatedAmount::native(
                        token::Amount::max(),
                    ),
                    token: shell.state.in_mem().native_token.clone(),
                },
                crate::wallet::defaults::albert_keypair().ref_to(),
                Epoch(0),
                GAS_LIMIT_MULTIPLIER.into(),
                None,
            ))));
        wrapper.header.chain_id = shell.chain_id.clone();
        wrapper.set_code(Code::new("wasm_code".as_bytes().to_owned(), None));
        wrapper.set_data(Data::new("transaction data".as_bytes().to_owned()));
        wrapper.add_section(Section::Signature(Signature::new(
            wrapper.sechashes(),
            [(0, crate::wallet::defaults::albert_keypair())]
                .into_iter()
                .collect(),
            None,
        )));

        let result = shell.mempool_validate(
            wrapper.to_bytes().as_ref(),
            MempoolTxType::NewTransaction,
        );
        assert_eq!(result.code, ResultCode::FeeError.into());
    }

    /// Test max tx bytes parameter in CheckTx
    #[test]
    fn test_max_tx_bytes_check_tx() {
        let (shell, _recv, _, _) = test_utils::setup();

        let max_tx_bytes: u32 = {
            let key = parameters::storage::get_max_tx_bytes_key();
            shell
                .state
                .read(&key)
                .expect("Failed to read from storage")
                .expect("Max tx bytes should have been written to storage")
        };

        let new_tx = |size: u32| {
            let keypair = super::test_utils::gen_keypair();
            let mut wrapper =
                Tx::from_type(TxType::Wrapper(Box::new(WrapperTx::new(
                    Fee {
                        amount_per_gas_unit: DenominatedAmount::native(
                            100.into(),
                        ),
                        token: shell.state.in_mem().native_token.clone(),
                    },
                    keypair.ref_to(),
                    Epoch(0),
                    GAS_LIMIT_MULTIPLIER.into(),
                    None,
                ))));
            wrapper.header.chain_id = shell.chain_id.clone();
            wrapper
                .set_code(Code::new("wasm_code".as_bytes().to_owned(), None));
            wrapper.set_data(Data::new(vec![0; size as usize]));
            wrapper.add_section(Section::Signature(Signature::new(
                wrapper.sechashes(),
                [(0, keypair)].into_iter().collect(),
                None,
            )));
            wrapper
        };

        // test a small tx
        let result = shell.mempool_validate(
            new_tx(50).to_bytes().as_ref(),
            MempoolTxType::NewTransaction,
        );
        assert!(result.code != ResultCode::TooLarge.into());

        // max tx bytes + 1, on the other hand, is not
        let result = shell.mempool_validate(
            new_tx(max_tx_bytes + 1).to_bytes().as_ref(),
            MempoolTxType::NewTransaction,
        );
        assert_eq!(result.code, ResultCode::TooLarge.into());
    }
}<|MERGE_RESOLUTION|>--- conflicted
+++ resolved
@@ -10,12 +10,7 @@
 mod governance;
 mod init_chain;
 pub use init_chain::InitChainValidation;
-<<<<<<< HEAD
-
-=======
 use namada_sdk::state::StateRead;
-use namada_sdk::tx::data::GasLimit;
->>>>>>> 2535c9c8
 pub mod prepare_proposal;
 use namada::state::State;
 pub mod process_proposal;
@@ -52,16 +47,8 @@
 use namada::ledger::pos::namada_proof_of_stake::types::{
     ConsensusValidator, ValidatorSetUpdate,
 };
-<<<<<<< HEAD
 use namada::ledger::protocol::{get_fee_unshielding_transaction, ShellParams};
-use namada::ledger::{parameters, pos, protocol};
-=======
-use namada::ledger::protocol::{
-    apply_wasm_tx, get_fee_unshielding_transaction,
-    get_transfer_hash_from_storage, ShellParams,
-};
 use namada::ledger::{parameters, protocol};
->>>>>>> 2535c9c8
 use namada::parameters::validate_tx_bytes;
 use namada::proof_of_stake::storage::read_pos_params;
 use namada::state::tx_queue::{ExpiredTx, TxInQueue};
@@ -1108,18 +1095,12 @@
                 if let Err(e) = mempool_fee_check(
                     &wrapper,
                     get_fee_unshielding_transaction(&tx, &wrapper),
-<<<<<<< HEAD
                     &mut ShellParams::new(
-                        &mut gas_meter,
-                        &mut TempWlStorage::new(&self.wl_storage.storage),
+                        &RefCell::new(gas_meter),
+                        &mut self.state.with_temp_write_log(),
                         &mut self.vp_wasm_cache.clone(),
                         &mut self.tx_wasm_cache.clone(),
                     ),
-=======
-                    &mut self.state.with_temp_write_log(),
-                    &mut self.vp_wasm_cache.clone(),
-                    &mut self.tx_wasm_cache.clone(),
->>>>>>> 2535c9c8
                 ) {
                     response.code = ResultCode::FeeError.into();
                     response.log = format!("{INVALID_MSG}: {e}");
@@ -1252,13 +1233,7 @@
 fn mempool_fee_check<D, H, CA>(
     wrapper: &WrapperTx,
     masp_transaction: Option<Transaction>,
-<<<<<<< HEAD
-    shell_params: &mut ShellParams<CA, TempWlStorage<D, H>>,
-=======
-    temp_state: &mut TempWlState<D, H>,
-    vp_wasm_cache: &mut VpCache<CA>,
-    tx_wasm_cache: &mut TxCache<CA>,
->>>>>>> 2535c9c8
+    shell_params: &mut ShellParams<'_, TempWlState<D, H>, D, H, CA>,
 ) -> Result<()>
 where
     D: DB + for<'iter> DBIter<'iter> + Sync + 'static,
@@ -1266,11 +1241,7 @@
     CA: 'static + WasmCacheAccess + Sync,
 {
     let minimum_gas_price = namada::ledger::parameters::read_gas_cost(
-<<<<<<< HEAD
-        shell_params.wl_storage,
-=======
-        temp_state,
->>>>>>> 2535c9c8
+        shell_params.state,
         &wrapper.fee.token,
     )
     .expect("Must be able to read gas cost parameter")
@@ -1283,18 +1254,9 @@
         wrapper,
         masp_transaction,
         minimum_gas_price,
-<<<<<<< HEAD
         shell_params,
     )?;
-    protocol::check_fees(shell_params.wl_storage, wrapper)
-        .map_err(Error::TxApply)
-=======
-        temp_state,
-        vp_wasm_cache,
-        tx_wasm_cache,
-    )?;
-    protocol::check_fees(temp_state, wrapper).map_err(Error::TxApply)
->>>>>>> 2535c9c8
+    protocol::check_fees(shell_params.state, wrapper).map_err(Error::TxApply)
 }
 
 /// Check the validity of the fee payment, including the minimum amounts
@@ -1303,13 +1265,7 @@
     wrapper: &WrapperTx,
     masp_transaction: Option<Transaction>,
     minimum_gas_price: token::Amount,
-<<<<<<< HEAD
-    shell_params: &mut ShellParams<CA, TempWlStorage<D, H>>,
-=======
-    temp_state: &mut TempWlState<D, H>,
-    vp_wasm_cache: &mut VpCache<CA>,
-    tx_wasm_cache: &mut TxCache<CA>,
->>>>>>> 2535c9c8
+    shell_params: &mut ShellParams<'_, TempWlState<D, H>, D, H, CA>,
 ) -> Result<()>
 where
     D: DB + for<'iter> DBIter<'iter> + Sync + 'static,
@@ -1319,11 +1275,7 @@
     match token::denom_to_amount(
         wrapper.fee.amount_per_gas_unit,
         &wrapper.fee.token,
-<<<<<<< HEAD
-        shell_params.wl_storage,
-=======
-        temp_state,
->>>>>>> 2535c9c8
+        shell_params.state,
     ) {
         Ok(amount_per_gas_unit) if amount_per_gas_unit < minimum_gas_price => {
             // The fees do not match the minimum required
@@ -1346,17 +1298,7 @@
     }
 
     if let Some(transaction) = masp_transaction {
-<<<<<<< HEAD
         fee_unshielding_validation(wrapper, transaction, shell_params)?;
-=======
-        fee_unshielding_validation(
-            wrapper,
-            transaction,
-            temp_state,
-            vp_wasm_cache,
-            tx_wasm_cache,
-        )?;
->>>>>>> 2535c9c8
     }
 
     Ok(())
@@ -1366,13 +1308,7 @@
 fn fee_unshielding_validation<D, H, CA>(
     wrapper: &WrapperTx,
     masp_transaction: Transaction,
-<<<<<<< HEAD
-    shell_params: &mut ShellParams<CA, TempWlStorage<D, H>>,
-=======
-    temp_state: &mut TempWlState<D, H>,
-    vp_wasm_cache: &mut VpCache<CA>,
-    tx_wasm_cache: &mut TxCache<CA>,
->>>>>>> 2535c9c8
+    shell_params: &mut ShellParams<'_, TempWlState<D, H>, D, H, CA>,
 ) -> Result<()>
 where
     D: DB + for<'iter> DBIter<'iter> + Sync + 'static,
@@ -1384,57 +1320,12 @@
     // further validation
 
     // Validate data and generate unshielding tx
-<<<<<<< HEAD
-    check_fee_unshielding(shell_params.wl_storage, wrapper, &masp_transaction)?;
+    check_fee_unshielding(shell_params.state, &masp_transaction)?;
 
     if namada::ledger::protocol::run_fee_unshielding(
         wrapper,
         shell_params,
         masp_transaction,
-=======
-    let transfer_code_hash = get_transfer_hash_from_storage(temp_state);
-
-    let descriptions_limit = temp_state
-        .read(
-            &parameters::storage::get_fee_unshielding_descriptions_limit_key(),
-        )
-        .expect("Error reading the storage")
-        .expect("Missing fee unshielding descriptions limit param in storage");
-
-    let unshield = wrapper
-        .check_and_generate_fee_unshielding(
-            transfer_code_hash,
-            Some(namada_sdk::tx::TX_TRANSFER_WASM.to_string()),
-            descriptions_limit,
-            masp_transaction,
-        )
-        .map_err(|e| Error::TxApply(protocol::Error::FeeUnshieldingError(e)))?;
-
-    let fee_unshielding_gas_limit: GasLimit = temp_state
-        .read(&parameters::storage::get_fee_unshielding_gas_limit_key())
-        .expect("Error reading from storage")
-        .expect("Missing fee unshielding gas limit in storage");
-
-    // Runtime check
-    // NOTE: A clean tx write log must be provided to this call for a
-    // correct vp validation. Block write log, instead, should contain
-    // any prior changes (if any). This is to simulate the
-    // unshielding tx (to prevent the already written keys
-    // from being passed/triggering VPs) but we cannot
-    // commit the tx write log yet cause the tx could still
-    // be invalid.
-    temp_state.write_log_mut().precommit_tx();
-
-    let result = apply_wasm_tx(
-        unshield,
-        &TxIndex::default(),
-        ShellParams::new(
-            &RefCell::new(TxGasMeter::new(fee_unshielding_gas_limit)),
-            temp_state,
-            vp_wasm_cache,
-            tx_wasm_cache,
-        ),
->>>>>>> 2535c9c8
     )
     .map_err(|e| {
         Error::TxApply(protocol::Error::FeeUnshieldingError(
@@ -1458,8 +1349,7 @@
 // Performs validation on the optional fee unshielding data carried by
 // the wrapper.
 fn check_fee_unshielding<D, H>(
-    wl_storage: &TempWlStorage<D, H>,
-    _wrapper: &WrapperTx,
+    temp_state: &TempWlState<D, H>,
     unshield: &Transaction,
 ) -> Result<()>
 where
@@ -1495,7 +1385,7 @@
             ))
         })?;
 
-    let descriptions_limit = wl_storage
+    let descriptions_limit = temp_state
         .read(
             &parameters::storage::get_fee_unshielding_descriptions_limit_key(),
         )
