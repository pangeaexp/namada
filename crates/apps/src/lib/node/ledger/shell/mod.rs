--- conflicted
+++ resolved
@@ -25,11 +25,6 @@
 
 use std::cell::RefCell;
 use std::collections::BTreeSet;
-<<<<<<< HEAD
-use std::convert::{TryFrom, TryInto};
-=======
-use std::mem;
->>>>>>> 92fc1f67
 use std::path::{Path, PathBuf};
 #[allow(unused_imports)]
 use std::rc::Rc;
@@ -614,109 +609,6 @@
         }
     }
 
-<<<<<<< HEAD
-=======
-    /// Apply PoS slashes from the evidence
-    fn record_slashes_from_evidence(&mut self) {
-        if !self.byzantine_validators.is_empty() {
-            let byzantine_validators =
-                mem::take(&mut self.byzantine_validators);
-            // TODO: resolve this unwrap() better
-            let pos_params = read_pos_params(&self.wl_storage).unwrap();
-            let current_epoch = self.wl_storage.storage.block.epoch;
-            for evidence in byzantine_validators {
-                // dbg!(&evidence);
-                tracing::info!("Processing evidence {evidence:?}.");
-                let evidence_height = u64::from(evidence.height);
-                let evidence_epoch = match self
-                    .wl_storage
-                    .storage
-                    .block
-                    .pred_epochs
-                    .get_epoch(BlockHeight(evidence_height))
-                {
-                    Some(epoch) => epoch,
-                    None => {
-                        tracing::error!(
-                            "Couldn't find epoch for evidence block height {}",
-                            evidence_height
-                        );
-                        continue;
-                    }
-                };
-                // Disregard evidences that should have already been processed
-                // at this time
-                if evidence_epoch + pos_params.slash_processing_epoch_offset()
-                    - pos_params.cubic_slashing_window_length
-                    <= current_epoch
-                {
-                    tracing::info!(
-                        "Skipping outdated evidence from epoch \
-                         {evidence_epoch}"
-                    );
-                    continue;
-                }
-                let slash_type = match evidence.kind {
-                    MisbehaviorKind::DuplicateVote => {
-                        pos::types::SlashType::DuplicateVote
-                    }
-                    MisbehaviorKind::LightClientAttack => {
-                        pos::types::SlashType::LightClientAttack
-                    }
-                    MisbehaviorKind::Unknown => {
-                        tracing::error!("Unknown evidence: {:#?}", evidence);
-                        continue;
-                    }
-                };
-                let validator_raw_hash =
-                    tm_raw_hash_to_string(evidence.validator.address);
-                let validator =
-                    match proof_of_stake::storage::find_validator_by_raw_hash(
-                        &self.wl_storage,
-                        &validator_raw_hash,
-                    )
-                    .expect("Must be able to read storage")
-                    {
-                        Some(validator) => validator,
-                        None => {
-                            tracing::error!(
-                                "Cannot find validator's address from raw \
-                                 hash {}",
-                                validator_raw_hash
-                            );
-                            continue;
-                        }
-                    };
-                // Check if we're gonna switch to a new epoch after a delay
-                let validator_set_update_epoch =
-                    self.get_validator_set_update_epoch(current_epoch);
-                tracing::info!(
-                    "Slashing {} for {} in epoch {}, block height {} (current \
-                     epoch = {}, validator set update epoch = \
-                     {validator_set_update_epoch})",
-                    validator,
-                    slash_type,
-                    evidence_epoch,
-                    evidence_height,
-                    current_epoch
-                );
-                if let Err(err) = slash(
-                    &mut self.wl_storage,
-                    &pos_params,
-                    current_epoch,
-                    evidence_epoch,
-                    evidence_height,
-                    slash_type,
-                    &validator,
-                    validator_set_update_epoch,
-                ) {
-                    tracing::error!("Error in slashing: {}", err);
-                }
-            }
-        }
-    }
-
->>>>>>> 92fc1f67
     /// Get the next epoch for which we can request validator set changed
     pub fn get_validator_set_update_epoch(
         &self,
@@ -902,17 +794,11 @@
                 );
                 return;
             }
-<<<<<<< HEAD
             let Some(config) = EthereumOracleConfig::read(&self.state) else {
-                tracing::info!("Not starting oracle as the Ethereum bridge config couldn't be found in storage");
-=======
-            let Some(config) = EthereumOracleConfig::read(&self.wl_storage)
-            else {
                 tracing::info!(
                     "Not starting oracle as the Ethereum bridge config \
                      couldn't be found in storage"
                 );
->>>>>>> 92fc1f67
                 return;
             };
             let active = if !self.state.ethbridge_queries().is_bridge_active() {
@@ -1516,14 +1402,12 @@
     use std::ops::{Deref, DerefMut};
 
     use data_encoding::HEXUPPER;
-    use namada::core::address;
-    use namada::core::chain::ChainId;
     use namada::core::ethereum_events::Uint;
     use namada::core::hash::Hash;
     use namada::core::keccak::KeccakHash;
     use namada::core::key::*;
     use namada::core::storage::{BlockHash, Epoch, Header};
-    use namada::core::time::{DateTimeUtc, DurationSecs};
+    use namada::core::time::DurationSecs;
     use namada::ledger::parameters::{EpochDuration, Parameters};
     use namada::proof_of_stake::parameters::PosParams;
     use namada::proof_of_stake::storage::validator_consensus_key_handle;
@@ -1533,20 +1417,12 @@
     use namada::token::conversion::update_allowed_conversions;
     use namada::tx::data::Fee;
     use namada::tx::{Code, Data};
-<<<<<<< HEAD
-=======
-    use namada::types::ethereum_events::Uint;
-    use namada::types::hash::Hash;
-    use namada::types::keccak::KeccakHash;
-    use namada::types::key::*;
-    use namada::types::storage::{BlockHash, Epoch, Header};
-    use namada::types::time::DurationSecs;
->>>>>>> 92fc1f67
     use tempfile::tempdir;
     use tokio::sync::mpsc::{Sender, UnboundedReceiver};
 
     use super::*;
     use crate::config::ethereum_bridge::ledger::ORACLE_CHANNEL_BUFFER_SIZE;
+    use crate::facade::tendermint::abci::types::Misbehavior;
     use crate::facade::tendermint_proto::google::protobuf::Timestamp;
     use crate::facade::tendermint_proto::v0_37::abci::{
         RequestPrepareProposal, RequestProcessProposal,
@@ -2191,28 +2067,15 @@
 
 #[cfg(test)]
 mod shell_tests {
-    use namada::core::ethereum_events::EthereumEvent;
-    use namada::core::key::RefTo;
-    use namada::core::storage::{BlockHeight, Epoch};
+    use namada::core::storage::Epoch;
+    use namada::replay_protection;
     use namada::token::read_denom;
     use namada::tx::data::protocol::{ProtocolTx, ProtocolTxType};
-<<<<<<< HEAD
-    use namada::tx::data::{Fee, WrapperTx};
-    use namada::tx::{
-        Code, Data, Section, SignableEthMessage, Signature, Signed, Tx,
-    };
+    use namada::tx::data::Fee;
+    use namada::tx::{Code, Data, Signature, Signed};
     use namada::vote_ext::{
         bridge_pool_roots, ethereum_events, ethereum_tx_data_variants,
     };
-    use namada::{parameters, replay_protection, token};
-=======
-    use namada::tx::data::Fee;
-    use namada::tx::{Code, Data, Signature, Signed};
-    use namada::types::storage::Epoch;
-    use namada::vote_ext::{
-        bridge_pool_roots, ethereum_events, ethereum_tx_data_variants,
-    };
->>>>>>> 92fc1f67
 
     use super::*;
     use crate::node::ledger::shell::token::DenominatedAmount;
