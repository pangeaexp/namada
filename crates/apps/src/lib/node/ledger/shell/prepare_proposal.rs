--- conflicted
+++ resolved
@@ -1,4 +1,6 @@
 //! Implementation of the [`RequestPrepareProposal`] ABCI++ method for the Shell
+
+use std::cell::RefCell;
 
 use masp_primitives::transaction::Transaction;
 use namada::core::address::Address;
@@ -354,18 +356,12 @@
             protocol::get_fee_unshielding_transaction(&tx, &wrapper),
             block_proposer,
             proposer_local_config,
-<<<<<<< HEAD
             &mut ShellParams::new(
-                &mut tx_gas_meter,
-                temp_wl_storage,
+                &RefCell::new(tx_gas_meter),
+                temp_state,
                 vp_wasm_cache,
                 tx_wasm_cache,
             ),
-=======
-            temp_state,
-            vp_wasm_cache,
-            tx_wasm_cache,
->>>>>>> 2535c9c8
         ) {
             Ok(()) => Ok(u64::from(wrapper.gas_limit)),
             Err(_) => Err(()),
@@ -380,13 +376,7 @@
     masp_transaction: Option<Transaction>,
     proposer: &Address,
     proposer_local_config: Option<&ValidatorLocalConfig>,
-<<<<<<< HEAD
-    shell_params: &mut ShellParams<CA, TempWlStorage<D, H>>,
-=======
-    temp_state: &mut TempWlState<D, H>,
-    vp_wasm_cache: &mut VpCache<CA>,
-    tx_wasm_cache: &mut TxCache<CA>,
->>>>>>> 2535c9c8
+    shell_params: &mut ShellParams<'_, TempWlState<D, H>, D, H, CA>,
 ) -> Result<(), Error>
 where
     D: DB + for<'iter> DBIter<'iter> + Sync + 'static,
@@ -407,11 +397,7 @@
                 ))))?
                 .to_owned(),
             None => namada::ledger::parameters::read_gas_cost(
-<<<<<<< HEAD
-                shell_params.wl_storage,
-=======
-                temp_state,
->>>>>>> 2535c9c8
+                shell_params.state,
                 &wrapper.fee.token,
             )
             .expect("Must be able to read gas cost parameter")
@@ -426,19 +412,10 @@
         wrapper,
         masp_transaction,
         minimum_gas_price,
-<<<<<<< HEAD
         shell_params,
     )?;
 
-    protocol::transfer_fee(shell_params.wl_storage, proposer, wrapper)
-=======
-        temp_state,
-        vp_wasm_cache,
-        tx_wasm_cache,
-    )?;
-
-    protocol::transfer_fee(temp_state, proposer, wrapper)
->>>>>>> 2535c9c8
+    protocol::transfer_fee(shell_params.state, proposer, wrapper)
         .map_err(Error::TxApply)
 }
 
