--- conflicted
+++ resolved
@@ -1588,31 +1588,16 @@
 }
 
 #[cfg(test)]
-<<<<<<< HEAD
-mod tests {
-    use std::fs;
-
-    use data_encoding::HEXLOWER;
-
-    use super::*;
-
-    #[test]
-    /// Tx encoding must not change
-    fn test_txs_fixture_decoding() {
-        let file = fs::File::open("../tests/fixtures/txs.json")
-            .expect("file should open read only");
-        let serialized_txs: Vec<String> =
-            serde_json::from_reader(file).expect("file should be proper JSON");
-
-        for serialized_tx in serialized_txs {
-            let tmp = HEXLOWER.decode(serialized_tx.as_bytes()).unwrap();
-            Tx::try_from(tmp.as_ref()).unwrap();
-        }
-=======
 mod test {
     use std::collections::BTreeMap;
 
     use borsh::schema::BorshSchema;
+
+    use std::fs;
+
+    use data_encoding::HEXLOWER;
+
+    use super::*;
 
     /// Test that the BorshSchema for Tx gets generated without any name
     /// conflicts
@@ -1621,6 +1606,19 @@
         let _declaration = super::Tx::declaration();
         let mut definitions = BTreeMap::new();
         super::Tx::add_definitions_recursively(&mut definitions);
->>>>>>> 131ecdc6
+    }
+
+    /// Tx encoding must not change
+    #[test]
+    fn test_txs_fixture_decoding() {
+        let file = fs::File::open("../tests/fixtures/txs.json")
+            .expect("file should open read only");
+        let serialized_txs: Vec<String> =
+            serde_json::from_reader(file).expect("file should be proper JSON");
+
+        for serialized_tx in serialized_txs {
+            let tmp = HEXLOWER.decode(serialized_tx.as_bytes()).unwrap();
+            Tx::try_from(tmp.as_ref()).unwrap();
+        }
     }
 }