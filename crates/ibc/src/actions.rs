--- conflicted
+++ resolved
@@ -21,7 +21,6 @@
     StorageRead, StorageResult, StorageWrite, TxHostEnvState, WlState, DB,
 };
 use namada_token as token;
-use namada_tx::TxCommitments;
 use token::DenominatedAmount;
 
 use crate::event::IbcEvent;
@@ -154,10 +153,6 @@
     fn handle_masp_tx(
         &mut self,
         shielded: &masp_primitives::transaction::Transaction,
-<<<<<<< HEAD
-        pin_key: Option<(&str, TxCommitments)>,
-=======
->>>>>>> 4ed62290
     ) -> Result<(), StorageError> {
         namada_token::utils::handle_masp_tx(self, shielded)?;
         namada_token::utils::update_note_commitment_tree(self, shielded)
@@ -234,10 +229,6 @@
     fn handle_masp_tx(
         &mut self,
         _shielded: &masp_primitives::transaction::Transaction,
-<<<<<<< HEAD
-        _pin_key: Option<(&str, TxCommitments)>,
-=======
->>>>>>> 4ed62290
     ) -> Result<(), StorageError> {
         unimplemented!("No MASP transfer in an IBC protocol transaction")
     }
