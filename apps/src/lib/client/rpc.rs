//! Client RPC queries

use std::cmp::Ordering;
use std::collections::{BTreeMap, BTreeSet, HashMap, HashSet};
use std::fs::File;
use std::io::{self, Write};
use std::iter::Iterator;
use std::path::PathBuf;
use std::str::FromStr;

use borsh::{BorshDeserialize, BorshSerialize};
use data_encoding::HEXLOWER;
use itertools::Either;
use masp_primitives::asset_type::AssetType;
use masp_primitives::merkle_tree::MerklePath;
use masp_primitives::sapling::{Node, ViewingKey};
use masp_primitives::zip32::ExtendedFullViewingKey;
use namada::core::types::transaction::governance::ProposalType;
use namada::ledger::events::Event;
use namada::ledger::governance::parameters::GovParams;
use namada::ledger::governance::storage as gov_storage;
use namada::ledger::masp::{
    Conversions, MaspAmount, MaspChange, PinnedBalanceError, ShieldedContext,
    ShieldedUtils,
};
use namada::ledger::native_vp::governance::utils::{self, Votes};
use namada::ledger::parameters::{storage as param_storage, EpochDuration};
use namada::ledger::pos::{
    self, BondId, BondsAndUnbondsDetail, CommissionPair, PosParams, Slash,
};
use namada::ledger::queries::RPC;
use namada::ledger::rpc::{
    enriched_bonds_and_unbonds, format_denominated_amount, query_epoch,
    TxResponse,
};
use namada::ledger::storage::ConversionState;
use namada::ledger::wallet::{AddressVpType, Wallet};
use namada::proof_of_stake::types::{ValidatorState, WeightedValidator};
use namada::types::address::{masp, Address};
use namada::types::control_flow::ProceedOrElse;
use namada::types::governance::{
    OfflineProposal, OfflineVote, ProposalVote, VotePower, VoteType,
};
use namada::types::hash::Hash;
use namada::types::io::Io;
use namada::types::key::*;
use namada::types::masp::{BalanceOwner, ExtendedViewingKey, PaymentAddress};
use namada::types::storage::{BlockHeight, BlockResults, Epoch, Key, KeySeg};
use namada::types::token::{Change, MaspDenom};
use namada::types::{storage, token};
use namada::{display, display_line, edisplay};
use tokio::time::Instant;

use crate::cli::{self, args};
use crate::facade::tendermint::merkle::proof::Proof;
use crate::facade::tendermint_rpc::error::Error as TError;
use crate::prompt;
use crate::wallet::CliWalletUtils;

/// Query the status of a given transaction.
///
/// If a response is not delivered until `deadline`, we exit the cli with an
/// error.
pub async fn query_tx_status<
    C: namada::ledger::queries::Client + Sync,
    IO: Io,
>(
    client: &C,
    status: namada::ledger::rpc::TxEventQuery<'_>,
    deadline: Instant,
) -> Event {
    namada::ledger::rpc::query_tx_status::<_, IO>(client, status, deadline)
        .await
        .proceed()
}

/// Query and print the epoch of the last committed block
pub async fn query_and_print_epoch<
    C: namada::ledger::queries::Client + Sync,
    IO: Io,
>(
    client: &C,
) -> Epoch {
    let epoch = namada::ledger::rpc::query_epoch(client).await;
    display_line!(IO, "Last committed epoch: {}", epoch);
    epoch
}

/// Query the last committed block
pub async fn query_block<C: namada::ledger::queries::Client + Sync, IO: Io>(
    client: &C,
) {
    let block = namada::ledger::rpc::query_block(client).await;
    match block {
        Some(block) => {
            display_line!(
                IO,
                "Last committed block ID: {}, height: {}, time: {}",
                block.hash,
                block.height,
                block.time
            );
        }
        None => {
            display_line!(IO, "No block has been committed yet.");
        }
    }
}

/// Query the results of the last committed block
pub async fn query_results<C: namada::ledger::queries::Client + Sync>(
    client: &C,
    _args: args::Query,
) -> Vec<BlockResults> {
    unwrap_client_response::<C, Vec<BlockResults>>(
        RPC.shell().read_results(client).await,
    )
}

/// Query the specified accepted transfers from the ledger
pub async fn query_transfers<
    C: namada::ledger::queries::Client + Sync,
    U: ShieldedUtils,
    IO: Io,
>(
    client: &C,
    wallet: &mut Wallet<CliWalletUtils>,
    shielded: &mut ShieldedContext<U>,
    args: args::QueryTransfers,
) {
    let query_token = args.token;
    let query_owner = args.owner.map_or_else(
        || Either::Right(wallet.get_addresses().into_values().collect()),
        Either::Left,
    );
    let _ = shielded.load().await;
    // Obtain the effects of all shielded and transparent transactions
    let transfers = shielded
        .query_tx_deltas(
            client,
            &query_owner,
            &query_token,
            &wallet.get_viewing_keys(),
        )
        .await;
    // To facilitate lookups of human-readable token names
    let vks = wallet.get_viewing_keys();
    // To enable ExtendedFullViewingKeys to be displayed instead of ViewingKeys
    let fvk_map: HashMap<_, _> = vks
        .values()
        .map(|fvk| (ExtendedFullViewingKey::from(*fvk).fvk.vk, fvk))
        .collect();
    // Now display historical shielded and transparent transactions
    for ((height, idx), (epoch, tfer_delta, tx_delta)) in transfers {
        // Check if this transfer pertains to the supplied owner
        let mut relevant = match &query_owner {
            Either::Left(BalanceOwner::FullViewingKey(fvk)) => tx_delta
                .contains_key(&ExtendedFullViewingKey::from(*fvk).fvk.vk),
            Either::Left(BalanceOwner::Address(owner)) => {
                tfer_delta.contains_key(owner)
            }
            Either::Left(BalanceOwner::PaymentAddress(_owner)) => false,
            Either::Right(_) => true,
        };
        // Realize and decode the shielded changes to enable relevance check
        let mut shielded_accounts = HashMap::new();
        for (acc, amt) in tx_delta {
            // Realize the rewards that would have been attained upon the
            // transaction's reception
            let amt = shielded
                .compute_exchanged_amount::<_, IO>(
                    client,
                    amt,
                    epoch,
                    Conversions::new(),
                )
                .await
                .0;
            let dec = shielded.decode_amount(client, amt, epoch).await;
            shielded_accounts.insert(acc, dec);
        }
        // Check if this transfer pertains to the supplied token
        relevant &= match &query_token {
            Some(token) => {
                let check = |(tok, chg): (&Address, &Change)| {
                    tok == token && !chg.is_zero()
                };
                tfer_delta.values().cloned().any(
                    |MaspChange { ref asset, change }| check((asset, &change)),
                ) || shielded_accounts
                    .values()
                    .cloned()
                    .any(|x| x.iter().any(check))
            }
            None => true,
        };
        // Filter out those entries that do not satisfy user query
        if !relevant {
            continue;
        }
        display_line!(
            IO,
            "Height: {}, Index: {}, Transparent Transfer:",
            height,
            idx
        );
        // Display the transparent changes first
        for (account, MaspChange { ref asset, change }) in tfer_delta {
            if account != masp() {
<<<<<<< HEAD
                display!(IO, "  {}:", account);
                let token_alias = lookup_alias(wallet, &asset.address);
=======
                print!("  {}:", account);
                let token_alias = lookup_alias(wallet, asset);
>>>>>>> b6714b5e
                let sign = match change.cmp(&Change::zero()) {
                    Ordering::Greater => "+",
                    Ordering::Less => "-",
                    Ordering::Equal => "",
                };
                display!(
                    IO,
                    " {}{} {}",
                    sign,
<<<<<<< HEAD
                    format_denominated_amount::<_, IO>(
                        client,
                        asset,
                        change.into(),
                    )
                    .await,
                    asset.format_with_alias(&token_alias)
=======
                    format_denominated_amount(client, asset, change.into(),)
                        .await,
                    token_alias
>>>>>>> b6714b5e
                );
            }
            display_line!(IO, "");
        }
        // Then display the shielded changes afterwards
        // TODO: turn this to a display impl
        // (account, amt)
        for (account, masp_change) in shielded_accounts {
            if fvk_map.contains_key(&account) {
                display!(IO, "  {}:", fvk_map[&account]);
                for (token_addr, val) in masp_change {
                    let token_alias = lookup_alias(wallet, &token_addr);
                    let sign = match val.cmp(&Change::zero()) {
                        Ordering::Greater => "+",
                        Ordering::Less => "-",
                        Ordering::Equal => "",
                    };
                    display!(
                        IO,
                        " {}{} {}",
                        sign,
                        format_denominated_amount::<_, IO>(
                            client,
                            &token_addr,
                            val.into(),
                        )
                        .await,
                        token_alias,
                    );
                }
                display_line!(IO, "");
            }
        }
    }
}

/// Query the raw bytes of given storage key
pub async fn query_raw_bytes<
    C: namada::ledger::queries::Client + Sync,
    IO: Io,
>(
    client: &C,
    args: args::QueryRawBytes,
) {
    let response = unwrap_client_response::<C, _>(
        RPC.shell()
            .storage_value(client, None, None, false, &args.storage_key)
            .await,
    );
    if !response.data.is_empty() {
        display_line!(IO, "Found data: 0x{}", HEXLOWER.encode(&response.data));
    } else {
        display_line!(IO, "No data found for key {}", args.storage_key);
    }
}

/// Query token balance(s)
pub async fn query_balance<
    C: namada::ledger::queries::Client + Sync,
    U: ShieldedUtils,
    IO: Io,
>(
    client: &C,
    wallet: &mut Wallet<CliWalletUtils>,
    shielded: &mut ShieldedContext<U>,
    args: args::QueryBalance,
) {
    // Query the balances of shielded or transparent account types depending on
    // the CLI arguments
    match &args.owner {
        Some(BalanceOwner::FullViewingKey(_viewing_key)) => {
            query_shielded_balance::<_, _, IO>(client, wallet, shielded, args)
                .await
        }
        Some(BalanceOwner::Address(_owner)) => {
            query_transparent_balance::<_, IO>(client, wallet, args).await
        }
        Some(BalanceOwner::PaymentAddress(_owner)) => {
            query_pinned_balance::<_, _, IO>(client, wallet, shielded, args)
                .await
        }
        None => {
            // Print pinned balance
            query_pinned_balance::<_, _, IO>(
                client,
                wallet,
                shielded,
                args.clone(),
            )
            .await;
            // Print shielded balance
            query_shielded_balance::<_, _, IO>(
                client,
                wallet,
                shielded,
                args.clone(),
            )
            .await;
            // Then print transparent balance
            query_transparent_balance::<_, IO>(client, wallet, args).await;
        }
    };
}

/// Query token balance(s)
pub async fn query_transparent_balance<
    C: namada::ledger::queries::Client + Sync,
    IO: Io,
>(
    client: &C,
    wallet: &mut Wallet<CliWalletUtils>,
    args: args::QueryBalance,
) {
    let prefix = Key::from(
        Address::Internal(namada::types::address::InternalAddress::Multitoken)
            .to_db_key(),
    );
    match (args.token, args.owner) {
        (Some(token), Some(owner)) => {
            let balance_key =
                token::balance_key(&token, &owner.address().unwrap());
            let token_alias = lookup_alias(wallet, &token);
            match query_storage_value::<C, token::Amount>(client, &balance_key)
                .await
            {
                Some(balance) => {
<<<<<<< HEAD
                    let balance = format_denominated_amount::<_, IO>(
                        client,
                        &TokenAddress {
                            address: token,
                            sub_prefix,
                        },
                        balance,
                    )
                    .await;
                    match &args.sub_prefix {
                        Some(sub_prefix) => {
                            display_line!(
                                IO,
                                "{} with {}: {}",
                                token_alias,
                                sub_prefix,
                                balance
                            );
                        }
                        None => {
                            display_line!(IO, "{}: {}", token_alias, balance)
                        }
                    }
=======
                    let balance =
                        format_denominated_amount(client, &token, balance)
                            .await;
                    println!("{}: {}", token_alias, balance);
>>>>>>> b6714b5e
                }
                None => {
                    display_line!(
                        IO,
                        "No {} balance found for {}",
                        token_alias,
                        owner
                    );
                }
            }
        }
        (None, Some(owner)) => {
<<<<<<< HEAD
            for token in tokens {
                let prefix =
                    token::balance_key(&token, &owner.address().unwrap());
                let balances = query_storage_prefix::<C, token::Amount, IO>(
                    client, &prefix,
                )
                .await;
                if let Some(balances) = balances {
                    print_balances::<_, IO>(
                        client,
                        wallet,
                        balances,
                        &token,
                        owner.address().as_ref(),
                    )
                    .await;
                }
=======
            let balances =
                query_storage_prefix::<C, token::Amount>(client, &prefix).await;
            if let Some(balances) = balances {
                print_balances(
                    client,
                    wallet,
                    balances,
                    None,
                    owner.address().as_ref(),
                )
                .await;
>>>>>>> b6714b5e
            }
        }
        (Some(token), None) => {
            let prefix = token::balance_prefix(&token);
            let balances =
                query_storage_prefix::<C, token::Amount, IO>(client, &prefix)
                    .await;
            if let Some(balances) = balances {
<<<<<<< HEAD
                print_balances::<_, IO>(client, wallet, balances, &token, None)
=======
                print_balances(client, wallet, balances, Some(&token), None)
>>>>>>> b6714b5e
                    .await;
            }
        }
        (None, None) => {
<<<<<<< HEAD
            for token in tokens {
                let key = token::balance_prefix(&token);
                let balances =
                    query_storage_prefix::<C, token::Amount, IO>(client, &key)
                        .await;
                if let Some(balances) = balances {
                    print_balances::<_, IO>(
                        client, wallet, balances, &token, None,
                    )
                    .await;
                }
=======
            let balances =
                query_storage_prefix::<C, token::Amount>(client, &prefix).await;
            if let Some(balances) = balances {
                print_balances(client, wallet, balances, None, None).await;
>>>>>>> b6714b5e
            }
        }
    }
}

/// Query the token pinned balance(s)
pub async fn query_pinned_balance<
    C: namada::ledger::queries::Client + Sync,
    U: ShieldedUtils,
    IO: Io,
>(
    client: &C,
    wallet: &mut Wallet<CliWalletUtils>,
    shielded: &mut ShieldedContext<U>,
    args: args::QueryBalance,
) {
    // Map addresses to token names
    let tokens = wallet.get_addresses_with_vp_type(AddressVpType::Token);
    let owners = if let Some(pa) = args.owner.and_then(|x| x.payment_address())
    {
        vec![pa]
    } else {
        wallet
            .get_payment_addrs()
            .into_values()
            .filter(PaymentAddress::is_pinned)
            .collect()
    };
    // Get the viewing keys with which to try note decryptions
    let viewing_keys: Vec<ViewingKey> = wallet
        .get_viewing_keys()
        .values()
        .map(|fvk| ExtendedFullViewingKey::from(*fvk).fvk.vk)
        .collect();
    let _ = shielded.load().await;
    // Print the token balances by payment address
    let pinned_error = Err(PinnedBalanceError::InvalidViewingKey);
    for owner in owners {
        let mut balance = pinned_error.clone();
        // Find the viewing key that can recognize payments the current payment
        // address
        for vk in &viewing_keys {
            balance = shielded
                .compute_exchanged_pinned_balance::<_, IO>(client, owner, vk)
                .await;
            if balance != pinned_error {
                break;
            }
        }
        // If a suitable viewing key was not found, then demand it from the user
        if balance == pinned_error {
<<<<<<< HEAD
            display!(IO, "Enter the viewing key for {}: ", owner);
            io::stdout().flush().unwrap();
            let mut vk_str = String::new();
            io::stdin().read_line(&mut vk_str).unwrap();
=======
            let vk_str = prompt!("Enter the viewing key for {}: ", owner);
>>>>>>> b6714b5e
            let fvk = match ExtendedViewingKey::from_str(vk_str.trim()) {
                Ok(fvk) => fvk,
                _ => {
                    edisplay!(IO, "Invalid viewing key entered");
                    continue;
                }
            };
            let vk = ExtendedFullViewingKey::from(fvk).fvk.vk;
            // Use the given viewing key to decrypt pinned transaction data
            balance = shielded
                .compute_exchanged_pinned_balance::<_, IO>(client, owner, &vk)
                .await
        }

        // Now print out the received quantities according to CLI arguments
<<<<<<< HEAD
        match (balance, args.token.as_ref(), args.sub_prefix.as_ref()) {
            (Err(PinnedBalanceError::InvalidViewingKey), _, _) => {
                display_line!(
                    IO,
                    "Supplied viewing key cannot decode transactions to given \
                     payment address."
                )
            }
            (Err(PinnedBalanceError::NoTransactionPinned), _, _) => {
                display_line!(
                    IO,
                    "Payment address {} has not yet been consumed.",
                    owner
                );
=======
        match (balance, args.token.as_ref()) {
            (Err(PinnedBalanceError::InvalidViewingKey), _) => println!(
                "Supplied viewing key cannot decode transactions to given \
                 payment address."
            ),
            (Err(PinnedBalanceError::NoTransactionPinned), _) => {
                println!("Payment address {} has not yet been consumed.", owner)
>>>>>>> b6714b5e
            }
            (Ok((balance, epoch)), Some(token)) => {
                let token_alias = lookup_alias(wallet, token);

                let total_balance = balance
                    .get(&(epoch, token.clone()))
                    .cloned()
                    .unwrap_or_default();

                if total_balance.is_zero() {
                    display_line!(
                        IO,
                        "Payment address {} was consumed during epoch {}. \
                         Received no shielded {}",
                        owner, epoch, token_alias
                    );
                } else {
                    let formatted = format_denominated_amount::<_, IO>(
                        client,
                        token,
                        total_balance.into(),
                    )
                    .await;
                    display_line!(
                        IO,
                        "Payment address {} was consumed during epoch {}. \
                         Received {} {}",
                        owner, epoch, formatted, token_alias,
                    );
                }
            }
            (Ok((balance, epoch)), None) => {
                let mut found_any = false;

                for ((_, token_addr), value) in balance
                    .iter()
                    .filter(|((token_epoch, _), _)| *token_epoch == epoch)
                {
                    if !found_any {
                        display_line!(
                            IO,
                            "Payment address {} was consumed during epoch {}. \
                             Received:",
                            owner,
                            epoch
                        );
                        found_any = true;
                    }
                    let formatted = format_denominated_amount::<_, IO>(
                        client,
                        token_addr,
                        (*value).into(),
                    )
                    .await;
                    let token_alias = tokens
                        .get(token_addr)
                        .map(|a| a.to_string())
<<<<<<< HEAD
                        .unwrap_or_else(|| token_addr.address.to_string());
                    display_line!(
                        IO,
                        " {}: {}",
                        token_addr.format_with_alias(&token_alias),
                        formatted,
                    );
=======
                        .unwrap_or_else(|| token_addr.to_string());
                    println!(" {}: {}", token_alias, formatted,);
>>>>>>> b6714b5e
                }
                if !found_any {
                    display_line!(
                        IO,
                        "Payment address {} was consumed during epoch {}. \
                         Received no shielded assets.",
                        owner,
                        epoch
                    );
                }
            }
        }
    }
}

async fn print_balances<C: namada::ledger::queries::Client + Sync, IO: Io>(
    client: &C,
    wallet: &Wallet<CliWalletUtils>,
    balances: impl Iterator<Item = (storage::Key, token::Amount)>,
    token: Option<&Address>,
    target: Option<&Address>,
) {
    let stdout = io::stdout();
    let mut w = stdout.lock();

<<<<<<< HEAD
    let token_alias = lookup_alias(wallet, token);
    display_line!(IO, &mut w; "Token {}", token_alias).unwrap();
=======
>>>>>>> b6714b5e
    let mut print_num = 0;
    let mut print_token = None;
    for (key, balance) in balances {
        // Get the token, the owner, and the balance with the token and the
        // owner
        let (t, o, s) = match token::is_any_token_balance_key(&key) {
            Some([tok, owner]) => (
                tok.clone(),
                owner.clone(),
                format!(
<<<<<<< HEAD
                    "with {}: {}, owned by {}",
                    sub_prefix.clone(),
                    format_denominated_amount::<_, IO>(
                        client,
                        &TokenAddress {
                            address: tok.clone(),
                            sub_prefix: Some(sub_prefix)
                        },
                        balance
                    )
                    .await,
                    lookup_alias(wallet, owner)
                ),
            ),
            None => {
                if let Some([tok, owner]) =
                    token::is_any_token_balance_key(&key)
                {
                    (
                        owner.clone(),
                        format!(
                            ": {}, owned by {}",
                            format_denominated_amount::<_, IO>(
                                client,
                                &TokenAddress {
                                    address: tok.clone(),
                                    sub_prefix: None
                                },
                                balance
                            )
                            .await,
                            lookup_alias(wallet, owner)
                        ),
                    )
                } else {
                    continue;
                }
            }
=======
                    ": {}, owned by {}",
                    format_denominated_amount(client, tok, balance).await,
                    lookup_alias(wallet, owner)
                ),
            ),
            None => continue,
>>>>>>> b6714b5e
        };
        // Get the token and the balance
        let (t, s) = match (token, target) {
            // the given token and the given target are the same as the
            // retrieved ones
            (Some(token), Some(target)) if t == *token && o == *target => {
                (t, s)
            }
            // the given token is the same as the retrieved one
            (Some(token), None) if t == *token => (t, s),
            // the given target is the same as the retrieved one
            (None, Some(target)) if o == *target => (t, s),
            // no specified token or target
            (None, None) => (t, s),
            // otherwise, this balance will not be printed
            _ => continue,
        };
<<<<<<< HEAD
        display_line!(IO, &mut w; "{}", s).unwrap();
=======
        // Print the token if it isn't printed yet
        match &print_token {
            Some(token) if *token == t => {
                // the token has been already printed
            }
            _ => {
                let token_alias = lookup_alias(wallet, &t);
                writeln!(w, "Token {}", token_alias).unwrap();
                print_token = Some(t);
            }
        }
        // Print the balance
        writeln!(w, "{}", s).unwrap();
>>>>>>> b6714b5e
        print_num += 1;
    }

    if print_num == 0 {
<<<<<<< HEAD
        match target {
            Some(t) => {
                display_line!(IO, &mut w; "No balances owned by {}", lookup_alias(wallet, t))
                    .unwrap()
            }
            None => {
                display_line!(IO, &mut w; "No balances for token {}", token_alias).unwrap()
=======
        match (token, target) {
            (Some(_), Some(target)) | (None, Some(target)) => writeln!(
                w,
                "No balances owned by {}",
                lookup_alias(wallet, target)
            )
            .unwrap(),
            (Some(token), None) => {
                let token_alias = lookup_alias(wallet, token);
                writeln!(w, "No balances for token {}", token_alias).unwrap()
>>>>>>> b6714b5e
            }
            (None, None) => writeln!(w, "No balances").unwrap(),
        }
    }
}

/// Query Proposals
pub async fn query_proposal<
    C: namada::ledger::queries::Client + Sync,
    IO: Io,
>(
    client: &C,
    args: args::QueryProposal,
) {
    async fn print_proposal<
        C: namada::ledger::queries::Client + Sync,
        IO: Io,
    >(
        client: &C,
        id: u64,
        current_epoch: Epoch,
        details: bool,
    ) -> Option<()> {
        let author_key = gov_storage::get_author_key(id);
        let start_epoch_key = gov_storage::get_voting_start_epoch_key(id);
        let end_epoch_key = gov_storage::get_voting_end_epoch_key(id);
        let proposal_type_key = gov_storage::get_proposal_type_key(id);

        let author =
            query_storage_value::<C, Address>(client, &author_key).await?;
        let start_epoch =
            query_storage_value::<C, Epoch>(client, &start_epoch_key).await?;
        let end_epoch =
            query_storage_value::<C, Epoch>(client, &end_epoch_key).await?;
        let proposal_type =
            query_storage_value::<C, ProposalType>(client, &proposal_type_key)
                .await?;

        if details {
            let content_key = gov_storage::get_content_key(id);
            let grace_epoch_key = gov_storage::get_grace_epoch_key(id);
            let content = query_storage_value::<C, HashMap<String, String>>(
                client,
                &content_key,
            )
            .await?;
            let grace_epoch =
                query_storage_value::<C, Epoch>(client, &grace_epoch_key)
                    .await?;

            display_line!(IO, "Proposal: {}", id);
            display_line!(IO, "{:4}Type: {}", "", proposal_type);
            display_line!(IO, "{:4}Author: {}", "", author);
            display_line!(IO, "{:4}Content:", "");
            for (key, value) in &content {
                display_line!(IO, "{:8}{}: {}", "", key, value);
            }
            display_line!(IO, "{:4}Start Epoch: {}", "", start_epoch);
            display_line!(IO, "{:4}End Epoch: {}", "", end_epoch);
            display_line!(IO, "{:4}Grace Epoch: {}", "", grace_epoch);
            let votes =
                get_proposal_votes::<_, IO>(client, start_epoch, id).await;
            let total_stake = get_total_staked_tokens(client, start_epoch)
                .await
                .try_into()
                .unwrap();
            if start_epoch > current_epoch {
                display_line!(IO, "{:4}Status: pending", "");
            } else if start_epoch <= current_epoch && current_epoch <= end_epoch
            {
                match utils::compute_tally(votes, total_stake, &proposal_type) {
                    Ok(partial_proposal_result) => {
                        display_line!(
                            IO,
                            "{:4}Yay votes: {}",
                            "",
                            partial_proposal_result.total_yay_power
                        );
                        display_line!(
                            IO,
                            "{:4}Nay votes: {}",
                            "",
                            partial_proposal_result.total_nay_power
                        );
                        display_line!(IO, "{:4}Status: on-going", "");
                    }
                    Err(msg) => {
                        edisplay!(IO, "Error in tally computation: {}", msg);
                    }
                }
            } else {
                match utils::compute_tally(votes, total_stake, &proposal_type) {
                    Ok(proposal_result) => {
                        display_line!(IO, "{:4}Status: done", "");
                        display_line!(
                            IO,
                            "{:4}Result: {}",
                            "",
                            proposal_result
                        );
                    }
                    Err(msg) => {
                        edisplay!(IO, "Error in tally computation: {}", msg);
                    }
                }
            }
        } else {
            display_line!(IO, "Proposal: {}", id);
            display_line!(IO, "{:4}Type: {}", "", proposal_type);
            display_line!(IO, "{:4}Author: {}", "", author);
            display_line!(IO, "{:4}Start Epoch: {}", "", start_epoch);
            display_line!(IO, "{:4}End Epoch: {}", "", end_epoch);
            if start_epoch > current_epoch {
                display_line!(IO, "{:4}Status: pending", "");
            } else if start_epoch <= current_epoch && current_epoch <= end_epoch
            {
                display_line!(IO, "{:4}Status: on-going", "");
            } else {
                display_line!(IO, "{:4}Status: done", "");
            }
        }

        Some(())
    }

    let current_epoch = query_and_print_epoch::<_, IO>(client).await;
    match args.proposal_id {
        Some(id) => {
            if print_proposal::<C, IO>(client, id, current_epoch, true)
                .await
                .is_none()
            {
                edisplay!(IO, "No valid proposal was found with id {}", id);
            }
        }
        None => {
            let last_proposal_id_key = gov_storage::get_counter_key();
            let last_proposal_id =
                query_storage_value::<C, u64>(client, &last_proposal_id_key)
                    .await
                    .unwrap();

            for id in 0..last_proposal_id {
                if print_proposal::<C, IO>(client, id, current_epoch, false)
                    .await
                    .is_none()
                {
                    edisplay!(IO, "No valid proposal was found with id {}", id);
                };
            }
        }
    }
}

/// Query token shielded balance(s)
pub async fn query_shielded_balance<
    C: namada::ledger::queries::Client + Sync,
    U: ShieldedUtils,
    IO: Io,
>(
    client: &C,
    wallet: &mut Wallet<CliWalletUtils>,
    shielded: &mut ShieldedContext<U>,
    args: args::QueryBalance,
) {
    // Used to control whether balances for all keys or a specific key are
    // printed
    let owner = args.owner.and_then(|x| x.full_viewing_key());
    // Used to control whether conversions are automatically performed
    let no_conversions = args.no_conversions;
    // Viewing keys are used to query shielded balances. If a spending key is
    // provided, then convert to a viewing key first.
    let viewing_keys = match owner {
        Some(viewing_key) => vec![viewing_key],
        None => wallet.get_viewing_keys().values().copied().collect(),
    };
    let _ = shielded.load().await;
    let fvks: Vec<_> = viewing_keys
        .iter()
        .map(|fvk| ExtendedFullViewingKey::from(*fvk).fvk.vk)
        .collect();
    shielded.fetch(client, &[], &fvks).await;
    // Save the update state so that future fetches can be short-circuited
    let _ = shielded.save().await;
    // The epoch is required to identify timestamped tokens
    let epoch = query_and_print_epoch::<_, IO>(client).await;
    // Map addresses to token names
    let tokens = wallet.get_addresses_with_vp_type(AddressVpType::Token);
    match (args.token, owner.is_some()) {
        // Here the user wants to know the balance for a specific token
        (Some(token), true) => {
            // Query the multi-asset balance at the given spending key
            let viewing_key =
                ExtendedFullViewingKey::from(viewing_keys[0]).fvk.vk;
            let balance: MaspAmount = if no_conversions {
                shielded
                    .compute_shielded_balance(client, &viewing_key)
                    .await
                    .expect("context should contain viewing key")
            } else {
                shielded
                    .compute_exchanged_balance::<_, IO>(
                        client,
                        &viewing_key,
                        epoch,
                    )
                    .await
                    .expect("context should contain viewing key")
            };

            let token_alias = lookup_alias(wallet, &token);

            let total_balance = balance
                .get(&(epoch, token.clone()))
                .cloned()
                .unwrap_or_default();
            if total_balance.is_zero() {
                display_line!(
                    IO,
                    "No shielded {} balance found for given key",
                    token_alias
                );
            } else {
                display_line!(
                    IO,
                    "{}: {}",
<<<<<<< HEAD
                    token_address.format_with_alias(&token_alias),
                    format_denominated_amount::<_, IO>(
=======
                    token_alias,
                    format_denominated_amount(
>>>>>>> b6714b5e
                        client,
                        &token,
                        token::Amount::from(total_balance)
                    )
                    .await
                );
            }
        }
        // Here the user wants to know the balance of all tokens across users
        (None, false) => {
            // Maps asset types to balances divided by viewing key
            let mut balances = HashMap::new();
            for fvk in viewing_keys {
                // Query the multi-asset balance at the given spending key
                let viewing_key = ExtendedFullViewingKey::from(fvk).fvk.vk;
                let balance = if no_conversions {
                    shielded
                        .compute_shielded_balance(client, &viewing_key)
                        .await
                        .expect("context should contain viewing key")
                } else {
                    shielded
                        .compute_exchanged_balance::<_, IO>(
                            client,
                            &viewing_key,
                            epoch,
                        )
                        .await
                        .expect("context should contain viewing key")
                };
                for (key, value) in balance.iter() {
                    if !balances.contains_key(key) {
                        balances.insert(key.clone(), Vec::new());
                    }
                    balances.get_mut(key).unwrap().push((fvk, *value));
                }
            }

            // Print non-zero balances whose asset types can be decoded
            // TODO Implement a function for this

            let mut balance_map = HashMap::new();
            for ((asset_epoch, token_addr), balances) in balances {
                if asset_epoch == epoch {
                    // remove this from here, should not be making the
                    // hashtable creation any uglier
                    if balances.is_empty() {
                        display_line!(
                            IO,
                            "No shielded {} balance found for any wallet key",
                            &token_addr
                        );
                    }
                    for (fvk, value) in balances {
                        balance_map.insert((fvk, token_addr.clone()), value);
                    }
                }
            }
            for ((fvk, token), token_balance) in balance_map {
                // Only assets with the current timestamp count
                let alias = tokens
                    .get(&token)
                    .map(|a| a.to_string())
<<<<<<< HEAD
                    .unwrap_or_else(|| token_address.address.to_string());
                display_line!(
                    IO,
                    "Shielded Token {}:",
                    token_address.format_with_alias(&alias),
                );
                let formatted = format_denominated_amount::<_, IO>(
=======
                    .unwrap_or_else(|| token.to_string());
                println!("Shielded Token {}:", alias);
                let formatted = format_denominated_amount(
>>>>>>> b6714b5e
                    client,
                    &token,
                    token_balance.into(),
                )
                .await;
                display_line!(IO, "  {}, owned by {}", formatted, fvk);
            }
<<<<<<< HEAD
            // Print zero balances for remaining assets
            for token in tokens {
                if let Some(sub_addrs) = read_tokens.get(&token) {
                    let token_alias = lookup_alias(wallet, &token);
                    for sub_addr in sub_addrs {
                        match sub_addr {
                            // abstract out these prints
                            Some(sub_addr) => {
                                display_line!(
                                    IO,
                                    "Shielded Token {}/{}:",
                                    token_alias,
                                    sub_addr
                                );
                                display_line!(
                                    IO,
                                    "No shielded {}/{} balance found for any \
                                     wallet key",
                                    token_alias,
                                    sub_addr
                                );
                            }
                            None => {
                                display_line!(
                                    IO,
                                    "Shielded Token {}:",
                                    token_alias
                                );
                                display_line!(
                                    IO,
                                    "No shielded {} balance found for any \
                                     wallet key",
                                    token_alias
                                );
                            }
                        }
                    }
                }
            }
=======
>>>>>>> b6714b5e
        }
        // Here the user wants to know the balance for a specific token across
        // users
        (Some(token), false) => {
            // Compute the unique asset identifier from the token address
            let token = token;
            let _asset_type = AssetType::new(
                (token.clone(), epoch.0)
                    .try_to_vec()
                    .expect("token addresses should serialize")
                    .as_ref(),
            )
            .unwrap();
            let token_alias = lookup_alias(wallet, &token);
            display_line!(IO, "Shielded Token {}:", token_alias);
            let mut found_any = false;
            let token_alias = lookup_alias(wallet, &token);
<<<<<<< HEAD
            let token_address = TokenAddress {
                address: token.clone(),
                sub_prefix: args
                    .sub_prefix
                    .as_ref()
                    .map(|k| Key::parse(k).unwrap()),
            };
            display_line!(
                IO,
                "Shielded Token {}:",
                token_address.format_with_alias(&token_alias),
            );
=======
            println!("Shielded Token {}:", token_alias,);
>>>>>>> b6714b5e
            for fvk in viewing_keys {
                // Query the multi-asset balance at the given spending key
                let viewing_key = ExtendedFullViewingKey::from(fvk).fvk.vk;
                let balance = if no_conversions {
                    shielded
                        .compute_shielded_balance(client, &viewing_key)
                        .await
                        .expect("context should contain viewing key")
                } else {
                    shielded
                        .compute_exchanged_balance::<_, IO>(
                            client,
                            &viewing_key,
                            epoch,
                        )
                        .await
                        .expect("context should contain viewing key")
                };

                for ((_, address), val) in balance.iter() {
                    if !val.is_zero() {
                        found_any = true;
                    }
                    let formatted = format_denominated_amount::<_, IO>(
                        client,
                        address,
                        (*val).into(),
                    )
                    .await;
                    display_line!(IO, "  {}, owned by {}", formatted, fvk);
                }
            }
            if !found_any {
                display_line!(
                    IO,
                    "No shielded {} balance found for any wallet key",
                    token_alias,
                );
            }
        }
        // Here the user wants to know all possible token balances for a key
        (None, true) => {
            // Query the multi-asset balance at the given spending key
            let viewing_key =
                ExtendedFullViewingKey::from(viewing_keys[0]).fvk.vk;
            if no_conversions {
                let balance = shielded
                    .compute_shielded_balance(client, &viewing_key)
                    .await
                    .expect("context should contain viewing key");
                // Print balances by human-readable token names
                print_decoded_balance_with_epoch::<_, IO>(
                    client, wallet, balance,
                )
                .await;
            } else {
                let balance = shielded
                    .compute_exchanged_balance::<_, IO>(
                        client,
                        &viewing_key,
                        epoch,
                    )
                    .await
                    .expect("context should contain viewing key");
                // Print balances by human-readable token names
                print_decoded_balance::<_, IO>(client, wallet, balance, epoch)
                    .await;
            }
        }
    }
}

pub async fn print_decoded_balance<
    C: namada::ledger::queries::Client + Sync,
    IO: Io,
>(
    client: &C,
    wallet: &mut Wallet<CliWalletUtils>,
    decoded_balance: MaspAmount,
    epoch: Epoch,
) {
    if decoded_balance.is_empty() {
        display_line!(IO, "No shielded balance found for given key");
    } else {
        for ((_, token_addr), amount) in decoded_balance
            .iter()
            .filter(|((token_epoch, _), _)| *token_epoch == epoch)
        {
            display_line!(
                IO,
                "{} : {}",
<<<<<<< HEAD
                token_addr.format_with_alias(&lookup_alias(
                    wallet,
                    &token_addr.address
                )),
                format_denominated_amount::<_, IO>(
                    client,
                    token_addr,
                    (*amount).into()
                )
                .await,
=======
                lookup_alias(wallet, token_addr),
                format_denominated_amount(client, token_addr, (*amount).into())
                    .await,
>>>>>>> b6714b5e
            );
        }
    }
}

pub async fn print_decoded_balance_with_epoch<
    C: namada::ledger::queries::Client + Sync,
    IO: Io,
>(
    client: &C,
    wallet: &mut Wallet<CliWalletUtils>,
    decoded_balance: MaspAmount,
) {
    let tokens = wallet.get_addresses_with_vp_type(AddressVpType::Token);
    if decoded_balance.is_empty() {
        display_line!(IO, "No shielded balance found for given key");
    }
    for ((epoch, token_addr), value) in decoded_balance.iter() {
        let asset_value = (*value).into();
        let alias = tokens
            .get(token_addr)
            .map(|a| a.to_string())
            .unwrap_or_else(|| token_addr.to_string());
        display_line!(
            IO,
            "{} | {} : {}",
            alias,
            epoch,
            format_denominated_amount::<_, IO>(client, token_addr, asset_value)
                .await,
        );
    }
}

/// Query token amount of owner.
pub async fn get_token_balance<C: namada::ledger::queries::Client + Sync>(
    client: &C,
    token: &Address,
    owner: &Address,
) -> token::Amount {
    namada::ledger::rpc::get_token_balance(client, token, owner).await
}

pub async fn query_proposal_result<
    C: namada::ledger::queries::Client + Sync,
    IO: Io,
>(
    client: &C,
    args: args::QueryProposalResult,
) {
    let current_epoch = query_epoch(client).await;

    match args.proposal_id {
        Some(id) => {
            let end_epoch_key = gov_storage::get_voting_end_epoch_key(id);
            let end_epoch =
                query_storage_value::<C, Epoch>(client, &end_epoch_key).await;

            match end_epoch {
                Some(end_epoch) => {
                    if current_epoch > end_epoch {
                        let votes =
                            get_proposal_votes::<_, IO>(client, end_epoch, id)
                                .await;
                        let proposal_type_key =
                            gov_storage::get_proposal_type_key(id);
                        let proposal_type = query_storage_value::<
                            C,
                            ProposalType,
                        >(
                            client, &proposal_type_key
                        )
                        .await
                        .expect("Could not read proposal type from storage");
                        let total_stake =
                            get_total_staked_tokens(client, end_epoch)
                                .await
                                .try_into()
                                .unwrap();
                        display_line!(IO, "Proposal: {}", id);
                        match utils::compute_tally(
                            votes,
                            total_stake,
                            &proposal_type,
                        ) {
                            Ok(proposal_result) => {
                                display_line!(
                                    IO,
                                    "{:4}Result: {}",
                                    "",
                                    proposal_result
                                );
                            }
                            Err(msg) => {
                                edisplay!(
                                    IO,
                                    "Error in tally computation: {}",
                                    msg
                                );
                            }
                        }
                    } else {
                        edisplay!(IO, "Proposal is still in progress.");
                        cli::safe_exit(1)
                    }
                }
                None => {
                    edisplay!(IO, "Error while retriving proposal.");
                    cli::safe_exit(1)
                }
            }
        }
        None => {
            if args.offline {
                match args.proposal_folder {
                    Some(path) => {
                        let mut dir = tokio::fs::read_dir(&path)
                            .await
                            .expect("Should be able to read the directory.");
                        let mut files = HashSet::new();
                        let mut is_proposal_present = false;

                        while let Some(entry) =
                            dir.next_entry().await.transpose()
                        {
                            match entry {
                                Ok(entry) => match entry.file_type().await {
                                    Ok(entry_stat) => {
                                        if entry_stat.is_file() {
                                            if entry.file_name().eq(&"proposal")
                                            {
                                                is_proposal_present = true
                                            } else if entry
                                                .file_name()
                                                .to_string_lossy()
                                                .starts_with("proposal-vote-")
                                            {
                                                // Folder may contain other
                                                // files than just the proposal
                                                // and the votes
                                                files.insert(entry.path());
                                            }
                                        }
                                    }
                                    Err(e) => {
                                        edisplay!(
                                            IO,
                                            "Can't read entry type: {}.",
                                            e
                                        );
                                        cli::safe_exit(1)
                                    }
                                },
                                Err(e) => {
                                    edisplay!(IO, "Can't read entry: {}.", e);
                                    cli::safe_exit(1)
                                }
                            }
                        }

                        if !is_proposal_present {
                            edisplay!(
                                IO,
                                "The folder must contain the offline proposal \
                                 in a file named \"proposal\""
                            );
                            cli::safe_exit(1)
                        }

                        let file = File::open(path.join("proposal"))
                            .expect("Proposal file must exist.");
                        let proposal: OfflineProposal =
                            serde_json::from_reader(file).expect(
                                "JSON was not well-formatted for proposal.",
                            );

                        let public_key =
                            get_public_key(client, &proposal.address)
                                .await
                                .expect("Public key should exist.");

                        if !proposal.check_signature(&public_key) {
                            edisplay!(IO, "Bad proposal signature.");
                            cli::safe_exit(1)
                        }

                        let votes = get_proposal_offline_votes(
                            client,
                            proposal.clone(),
                            files,
                        )
                        .await;
                        let total_stake = get_total_staked_tokens(
                            client,
                            proposal.tally_epoch,
                        )
                        .await
                        .try_into()
                        .unwrap();
                        match utils::compute_tally(
                            votes,
                            total_stake,
                            &ProposalType::Default(None),
                        ) {
                            Ok(proposal_result) => {
                                display_line!(
                                    IO,
                                    "{:4}Result: {}",
                                    "",
                                    proposal_result
                                );
                            }
                            Err(msg) => {
                                edisplay!(
                                    IO,
                                    "Error in tally computation: {}",
                                    msg
                                );
                            }
                        }
                    }
                    None => {
                        edisplay!(
                            IO,
                            "Offline flag must be followed by data-path."
                        );
                        cli::safe_exit(1)
                    }
                };
            } else {
                edisplay!(
                    IO,
                    "Either --proposal-id or --data-path should be provided \
                     as arguments."
                );
                cli::safe_exit(1)
            }
        }
    }
}

pub async fn query_protocol_parameters<
    C: namada::ledger::queries::Client + Sync,
    IO: Io,
>(
    client: &C,
    _args: args::QueryProtocolParameters,
) {
    let gov_parameters = get_governance_parameters(client).await;
    display_line!(IO, "Governance Parameters\n {:4}", gov_parameters);

    display_line!(IO, "Protocol parameters");
    let key = param_storage::get_epoch_duration_storage_key();
    let epoch_duration = query_storage_value::<C, EpochDuration>(client, &key)
        .await
        .expect("Parameter should be definied.");
    display_line!(
        IO,
        "{:4}Min. epoch duration: {}",
        "",
        epoch_duration.min_duration
    );
    display_line!(
        IO,
        "{:4}Min. number of blocks: {}",
        "",
        epoch_duration.min_num_of_blocks
    );

    let key = param_storage::get_max_expected_time_per_block_key();
    let max_block_duration = query_storage_value::<C, u64>(client, &key)
        .await
        .expect("Parameter should be defined.");
    display_line!(IO, "{:4}Max. block duration: {}", "", max_block_duration);

    let key = param_storage::get_tx_whitelist_storage_key();
    let vp_whitelist = query_storage_value::<C, Vec<String>>(client, &key)
        .await
        .expect("Parameter should be defined.");
    display_line!(IO, "{:4}VP whitelist: {:?}", "", vp_whitelist);

    let key = param_storage::get_tx_whitelist_storage_key();
    let tx_whitelist = query_storage_value::<C, Vec<String>>(client, &key)
        .await
        .expect("Parameter should be defined.");
    display_line!(IO, "{:4}Transactions whitelist: {:?}", "", tx_whitelist);

    display_line!(IO, "PoS parameters");
    let key = pos::params_key();
    let pos_params = query_storage_value::<C, PosParams>(client, &key)
        .await
        .expect("Parameter should be defined.");
    display_line!(
        IO,
        "{:4}Block proposer reward: {}",
        "",
        pos_params.block_proposer_reward
    );
    display_line!(
        IO,
        "{:4}Block vote reward: {}",
        "",
        pos_params.block_vote_reward
    );
    display_line!(
        IO,
        "{:4}Duplicate vote minimum slash rate: {}",
        "",
        pos_params.duplicate_vote_min_slash_rate
    );
    display_line!(
        IO,
        "{:4}Light client attack minimum slash rate: {}",
        "",
        pos_params.light_client_attack_min_slash_rate
    );
    display_line!(
        IO,
        "{:4}Max. validator slots: {}",
        "",
        pos_params.max_validator_slots
    );
    display_line!(IO, "{:4}Pipeline length: {}", "", pos_params.pipeline_len);
    display_line!(IO, "{:4}Unbonding length: {}", "", pos_params.unbonding_len);
    display_line!(
        IO,
        "{:4}Votes per token: {}",
        "",
        pos_params.tm_votes_per_token
    );
}

pub async fn query_bond<C: namada::ledger::queries::Client + Sync>(
    client: &C,
    source: &Address,
    validator: &Address,
    epoch: Option<Epoch>,
) -> token::Amount {
    unwrap_client_response::<C, token::Amount>(
        RPC.vp().pos().bond(client, source, validator, &epoch).await,
    )
}

pub async fn query_unbond_with_slashing<
    C: namada::ledger::queries::Client + Sync,
>(
    client: &C,
    source: &Address,
    validator: &Address,
) -> HashMap<(Epoch, Epoch), token::Amount> {
    unwrap_client_response::<C, HashMap<(Epoch, Epoch), token::Amount>>(
        RPC.vp()
            .pos()
            .unbond_with_slashing(client, source, validator)
            .await,
    )
}

pub async fn query_and_print_unbonds<
    C: namada::ledger::queries::Client + Sync,
    IO: Io,
>(
    client: &C,
    source: &Address,
    validator: &Address,
) {
    let unbonds = query_unbond_with_slashing(client, source, validator).await;
    let current_epoch = query_epoch(client).await;

    let mut total_withdrawable = token::Amount::default();
    let mut not_yet_withdrawable = HashMap::<Epoch, token::Amount>::new();
    for ((_start_epoch, withdraw_epoch), amount) in unbonds.into_iter() {
        if withdraw_epoch <= current_epoch {
            total_withdrawable += amount;
        } else {
            let withdrawable_amount =
                not_yet_withdrawable.entry(withdraw_epoch).or_default();
            *withdrawable_amount += amount;
        }
    }
    if total_withdrawable != token::Amount::default() {
        display_line!(
            IO,
            "Total withdrawable now: {}.",
            total_withdrawable.to_string_native()
        );
    }
    if !not_yet_withdrawable.is_empty() {
        display_line!(IO, "Current epoch: {current_epoch}.");
    }
    for (withdraw_epoch, amount) in not_yet_withdrawable {
        display_line!(
            IO,
            "Amount {} withdrawable starting from epoch {withdraw_epoch}.",
            amount.to_string_native(),
        );
    }
}

pub async fn query_withdrawable_tokens<
    C: namada::ledger::queries::Client + Sync,
>(
    client: &C,
    bond_source: &Address,
    validator: &Address,
    epoch: Option<Epoch>,
) -> token::Amount {
    unwrap_client_response::<C, token::Amount>(
        RPC.vp()
            .pos()
            .withdrawable_tokens(client, bond_source, validator, &epoch)
            .await,
    )
}

/// Query PoS bond(s) and unbond(s)
pub async fn query_bonds<C: namada::ledger::queries::Client + Sync, IO: Io>(
    client: &C,
    _wallet: &mut Wallet<CliWalletUtils>,
    args: args::QueryBonds,
) -> std::io::Result<()> {
    let epoch = query_and_print_epoch::<_, IO>(client).await;

    let source = args.owner;
    let validator = args.validator;

    let stdout = io::stdout();
    let mut w = stdout.lock();

    let bonds_and_unbonds =
        enriched_bonds_and_unbonds(client, epoch, &source, &validator).await;

    for (bond_id, details) in &bonds_and_unbonds.data {
        let bond_type = if bond_id.source == bond_id.validator {
            format!("Self-bonds from {}", bond_id.validator)
        } else {
            format!(
                "Delegations from {} to {}",
                bond_id.source, bond_id.validator
            )
        };
        display_line!(IO, &mut w; "{}:", bond_type)?;
        for bond in &details.data.bonds {
            display_line!(
                IO,
                &mut w;
                "  Remaining active bond from epoch {}: Δ {}",
                bond.start,
                bond.amount.to_string_native()
            )?;
        }
        if details.bonds_total != token::Amount::zero() {
            display_line!(
                IO,
                &mut w;
                "Active (slashed) bonds total: {}",
                details.bonds_total_active().to_string_native()
            )?;
        }
        display_line!(IO, &mut w; "Bonds total: {}", details.bonds_total.to_string_native())?;
        display_line!(IO, &mut w; "")?;

        if !details.data.unbonds.is_empty() {
            let bond_type = if bond_id.source == bond_id.validator {
                format!("Unbonded self-bonds from {}", bond_id.validator)
            } else {
                format!("Unbonded delegations from {}", bond_id.source)
            };
            display_line!(IO, &mut w; "{}:", bond_type)?;
            for unbond in &details.data.unbonds {
                display_line!(
                    IO,
                    &mut w;
                    "  Withdrawable from epoch {} (active from {}): Δ {}",
                    unbond.withdraw,
                    unbond.start,
                    unbond.amount.to_string_native()
                )?;
            }
            display_line!(
                IO,
                &mut w;
                "Unbonded total: {}",
                details.unbonds_total.to_string_native()
            )?;
        }
        display_line!(
            IO,
            &mut w;
            "Withdrawable total: {}",
            details.total_withdrawable.to_string_native()
        )?;
        display_line!(IO, &mut w; "")?;
    }
    if bonds_and_unbonds.bonds_total != bonds_and_unbonds.bonds_total_slashed {
        display_line!(
            IO,
            &mut w;
            "All bonds total active: {}",
            bonds_and_unbonds.bonds_total_active().to_string_native()
        )?;
    }
    display_line!(
        IO,
        &mut w;
        "All bonds total: {}",
        bonds_and_unbonds.bonds_total.to_string_native()
    )?;

    if bonds_and_unbonds.unbonds_total
        != bonds_and_unbonds.unbonds_total_slashed
    {
        display_line!(
            IO,
            &mut w;
            "All unbonds total active: {}",
            bonds_and_unbonds.unbonds_total_active().to_string_native()
        )?;
    }
    display_line!(
        IO,
        &mut w;
        "All unbonds total: {}",
        bonds_and_unbonds.unbonds_total.to_string_native()
    )?;
    display_line!(
        IO,
        &mut w;
        "All unbonds total withdrawable: {}",
        bonds_and_unbonds.total_withdrawable.to_string_native()
    )?;
    Ok(())
}

/// Query PoS bonded stake
pub async fn query_bonded_stake<
    C: namada::ledger::queries::Client + Sync,
    IO: Io,
>(
    client: &C,
    args: args::QueryBondedStake,
) {
    let epoch = match args.epoch {
        Some(epoch) => epoch,
        None => query_and_print_epoch::<_, IO>(client).await,
    };

    match args.validator {
        Some(validator) => {
            let validator = validator;
            // Find bonded stake for the given validator
            let stake = get_validator_stake(client, epoch, &validator).await;
            match stake {
                Some(stake) => {
                    // TODO: show if it's in consensus set, below capacity, or
                    // below threshold set
                    display_line!(
                        IO,
                        "Bonded stake of validator {validator}: {}",
                        stake.to_string_native()
                    )
                }
                None => {
                    display_line!(IO, "No bonded stake found for {validator}");
                }
            }
        }
        None => {
            let consensus =
                unwrap_client_response::<C, BTreeSet<WeightedValidator>>(
                    RPC.vp()
                        .pos()
                        .consensus_validator_set(client, &Some(epoch))
                        .await,
                );
            let below_capacity =
                unwrap_client_response::<C, BTreeSet<WeightedValidator>>(
                    RPC.vp()
                        .pos()
                        .below_capacity_validator_set(client, &Some(epoch))
                        .await,
                );

            // Iterate all validators
            let stdout = io::stdout();
            let mut w = stdout.lock();

<<<<<<< HEAD
            display_line!(IO, &mut w; "Consensus validators:").unwrap();
            for val in consensus {
                display_line!(
                IO,
                &mut w;
                "  {}: {}",
                val.address.encode(),
                val.bonded_stake.to_string_native()
=======
            writeln!(w, "Consensus validators:").unwrap();
            for val in consensus.into_iter().rev() {
                writeln!(
                    w,
                    "  {}: {}",
                    val.address.encode(),
                    val.bonded_stake.to_string_native()
>>>>>>> b6714b5e
                )
                .unwrap();
            }
            if !below_capacity.is_empty() {
<<<<<<< HEAD
                display_line!(IO, &mut w; "Below capacity validators:")
                    .unwrap();
                for val in &below_capacity {
                    display_line!(
                        IO,
                        &mut w;
=======
                writeln!(w, "Below capacity validators:").unwrap();
                for val in below_capacity.into_iter().rev() {
                    writeln!(
                        w,
>>>>>>> b6714b5e
                        "  {}: {}",
                        val.address.encode(),
                        val.bonded_stake.to_string_native()
                    )
                    .unwrap();
                }
            }
        }
    }

    let total_staked_tokens = get_total_staked_tokens(client, epoch).await;
    display_line!(
        IO,
        "Total bonded stake: {}",
        total_staked_tokens.to_string_native()
    );
}

/// Query and return validator's commission rate and max commission rate change
/// per epoch
pub async fn query_commission_rate<
    C: namada::ledger::queries::Client + Sync,
>(
    client: &C,
    validator: &Address,
    epoch: Option<Epoch>,
) -> Option<CommissionPair> {
    unwrap_client_response::<C, Option<CommissionPair>>(
        RPC.vp()
            .pos()
            .validator_commission(client, validator, &epoch)
            .await,
    )
}

/// Query and return validator's state
pub async fn query_validator_state<
    C: namada::ledger::queries::Client + Sync,
>(
    client: &C,
    validator: &Address,
    epoch: Option<Epoch>,
) -> Option<ValidatorState> {
    unwrap_client_response::<C, Option<ValidatorState>>(
        RPC.vp()
            .pos()
            .validator_state(client, validator, &epoch)
            .await,
    )
}

/// Query a validator's state information
pub async fn query_and_print_validator_state<
    C: namada::ledger::queries::Client + Sync,
>(
    client: &C,
    _wallet: &mut Wallet<CliWalletUtils>,
    args: args::QueryValidatorState,
) {
    let validator = args.validator;
    let state: Option<ValidatorState> =
        query_validator_state(client, &validator, args.epoch).await;

    match state {
        Some(state) => match state {
            ValidatorState::Consensus => {
                println!("Validator {validator} is in the consensus set")
            }
            ValidatorState::BelowCapacity => {
                println!("Validator {validator} is in the below-capacity set")
            }
            ValidatorState::BelowThreshold => {
                println!("Validator {validator} is in the below-threshold set")
            }
            ValidatorState::Inactive => {
                println!("Validator {validator} is inactive")
            }
            ValidatorState::Jailed => {
                println!("Validator {validator} is jailed")
            }
        },
        None => println!(
            "Validator {validator} is either not a validator, or an epoch \
             before the current epoch has been queried (and the validator \
             state information is no longer stored)"
        ),
    }
}

/// Query PoS validator's commission rate information
pub async fn query_and_print_commission_rate<
    C: namada::ledger::queries::Client + Sync,
    IO: Io,
>(
    client: &C,
    _wallet: &mut Wallet<CliWalletUtils>,
    args: args::QueryCommissionRate,
) {
    let validator = args.validator;

    let info: Option<CommissionPair> =
        query_commission_rate(client, &validator, args.epoch).await;
    match info {
        Some(CommissionPair {
            commission_rate: rate,
            max_commission_change_per_epoch: change,
        }) => {
            display_line!(
                IO,
                "Validator {} commission rate: {}, max change per epoch: {}",
                validator.encode(),
                rate,
                change
            );
        }
        None => {
            display_line!(
                IO,
                "Address {} is not a validator (did not find commission rate \
                 and max change)",
                validator.encode(),
            );
        }
    }
}

/// Query PoS slashes
pub async fn query_slashes<
    C: namada::ledger::queries::Client + Sync,
    IO: Io,
>(
    client: &C,
    _wallet: &mut Wallet<CliWalletUtils>,
    args: args::QuerySlashes,
) {
    match args.validator {
        Some(validator) => {
            let validator = validator;
            // Find slashes for the given validator
            let slashes: Vec<Slash> = unwrap_client_response::<C, Vec<Slash>>(
                RPC.vp().pos().validator_slashes(client, &validator).await,
            );
            if !slashes.is_empty() {
                println!("Processed slashes:");
                let stdout = io::stdout();
                let mut w = stdout.lock();
                for slash in slashes {
<<<<<<< HEAD
                    display_line!(
                    IO,
                    &mut w;
                    "Slash epoch {}, type {}, rate {}",
                    slash.epoch, slash.r#type, slash.rate
=======
                    writeln!(
                        w,
                        "Infraction epoch {}, block height {}, type {}, rate \
                         {}",
                        slash.epoch,
                        slash.block_height,
                        slash.r#type,
                        slash.rate
>>>>>>> b6714b5e
                    )
                    .unwrap();
                }
            } else {
<<<<<<< HEAD
                display_line!(IO, "No slashes found for {}", validator.encode())
=======
                println!(
                    "No processed slashes found for {}",
                    validator.encode()
                )
            }
            // Find enqueued slashes to be processed in the future for the given
            // validator
            let enqueued_slashes: HashMap<
                Address,
                BTreeMap<Epoch, Vec<Slash>>,
            > = unwrap_client_response::<
                C,
                HashMap<Address, BTreeMap<Epoch, Vec<Slash>>>,
            >(RPC.vp().pos().enqueued_slashes(client).await);
            let enqueued_slashes = enqueued_slashes.get(&validator).cloned();
            if let Some(enqueued) = enqueued_slashes {
                println!("\nEnqueued slashes for future processing");
                for (epoch, slashes) in enqueued {
                    println!("To be processed in epoch {}", epoch);
                    for slash in slashes {
                        let stdout = io::stdout();
                        let mut w = stdout.lock();
                        writeln!(
                            w,
                            "Infraction epoch {}, block height {}, type {}",
                            slash.epoch, slash.block_height, slash.r#type,
                        )
                        .unwrap();
                    }
                }
            } else {
                println!("No enqueued slashes found for {}", validator.encode())
>>>>>>> b6714b5e
            }
        }
        None => {
            let all_slashes: HashMap<Address, Vec<Slash>> =
                unwrap_client_response::<C, HashMap<Address, Vec<Slash>>>(
                    RPC.vp().pos().slashes(client).await,
                );

            if !all_slashes.is_empty() {
                let stdout = io::stdout();
                let mut w = stdout.lock();
                println!("Processed slashes:");
                for (validator, slashes) in all_slashes.into_iter() {
                    for slash in slashes {
<<<<<<< HEAD
                        display_line!(
                            IO,
                            &mut w;
                            "Slash epoch {}, block height {}, rate {}, type \
                             {}, validator {}",
=======
                        writeln!(
                            w,
                            "Infraction epoch {}, block height {}, rate {}, \
                             type {}, validator {}",
>>>>>>> b6714b5e
                            slash.epoch,
                            slash.block_height,
                            slash.rate,
                            slash.r#type,
                            validator,
                        )
                        .unwrap();
                    }
                }
            } else {
<<<<<<< HEAD
                display_line!(IO, "No slashes found")
=======
                println!("No processed slashes found")
            }

            // Find enqueued slashes to be processed in the future for the given
            // validator
            let enqueued_slashes: HashMap<
                Address,
                BTreeMap<Epoch, Vec<Slash>>,
            > = unwrap_client_response::<
                C,
                HashMap<Address, BTreeMap<Epoch, Vec<Slash>>>,
            >(RPC.vp().pos().enqueued_slashes(client).await);
            if !enqueued_slashes.is_empty() {
                println!("\nEnqueued slashes for future processing");
                for (validator, slashes_by_epoch) in enqueued_slashes {
                    for (epoch, slashes) in slashes_by_epoch {
                        println!("\nTo be processed in epoch {}", epoch);
                        for slash in slashes {
                            let stdout = io::stdout();
                            let mut w = stdout.lock();
                            writeln!(
                                w,
                                "Infraction epoch {}, block height {}, type \
                                 {}, validator {}",
                                slash.epoch,
                                slash.block_height,
                                slash.r#type,
                                validator
                            )
                            .unwrap();
                        }
                    }
                }
            } else {
                println!("\nNo enqueued slashes found for future processing")
>>>>>>> b6714b5e
            }
        }
    }
}

pub async fn query_delegations<
    C: namada::ledger::queries::Client + Sync,
    IO: Io,
>(
    client: &C,
    _wallet: &mut Wallet<CliWalletUtils>,
    args: args::QueryDelegations,
) {
    let owner = args.owner;
    let delegations = unwrap_client_response::<C, HashSet<Address>>(
        RPC.vp().pos().delegation_validators(client, &owner).await,
    );
    if delegations.is_empty() {
        display_line!(IO, "No delegations found");
    } else {
        display_line!(IO, "Found delegations to:");
        for delegation in delegations {
            display_line!(IO, "  {delegation}");
        }
    }
}

pub async fn query_find_validator<
    C: namada::ledger::queries::Client + Sync,
    IO: Io,
>(
    client: &C,
    args: args::QueryFindValidator,
) {
    let args::QueryFindValidator { query: _, tm_addr } = args;
    if tm_addr.len() != 40 {
        edisplay!(
            IO,
            "Expected 40 characters in Tendermint address, got {}",
            tm_addr.len()
        );
        cli::safe_exit(1);
    }
    let tm_addr = tm_addr.to_ascii_uppercase();
    let validator = unwrap_client_response::<C, _>(
        RPC.vp().pos().validator_by_tm_addr(client, &tm_addr).await,
    );
    match validator {
        Some(address) => {
            display_line!(IO, "Found validator address \"{address}\".")
        }
        None => {
            display_line!(
                IO,
                "No validator with Tendermint address {tm_addr} found."
            )
        }
    }
}

/// Dry run a transaction
pub async fn dry_run_tx<C, IO: Io>(client: &C, tx_bytes: Vec<u8>)
where
    C: namada::ledger::queries::Client + Sync,
    C::Error: std::fmt::Display,
{
    display_line!(
        IO,
        "Dry-run result: {}",
        namada::ledger::rpc::dry_run_tx::<_, IO>(client, tx_bytes).await
    );
}

/// Get account's public key stored in its storage sub-space
pub async fn get_public_key<C: namada::ledger::queries::Client + Sync>(
    client: &C,
    address: &Address,
) -> Option<common::PublicKey> {
    namada::ledger::rpc::get_public_key(client, address).await
}

/// Check if the given address is a known validator.
pub async fn is_validator<C: namada::ledger::queries::Client + Sync>(
    client: &C,
    address: &Address,
) -> bool {
    namada::ledger::rpc::is_validator(client, address).await
}

/// Check if a given address is a known delegator
pub async fn is_delegator<C: namada::ledger::queries::Client + Sync>(
    client: &C,
    address: &Address,
) -> bool {
    namada::ledger::rpc::is_delegator(client, address).await
}

pub async fn is_delegator_at<C: namada::ledger::queries::Client + Sync>(
    client: &C,
    address: &Address,
    epoch: Epoch,
) -> bool {
    namada::ledger::rpc::is_delegator_at(client, address, epoch).await
}

/// Check if the address exists on chain. Established address exists if it has a
/// stored validity predicate. Implicit and internal addresses always return
/// true.
pub async fn known_address<C: namada::ledger::queries::Client + Sync>(
    client: &C,
    address: &Address,
) -> bool {
    namada::ledger::rpc::known_address(client, address).await
}

/// Query for all conversions.
pub async fn query_conversions<
    C: namada::ledger::queries::Client + Sync,
    IO: Io,
>(
    client: &C,
    wallet: &mut Wallet<CliWalletUtils>,
    args: args::QueryConversions,
) {
    // The chosen token type of the conversions
    let target_token = args.token;
    // To facilitate human readable token addresses
    let tokens = wallet.get_addresses_with_vp_type(AddressVpType::Token);
    let masp_addr = masp();
    let key_prefix: Key = masp_addr.to_db_key().into();
    let state_key = key_prefix
        .push(&(token::CONVERSION_KEY_PREFIX.to_owned()))
        .unwrap();
    let conv_state =
        query_storage_value::<C, ConversionState>(client, &state_key)
            .await
            .expect("Conversions should be defined");
    // Track whether any non-sentinel conversions are found
    let mut conversions_found = false;
    for ((addr, _), epoch, conv, _) in conv_state.assets.values() {
        let amt: masp_primitives::transaction::components::Amount =
            conv.clone().into();
        // If the user has specified any targets, then meet them
        // If we have a sentinel conversion, then skip printing
        if matches!(&target_token, Some(target) if target != addr)
            || matches!(&args.epoch, Some(target) if target != epoch)
            || amt == masp_primitives::transaction::components::Amount::zero()
        {
            continue;
        }
        conversions_found = true;
        // Print the asset to which the conversion applies
<<<<<<< HEAD
        display!(
            IO,
            "{}{}[{}]: ",
=======
        print!(
            "{}[{}]: ",
>>>>>>> b6714b5e
            tokens.get(addr).cloned().unwrap_or_else(|| addr.clone()),
            epoch,
        );
        // Now print out the components of the allowed conversion
        let mut prefix = "";
        for (asset_type, val) in amt.components() {
            // Look up the address and epoch of asset to facilitate pretty
            // printing
            let ((addr, _), epoch, _, _) = &conv_state.assets[asset_type];
            // Now print out this component of the conversion
<<<<<<< HEAD
            display!(
                IO,
                "{}{} {}{}[{}]",
=======
            print!(
                "{}{} {}[{}]",
>>>>>>> b6714b5e
                prefix,
                val,
                tokens.get(addr).cloned().unwrap_or_else(|| addr.clone()),
                epoch
            );
            // Future iterations need to be prefixed with +
            prefix = " + ";
        }
        // Allowed conversions are always implicit equations
        display_line!(IO, " = 0");
    }
    if !conversions_found {
        display_line!(
            IO,
            "No conversions found satisfying specified criteria."
        );
    }
}

/// Query a conversion.
pub async fn query_conversion<C: namada::ledger::queries::Client + Sync>(
    client: &C,
    asset_type: AssetType,
) -> Option<(
    Address,
    MaspDenom,
    Epoch,
    masp_primitives::transaction::components::Amount,
    MerklePath<Node>,
)> {
    namada::ledger::rpc::query_conversion(client, asset_type).await
}

/// Query a wasm code hash
pub async fn query_wasm_code_hash<
    C: namada::ledger::queries::Client + Sync,
    IO: Io,
>(
    client: &C,
    code_path: impl AsRef<str>,
) -> Option<Hash> {
    namada::ledger::rpc::query_wasm_code_hash::<_, IO>(client, code_path).await
}

/// Query a storage value and decode it with [`BorshDeserialize`].
pub async fn query_storage_value<C: namada::ledger::queries::Client + Sync, T>(
    client: &C,
    key: &storage::Key,
) -> Option<T>
where
    T: BorshDeserialize,
{
    namada::ledger::rpc::query_storage_value(client, key).await
}

/// Query a storage value and the proof without decoding.
pub async fn query_storage_value_bytes<
    C: namada::ledger::queries::Client + Sync,
>(
    client: &C,
    key: &storage::Key,
    height: Option<BlockHeight>,
    prove: bool,
) -> (Option<Vec<u8>>, Option<Proof>) {
    namada::ledger::rpc::query_storage_value_bytes(client, key, height, prove)
        .await
}

/// Query a range of storage values with a matching prefix and decode them with
/// [`BorshDeserialize`]. Returns an iterator of the storage keys paired with
/// their associated values.
pub async fn query_storage_prefix<
    C: namada::ledger::queries::Client + Sync,
    T,
    IO: Io,
>(
    client: &C,
    key: &storage::Key,
) -> Option<impl Iterator<Item = (storage::Key, T)>>
where
    T: BorshDeserialize,
{
    namada::ledger::rpc::query_storage_prefix::<_, IO, _>(client, key).await
}

/// Query to check if the given storage key exists.
pub async fn query_has_storage_key<
    C: namada::ledger::queries::Client + Sync,
>(
    client: &C,
    key: &storage::Key,
) -> bool {
    namada::ledger::rpc::query_has_storage_key(client, key).await
}

/// Call the corresponding `tx_event_query` RPC method, to fetch
/// the current status of a transation.
pub async fn query_tx_events<C: namada::ledger::queries::Client + Sync>(
    client: &C,
    tx_event_query: namada::ledger::rpc::TxEventQuery<'_>,
) -> std::result::Result<
    Option<Event>,
    <C as namada::ledger::queries::Client>::Error,
> {
    namada::ledger::rpc::query_tx_events(client, tx_event_query).await
}

/// Lookup the full response accompanying the specified transaction event
// TODO: maybe remove this in favor of `query_tx_status`
pub async fn query_tx_response<C: namada::ledger::queries::Client + Sync>(
    client: &C,
    tx_query: namada::ledger::rpc::TxEventQuery<'_>,
) -> Result<TxResponse, TError> {
    namada::ledger::rpc::query_tx_response(client, tx_query).await
}

/// Lookup the results of applying the specified transaction to the
/// blockchain.
pub async fn query_result<C: namada::ledger::queries::Client + Sync, IO: Io>(
    client: &C,
    args: args::QueryResult,
) {
    // First try looking up application event pertaining to given hash.
    let tx_response = query_tx_response(
        client,
        namada::ledger::rpc::TxEventQuery::Applied(&args.tx_hash),
    )
    .await;
    match tx_response {
        Ok(result) => {
            display_line!(
                IO,
                "Transaction was applied with result: {}",
                serde_json::to_string_pretty(&result).unwrap()
            )
        }
        Err(err1) => {
            // If this fails then instead look for an acceptance event.
            let tx_response = query_tx_response(
                client,
                namada::ledger::rpc::TxEventQuery::Accepted(&args.tx_hash),
            )
            .await;
            match tx_response {
                Ok(result) => display_line!(
                    IO,
                    "Transaction was accepted with result: {}",
                    serde_json::to_string_pretty(&result).unwrap()
                ),
                Err(err2) => {
                    // Print the errors that caused the lookups to fail
                    edisplay!(IO, "{}\n{}", err1, err2);
                    cli::safe_exit(1)
                }
            }
        }
    }
}

<<<<<<< HEAD
pub async fn get_proposal_votes<
    C: namada::ledger::queries::Client + Sync,
    IO: Io,
>(
=======
pub async fn epoch_sleep<C: namada::ledger::queries::Client + Sync>(
    client: &C,
    _args: args::Query,
) {
    let start_epoch = query_and_print_epoch(client).await;
    loop {
        tokio::time::sleep(core::time::Duration::from_secs(1)).await;
        let current_epoch = query_epoch(client).await;
        if current_epoch > start_epoch {
            println!("Reached epoch {}", current_epoch);
            break;
        }
    }
}

pub async fn get_proposal_votes<C: namada::ledger::queries::Client + Sync>(
>>>>>>> b6714b5e
    client: &C,
    epoch: Epoch,
    proposal_id: u64,
) -> Votes {
    namada::ledger::rpc::get_proposal_votes::<_, IO>(client, epoch, proposal_id)
        .await
}

pub async fn get_proposal_offline_votes<
    C: namada::ledger::queries::Client + Sync,
>(
    client: &C,
    proposal: OfflineProposal,
    files: HashSet<PathBuf>,
) -> Votes {
    // let validators = get_all_validators(client, proposal.tally_epoch).await;

    let proposal_hash = proposal.compute_hash();

    let mut yay_validators: HashMap<Address, (VotePower, ProposalVote)> =
        HashMap::new();
    let mut delegators: HashMap<
        Address,
        HashMap<Address, (VotePower, ProposalVote)>,
    > = HashMap::new();

    for path in files {
        let file = File::open(&path).expect("Proposal file must exist.");
        let proposal_vote: OfflineVote = serde_json::from_reader(file)
            .expect("JSON was not well-formatted for offline vote.");

        let key = pk_key(&proposal_vote.address);
        let public_key = query_storage_value(client, &key)
            .await
            .expect("Public key should exist.");

        if !proposal_vote.proposal_hash.eq(&proposal_hash)
            || !proposal_vote.check_signature(&public_key)
        {
            continue;
        }

        if proposal_vote.vote.is_yay()
            // && validators.contains(&proposal_vote.address)
            && unwrap_client_response::<C,bool>(
                RPC.vp().pos().is_validator(client, &proposal_vote.address).await,
            )
        {
            let amount: VotePower = get_validator_stake(
                client,
                proposal.tally_epoch,
                &proposal_vote.address,
            )
            .await
            .unwrap_or_default()
            .try_into()
            .expect("Amount out of bounds");
            yay_validators.insert(
                proposal_vote.address,
                (amount, ProposalVote::Yay(VoteType::Default)),
            );
        } else if is_delegator_at(
            client,
            &proposal_vote.address,
            proposal.tally_epoch,
        )
        .await
        {
            // TODO: decide whether to do this with `bond_with_slashing` RPC
            // endpoint or with `bonds_and_unbonds`
            let bonds_and_unbonds: pos::types::BondsAndUnbondsDetails =
                unwrap_client_response::<C, pos::types::BondsAndUnbondsDetails>(
                    RPC.vp()
                        .pos()
                        .bonds_and_unbonds(
                            client,
                            &Some(proposal_vote.address.clone()),
                            &None,
                        )
                        .await,
                );
            for (
                BondId {
                    source: _,
                    validator,
                },
                BondsAndUnbondsDetail {
                    bonds,
                    unbonds: _,
                    slashes: _,
                },
            ) in bonds_and_unbonds
            {
                let mut delegated_amount = token::Amount::zero();
                for delta in bonds {
                    if delta.start <= proposal.tally_epoch {
                        delegated_amount += delta.amount
                            - delta.slashed_amount.unwrap_or_default();
                    }
                }

                let entry = delegators
                    .entry(proposal_vote.address.clone())
                    .or_default();
                entry.insert(
                    validator,
                    (
                        VotePower::try_from(delegated_amount).unwrap(),
                        proposal_vote.vote.clone(),
                    ),
                );
            }

            // let key = pos::bonds_for_source_prefix(&proposal_vote.address);
            // let bonds_iter =
            //     query_storage_prefix::<pos::Bonds>(client, &key).await;
            // if let Some(bonds) = bonds_iter {
            //     for (key, epoched_bonds) in bonds {
            //         // Look-up slashes for the validator in this key and
            //         // apply them if any
            //         let validator =
            // pos::get_validator_address_from_bond(&key)
            //             .expect(
            //                 "Delegation key should contain validator
            // address.",             );
            //         let slashes_key = pos::validator_slashes_key(&validator);
            //         let slashes = query_storage_value::<pos::Slashes>(
            //             client,
            //             &slashes_key,
            //         )
            //         .await
            //         .unwrap_or_default();
            //         let mut delegated_amount: token::Amount = 0.into();
            //         let bond = epoched_bonds
            //             .get(proposal.tally_epoch)
            //             .expect("Delegation bond should be defined.");
            //         let mut to_deduct = bond.neg_deltas;
            //         for (start_epoch, &(mut delta)) in
            //             bond.pos_deltas.iter().sorted()
            //         {
            //             // deduct bond's neg_deltas
            //             if to_deduct > delta {
            //                 to_deduct -= delta;
            //                 // If the whole bond was deducted, continue to
            //                 // the next one
            //                 continue;
            //             } else {
            //                 delta -= to_deduct;
            //                 to_deduct = token::Amount::zero();
            //             }

            //             delta = apply_slashes(
            //                 &slashes,
            //                 delta,
            //                 *start_epoch,
            //                 None,
            //                 None,
            //             );
            //             delegated_amount += delta;
            //         }

            //         let validator_address =
            //             pos::get_validator_address_from_bond(&key).expect(
            //                 "Delegation key should contain validator
            // address.",             );
            //         if proposal_vote.vote.is_yay() {
            //             let entry = yay_delegators
            //                 .entry(proposal_vote.address.clone())
            //                 .or_default();
            //             entry.insert(
            //                 validator_address,
            //                 VotePower::from(delegated_amount),
            //             );
            //         } else {
            //             let entry = nay_delegators
            //                 .entry(proposal_vote.address.clone())
            //                 .or_default();
            //             entry.insert(
            //                 validator_address,
            //                 VotePower::from(delegated_amount),
            //             );
            //         }
            //     }
            // }
        }
    }

    Votes {
        yay_validators,
        delegators,
    }
}

pub async fn get_bond_amount_at<C: namada::ledger::queries::Client + Sync>(
    client: &C,
    delegator: &Address,
    validator: &Address,
    epoch: Epoch,
) -> Option<token::Amount> {
    let (_total, total_active) =
        unwrap_client_response::<C, (token::Amount, token::Amount)>(
            RPC.vp()
                .pos()
                .bond_with_slashing(client, delegator, validator, &Some(epoch))
                .await,
        );
    Some(total_active)
}

pub async fn get_all_validators<C: namada::ledger::queries::Client + Sync>(
    client: &C,
    epoch: Epoch,
) -> HashSet<Address> {
    namada::ledger::rpc::get_all_validators(client, epoch).await
}

pub async fn get_total_staked_tokens<
    C: namada::ledger::queries::Client + Sync,
>(
    client: &C,
    epoch: Epoch,
) -> token::Amount {
    namada::ledger::rpc::get_total_staked_tokens(client, epoch).await
}

/// Get the total stake of a validator at the given epoch. The total stake is a
/// sum of validator's self-bonds and delegations to their address.
/// Returns `None` when the given address is not a validator address. For a
/// validator with `0` stake, this returns `Ok(token::Amount::zero())`.
async fn get_validator_stake<C: namada::ledger::queries::Client + Sync>(
    client: &C,
    epoch: Epoch,
    validator: &Address,
) -> Option<token::Amount> {
    unwrap_client_response::<C, Option<token::Amount>>(
        RPC.vp()
            .pos()
            .validator_stake(client, validator, &Some(epoch))
            .await,
    )
}

pub async fn get_delegators_delegation<
    C: namada::ledger::queries::Client + Sync,
>(
    client: &C,
    address: &Address,
) -> HashSet<Address> {
    namada::ledger::rpc::get_delegators_delegation(client, address).await
}

pub async fn get_governance_parameters<
    C: namada::ledger::queries::Client + Sync,
>(
    client: &C,
) -> GovParams {
    namada::ledger::rpc::get_governance_parameters(client).await
}

/// Try to find an alias for a given address from the wallet. If not found,
/// formats the address into a string.
fn lookup_alias(wallet: &Wallet<CliWalletUtils>, addr: &Address) -> String {
    match wallet.find_alias(addr) {
        Some(alias) => format!("{}", alias),
        None => format!("{}", addr),
    }
}

/// A helper to unwrap client's response. Will shut down process on error.
fn unwrap_client_response<C: namada::ledger::queries::Client, T>(
    response: Result<T, C::Error>,
) -> T {
    response.unwrap_or_else(|_err| {
        eprintln!("Error in the query");
        cli::safe_exit(1)
    })
<<<<<<< HEAD
}

/// Get the correct representation of the amount given the token type.
pub async fn validate_amount<
    C: namada::ledger::queries::Client + Sync,
    IO: Io,
>(
    client: &C,
    amount: InputAmount,
    token: &Address,
    sub_prefix: &Option<Key>,
    force: bool,
) -> token::DenominatedAmount {
    let input_amount = match amount {
        InputAmount::Unvalidated(amt) => amt.canonical(),
        InputAmount::Validated(amt) => return amt,
    };
    let denom = unwrap_client_response::<C, Option<Denomination>>(
        RPC.vp()
            .token()
            .denomination(client, token, sub_prefix)
            .await,
    )
    .unwrap_or_else(|| {
        if force {
            display_line!(
                IO,
                "No denomination found for token: {token}, but --force was \
                 passed. Defaulting to the provided denomination."
            );
            input_amount.denom
        } else {
            display_line!(
                IO,
                "No denomination found for token: {token}, the input \
                 arguments could not be parsed."
            );
            cli::safe_exit(1);
        }
    });
    if denom < input_amount.denom && !force {
        display_line!(
            IO,
            "The input amount contained a higher precision than allowed by \
             {token}."
        );
        cli::safe_exit(1);
    } else {
        input_amount.increase_precision(denom).unwrap_or_else(|_| {
            display_line!(
                IO,
                "The amount provided requires more the 256 bits to represent."
            );
            cli::safe_exit(1);
        })
    }
=======
>>>>>>> b6714b5e
}<|MERGE_RESOLUTION|>--- conflicted
+++ resolved
@@ -3,7 +3,7 @@
 use std::cmp::Ordering;
 use std::collections::{BTreeMap, BTreeSet, HashMap, HashSet};
 use std::fs::File;
-use std::io::{self, Write};
+use std::io;
 use std::iter::Iterator;
 use std::path::PathBuf;
 use std::str::FromStr;
@@ -207,13 +207,8 @@
         // Display the transparent changes first
         for (account, MaspChange { ref asset, change }) in tfer_delta {
             if account != masp() {
-<<<<<<< HEAD
                 display!(IO, "  {}:", account);
-                let token_alias = lookup_alias(wallet, &asset.address);
-=======
-                print!("  {}:", account);
                 let token_alias = lookup_alias(wallet, asset);
->>>>>>> b6714b5e
                 let sign = match change.cmp(&Change::zero()) {
                     Ordering::Greater => "+",
                     Ordering::Less => "-",
@@ -223,19 +218,13 @@
                     IO,
                     " {}{} {}",
                     sign,
-<<<<<<< HEAD
                     format_denominated_amount::<_, IO>(
                         client,
                         asset,
                         change.into(),
                     )
                     .await,
-                    asset.format_with_alias(&token_alias)
-=======
-                    format_denominated_amount(client, asset, change.into(),)
-                        .await,
                     token_alias
->>>>>>> b6714b5e
                 );
             }
             display_line!(IO, "");
@@ -362,36 +351,11 @@
                 .await
             {
                 Some(balance) => {
-<<<<<<< HEAD
                     let balance = format_denominated_amount::<_, IO>(
-                        client,
-                        &TokenAddress {
-                            address: token,
-                            sub_prefix,
-                        },
-                        balance,
+                        client, &token, balance,
                     )
                     .await;
-                    match &args.sub_prefix {
-                        Some(sub_prefix) => {
-                            display_line!(
-                                IO,
-                                "{} with {}: {}",
-                                token_alias,
-                                sub_prefix,
-                                balance
-                            );
-                        }
-                        None => {
-                            display_line!(IO, "{}: {}", token_alias, balance)
-                        }
-                    }
-=======
-                    let balance =
-                        format_denominated_amount(client, &token, balance)
-                            .await;
-                    println!("{}: {}", token_alias, balance);
->>>>>>> b6714b5e
+                    display_line!(IO, "{}: {}", token_alias, balance);
                 }
                 None => {
                     display_line!(
@@ -404,29 +368,11 @@
             }
         }
         (None, Some(owner)) => {
-<<<<<<< HEAD
-            for token in tokens {
-                let prefix =
-                    token::balance_key(&token, &owner.address().unwrap());
-                let balances = query_storage_prefix::<C, token::Amount, IO>(
-                    client, &prefix,
-                )
-                .await;
-                if let Some(balances) = balances {
-                    print_balances::<_, IO>(
-                        client,
-                        wallet,
-                        balances,
-                        &token,
-                        owner.address().as_ref(),
-                    )
+            let balances =
+                query_storage_prefix::<C, token::Amount, IO>(client, &prefix)
                     .await;
-                }
-=======
-            let balances =
-                query_storage_prefix::<C, token::Amount>(client, &prefix).await;
             if let Some(balances) = balances {
-                print_balances(
+                print_balances::<_, IO>(
                     client,
                     wallet,
                     balances,
@@ -434,7 +380,6 @@
                     owner.address().as_ref(),
                 )
                 .await;
->>>>>>> b6714b5e
             }
         }
         (Some(token), None) => {
@@ -443,33 +388,23 @@
                 query_storage_prefix::<C, token::Amount, IO>(client, &prefix)
                     .await;
             if let Some(balances) = balances {
-<<<<<<< HEAD
-                print_balances::<_, IO>(client, wallet, balances, &token, None)
-=======
-                print_balances(client, wallet, balances, Some(&token), None)
->>>>>>> b6714b5e
+                print_balances::<_, IO>(
+                    client,
+                    wallet,
+                    balances,
+                    Some(&token),
+                    None,
+                )
+                .await;
+            }
+        }
+        (None, None) => {
+            let balances =
+                query_storage_prefix::<C, token::Amount, IO>(client, &prefix)
                     .await;
-            }
-        }
-        (None, None) => {
-<<<<<<< HEAD
-            for token in tokens {
-                let key = token::balance_prefix(&token);
-                let balances =
-                    query_storage_prefix::<C, token::Amount, IO>(client, &key)
-                        .await;
-                if let Some(balances) = balances {
-                    print_balances::<_, IO>(
-                        client, wallet, balances, &token, None,
-                    )
+            if let Some(balances) = balances {
+                print_balances::<_, IO>(client, wallet, balances, None, None)
                     .await;
-                }
-=======
-            let balances =
-                query_storage_prefix::<C, token::Amount>(client, &prefix).await;
-            if let Some(balances) = balances {
-                print_balances(client, wallet, balances, None, None).await;
->>>>>>> b6714b5e
             }
         }
     }
@@ -521,14 +456,7 @@
         }
         // If a suitable viewing key was not found, then demand it from the user
         if balance == pinned_error {
-<<<<<<< HEAD
-            display!(IO, "Enter the viewing key for {}: ", owner);
-            io::stdout().flush().unwrap();
-            let mut vk_str = String::new();
-            io::stdin().read_line(&mut vk_str).unwrap();
-=======
             let vk_str = prompt!("Enter the viewing key for {}: ", owner);
->>>>>>> b6714b5e
             let fvk = match ExtendedViewingKey::from_str(vk_str.trim()) {
                 Ok(fvk) => fvk,
                 _ => {
@@ -544,30 +472,20 @@
         }
 
         // Now print out the received quantities according to CLI arguments
-<<<<<<< HEAD
-        match (balance, args.token.as_ref(), args.sub_prefix.as_ref()) {
-            (Err(PinnedBalanceError::InvalidViewingKey), _, _) => {
+        match (balance, args.token.as_ref()) {
+            (Err(PinnedBalanceError::InvalidViewingKey), _) => {
                 display_line!(
                     IO,
                     "Supplied viewing key cannot decode transactions to given \
                      payment address."
                 )
             }
-            (Err(PinnedBalanceError::NoTransactionPinned), _, _) => {
+            (Err(PinnedBalanceError::NoTransactionPinned), _) => {
                 display_line!(
                     IO,
                     "Payment address {} has not yet been consumed.",
                     owner
                 );
-=======
-        match (balance, args.token.as_ref()) {
-            (Err(PinnedBalanceError::InvalidViewingKey), _) => println!(
-                "Supplied viewing key cannot decode transactions to given \
-                 payment address."
-            ),
-            (Err(PinnedBalanceError::NoTransactionPinned), _) => {
-                println!("Payment address {} has not yet been consumed.", owner)
->>>>>>> b6714b5e
             }
             (Ok((balance, epoch)), Some(token)) => {
                 let token_alias = lookup_alias(wallet, token);
@@ -582,7 +500,9 @@
                         IO,
                         "Payment address {} was consumed during epoch {}. \
                          Received no shielded {}",
-                        owner, epoch, token_alias
+                        owner,
+                        epoch,
+                        token_alias
                     );
                 } else {
                     let formatted = format_denominated_amount::<_, IO>(
@@ -595,7 +515,10 @@
                         IO,
                         "Payment address {} was consumed during epoch {}. \
                          Received {} {}",
-                        owner, epoch, formatted, token_alias,
+                        owner,
+                        epoch,
+                        formatted,
+                        token_alias,
                     );
                 }
             }
@@ -625,18 +548,8 @@
                     let token_alias = tokens
                         .get(token_addr)
                         .map(|a| a.to_string())
-<<<<<<< HEAD
-                        .unwrap_or_else(|| token_addr.address.to_string());
-                    display_line!(
-                        IO,
-                        " {}: {}",
-                        token_addr.format_with_alias(&token_alias),
-                        formatted,
-                    );
-=======
                         .unwrap_or_else(|| token_addr.to_string());
-                    println!(" {}: {}", token_alias, formatted,);
->>>>>>> b6714b5e
+                    display_line!(IO, " {}: {}", token_alias, formatted,);
                 }
                 if !found_any {
                     display_line!(
@@ -662,11 +575,6 @@
     let stdout = io::stdout();
     let mut w = stdout.lock();
 
-<<<<<<< HEAD
-    let token_alias = lookup_alias(wallet, token);
-    display_line!(IO, &mut w; "Token {}", token_alias).unwrap();
-=======
->>>>>>> b6714b5e
     let mut print_num = 0;
     let mut print_token = None;
     for (key, balance) in balances {
@@ -677,53 +585,13 @@
                 tok.clone(),
                 owner.clone(),
                 format!(
-<<<<<<< HEAD
-                    "with {}: {}, owned by {}",
-                    sub_prefix.clone(),
-                    format_denominated_amount::<_, IO>(
-                        client,
-                        &TokenAddress {
-                            address: tok.clone(),
-                            sub_prefix: Some(sub_prefix)
-                        },
-                        balance
-                    )
-                    .await,
-                    lookup_alias(wallet, owner)
-                ),
-            ),
-            None => {
-                if let Some([tok, owner]) =
-                    token::is_any_token_balance_key(&key)
-                {
-                    (
-                        owner.clone(),
-                        format!(
-                            ": {}, owned by {}",
-                            format_denominated_amount::<_, IO>(
-                                client,
-                                &TokenAddress {
-                                    address: tok.clone(),
-                                    sub_prefix: None
-                                },
-                                balance
-                            )
-                            .await,
-                            lookup_alias(wallet, owner)
-                        ),
-                    )
-                } else {
-                    continue;
-                }
-            }
-=======
                     ": {}, owned by {}",
-                    format_denominated_amount(client, tok, balance).await,
+                    format_denominated_amount::<_, IO>(client, tok, balance)
+                        .await,
                     lookup_alias(wallet, owner)
                 ),
             ),
             None => continue,
->>>>>>> b6714b5e
         };
         // Get the token and the balance
         let (t, s) = match (token, target) {
@@ -741,9 +609,6 @@
             // otherwise, this balance will not be printed
             _ => continue,
         };
-<<<<<<< HEAD
-        display_line!(IO, &mut w; "{}", s).unwrap();
-=======
         // Print the token if it isn't printed yet
         match &print_token {
             Some(token) if *token == t => {
@@ -751,39 +616,29 @@
             }
             _ => {
                 let token_alias = lookup_alias(wallet, &t);
-                writeln!(w, "Token {}", token_alias).unwrap();
+                display_line!(IO, &mut w; "Token {}", token_alias).unwrap();
                 print_token = Some(t);
             }
         }
         // Print the balance
-        writeln!(w, "{}", s).unwrap();
->>>>>>> b6714b5e
+        display_line!(IO, &mut w; "{}", s).unwrap();
         print_num += 1;
     }
 
     if print_num == 0 {
-<<<<<<< HEAD
-        match target {
-            Some(t) => {
-                display_line!(IO, &mut w; "No balances owned by {}", lookup_alias(wallet, t))
-                    .unwrap()
-            }
-            None => {
-                display_line!(IO, &mut w; "No balances for token {}", token_alias).unwrap()
-=======
         match (token, target) {
-            (Some(_), Some(target)) | (None, Some(target)) => writeln!(
-                w,
+            (Some(_), Some(target)) | (None, Some(target)) => display_line!(
+                IO,
+                &mut w;
                 "No balances owned by {}",
                 lookup_alias(wallet, target)
             )
             .unwrap(),
             (Some(token), None) => {
                 let token_alias = lookup_alias(wallet, token);
-                writeln!(w, "No balances for token {}", token_alias).unwrap()
->>>>>>> b6714b5e
-            }
-            (None, None) => writeln!(w, "No balances").unwrap(),
+                display_line!(IO, &mut w; "No balances for token {}", token_alias).unwrap()
+            }
+            (None, None) => display_line!(IO, &mut w; "No balances").unwrap(),
         }
     }
 }
@@ -1008,13 +863,8 @@
                 display_line!(
                     IO,
                     "{}: {}",
-<<<<<<< HEAD
-                    token_address.format_with_alias(&token_alias),
+                    token_alias,
                     format_denominated_amount::<_, IO>(
-=======
-                    token_alias,
-                    format_denominated_amount(
->>>>>>> b6714b5e
                         client,
                         &token,
                         token::Amount::from(total_balance)
@@ -1078,19 +928,9 @@
                 let alias = tokens
                     .get(&token)
                     .map(|a| a.to_string())
-<<<<<<< HEAD
-                    .unwrap_or_else(|| token_address.address.to_string());
-                display_line!(
-                    IO,
-                    "Shielded Token {}:",
-                    token_address.format_with_alias(&alias),
-                );
+                    .unwrap_or_else(|| token.to_string());
+                display_line!(IO, "Shielded Token {}:", alias);
                 let formatted = format_denominated_amount::<_, IO>(
-=======
-                    .unwrap_or_else(|| token.to_string());
-                println!("Shielded Token {}:", alias);
-                let formatted = format_denominated_amount(
->>>>>>> b6714b5e
                     client,
                     &token,
                     token_balance.into(),
@@ -1098,48 +938,6 @@
                 .await;
                 display_line!(IO, "  {}, owned by {}", formatted, fvk);
             }
-<<<<<<< HEAD
-            // Print zero balances for remaining assets
-            for token in tokens {
-                if let Some(sub_addrs) = read_tokens.get(&token) {
-                    let token_alias = lookup_alias(wallet, &token);
-                    for sub_addr in sub_addrs {
-                        match sub_addr {
-                            // abstract out these prints
-                            Some(sub_addr) => {
-                                display_line!(
-                                    IO,
-                                    "Shielded Token {}/{}:",
-                                    token_alias,
-                                    sub_addr
-                                );
-                                display_line!(
-                                    IO,
-                                    "No shielded {}/{} balance found for any \
-                                     wallet key",
-                                    token_alias,
-                                    sub_addr
-                                );
-                            }
-                            None => {
-                                display_line!(
-                                    IO,
-                                    "Shielded Token {}:",
-                                    token_alias
-                                );
-                                display_line!(
-                                    IO,
-                                    "No shielded {} balance found for any \
-                                     wallet key",
-                                    token_alias
-                                );
-                            }
-                        }
-                    }
-                }
-            }
-=======
->>>>>>> b6714b5e
         }
         // Here the user wants to know the balance for a specific token across
         // users
@@ -1157,22 +955,7 @@
             display_line!(IO, "Shielded Token {}:", token_alias);
             let mut found_any = false;
             let token_alias = lookup_alias(wallet, &token);
-<<<<<<< HEAD
-            let token_address = TokenAddress {
-                address: token.clone(),
-                sub_prefix: args
-                    .sub_prefix
-                    .as_ref()
-                    .map(|k| Key::parse(k).unwrap()),
-            };
-            display_line!(
-                IO,
-                "Shielded Token {}:",
-                token_address.format_with_alias(&token_alias),
-            );
-=======
-            println!("Shielded Token {}:", token_alias,);
->>>>>>> b6714b5e
+            display_line!(IO, "Shielded Token {}:", token_alias,);
             for fvk in viewing_keys {
                 // Query the multi-asset balance at the given spending key
                 let viewing_key = ExtendedFullViewingKey::from(fvk).fvk.vk;
@@ -1264,22 +1047,13 @@
             display_line!(
                 IO,
                 "{} : {}",
-<<<<<<< HEAD
-                token_addr.format_with_alias(&lookup_alias(
-                    wallet,
-                    &token_addr.address
-                )),
+                lookup_alias(wallet, token_addr),
                 format_denominated_amount::<_, IO>(
                     client,
                     token_addr,
                     (*amount).into()
                 )
                 .await,
-=======
-                lookup_alias(wallet, token_addr),
-                format_denominated_amount(client, token_addr, (*amount).into())
-                    .await,
->>>>>>> b6714b5e
             );
         }
     }
@@ -1867,41 +1641,24 @@
             let stdout = io::stdout();
             let mut w = stdout.lock();
 
-<<<<<<< HEAD
             display_line!(IO, &mut w; "Consensus validators:").unwrap();
-            for val in consensus {
+            for val in consensus.into_iter().rev() {
                 display_line!(
-                IO,
-                &mut w;
-                "  {}: {}",
-                val.address.encode(),
-                val.bonded_stake.to_string_native()
-=======
-            writeln!(w, "Consensus validators:").unwrap();
-            for val in consensus.into_iter().rev() {
-                writeln!(
-                    w,
+                    IO,
+                    &mut w;
                     "  {}: {}",
                     val.address.encode(),
                     val.bonded_stake.to_string_native()
->>>>>>> b6714b5e
                 )
                 .unwrap();
             }
             if !below_capacity.is_empty() {
-<<<<<<< HEAD
                 display_line!(IO, &mut w; "Below capacity validators:")
                     .unwrap();
-                for val in &below_capacity {
+                for val in below_capacity.into_iter().rev() {
                     display_line!(
                         IO,
                         &mut w;
-=======
-                writeln!(w, "Below capacity validators:").unwrap();
-                for val in below_capacity.into_iter().rev() {
-                    writeln!(
-                        w,
->>>>>>> b6714b5e
                         "  {}: {}",
                         val.address.encode(),
                         val.bonded_stake.to_string_native()
@@ -1956,6 +1713,7 @@
 /// Query a validator's state information
 pub async fn query_and_print_validator_state<
     C: namada::ledger::queries::Client + Sync,
+    IO: Io,
 >(
     client: &C,
     _wallet: &mut Wallet<CliWalletUtils>,
@@ -1968,22 +1726,32 @@
     match state {
         Some(state) => match state {
             ValidatorState::Consensus => {
-                println!("Validator {validator} is in the consensus set")
+                display_line!(
+                    IO,
+                    "Validator {validator} is in the consensus set"
+                )
             }
             ValidatorState::BelowCapacity => {
-                println!("Validator {validator} is in the below-capacity set")
+                display_line!(
+                    IO,
+                    "Validator {validator} is in the below-capacity set"
+                )
             }
             ValidatorState::BelowThreshold => {
-                println!("Validator {validator} is in the below-threshold set")
+                display_line!(
+                    IO,
+                    "Validator {validator} is in the below-threshold set"
+                )
             }
             ValidatorState::Inactive => {
-                println!("Validator {validator} is inactive")
+                display_line!(IO, "Validator {validator} is inactive")
             }
             ValidatorState::Jailed => {
-                println!("Validator {validator} is jailed")
+                display_line!(IO, "Validator {validator} is jailed")
             }
         },
-        None => println!(
+        None => display_line!(
+            IO,
             "Validator {validator} is either not a validator, or an epoch \
              before the current epoch has been queried (and the validator \
              state information is no longer stored)"
@@ -2045,34 +1813,25 @@
                 RPC.vp().pos().validator_slashes(client, &validator).await,
             );
             if !slashes.is_empty() {
-                println!("Processed slashes:");
+                display_line!(IO, "Processed slashes:");
                 let stdout = io::stdout();
                 let mut w = stdout.lock();
                 for slash in slashes {
-<<<<<<< HEAD
                     display_line!(
-                    IO,
-                    &mut w;
-                    "Slash epoch {}, type {}, rate {}",
-                    slash.epoch, slash.r#type, slash.rate
-=======
-                    writeln!(
-                        w,
+                        IO,
+                        &mut w;
                         "Infraction epoch {}, block height {}, type {}, rate \
                          {}",
                         slash.epoch,
                         slash.block_height,
                         slash.r#type,
                         slash.rate
->>>>>>> b6714b5e
                     )
                     .unwrap();
                 }
             } else {
-<<<<<<< HEAD
-                display_line!(IO, "No slashes found for {}", validator.encode())
-=======
-                println!(
+                display_line!(
+                    IO,
                     "No processed slashes found for {}",
                     validator.encode()
                 )
@@ -2088,14 +1847,15 @@
             >(RPC.vp().pos().enqueued_slashes(client).await);
             let enqueued_slashes = enqueued_slashes.get(&validator).cloned();
             if let Some(enqueued) = enqueued_slashes {
-                println!("\nEnqueued slashes for future processing");
+                display_line!(IO, "\nEnqueued slashes for future processing");
                 for (epoch, slashes) in enqueued {
-                    println!("To be processed in epoch {}", epoch);
+                    display_line!(IO, "To be processed in epoch {}", epoch);
                     for slash in slashes {
                         let stdout = io::stdout();
                         let mut w = stdout.lock();
-                        writeln!(
-                            w,
+                        display_line!(
+                            IO,
+                            &mut w;
                             "Infraction epoch {}, block height {}, type {}",
                             slash.epoch, slash.block_height, slash.r#type,
                         )
@@ -2103,8 +1863,11 @@
                     }
                 }
             } else {
-                println!("No enqueued slashes found for {}", validator.encode())
->>>>>>> b6714b5e
+                display_line!(
+                    IO,
+                    "No enqueued slashes found for {}",
+                    validator.encode()
+                )
             }
         }
         None => {
@@ -2116,21 +1879,14 @@
             if !all_slashes.is_empty() {
                 let stdout = io::stdout();
                 let mut w = stdout.lock();
-                println!("Processed slashes:");
+                display_line!(IO, "Processed slashes:");
                 for (validator, slashes) in all_slashes.into_iter() {
                     for slash in slashes {
-<<<<<<< HEAD
                         display_line!(
                             IO,
                             &mut w;
-                            "Slash epoch {}, block height {}, rate {}, type \
-                             {}, validator {}",
-=======
-                        writeln!(
-                            w,
                             "Infraction epoch {}, block height {}, rate {}, \
                              type {}, validator {}",
->>>>>>> b6714b5e
                             slash.epoch,
                             slash.block_height,
                             slash.rate,
@@ -2141,10 +1897,7 @@
                     }
                 }
             } else {
-<<<<<<< HEAD
-                display_line!(IO, "No slashes found")
-=======
-                println!("No processed slashes found")
+                display_line!(IO, "No processed slashes found")
             }
 
             // Find enqueued slashes to be processed in the future for the given
@@ -2157,15 +1910,20 @@
                 HashMap<Address, BTreeMap<Epoch, Vec<Slash>>>,
             >(RPC.vp().pos().enqueued_slashes(client).await);
             if !enqueued_slashes.is_empty() {
-                println!("\nEnqueued slashes for future processing");
+                display_line!(IO, "\nEnqueued slashes for future processing");
                 for (validator, slashes_by_epoch) in enqueued_slashes {
                     for (epoch, slashes) in slashes_by_epoch {
-                        println!("\nTo be processed in epoch {}", epoch);
+                        display_line!(
+                            IO,
+                            "\nTo be processed in epoch {}",
+                            epoch
+                        );
                         for slash in slashes {
                             let stdout = io::stdout();
                             let mut w = stdout.lock();
-                            writeln!(
-                                w,
+                            display_line!(
+                                IO,
+                                &mut w;
                                 "Infraction epoch {}, block height {}, type \
                                  {}, validator {}",
                                 slash.epoch,
@@ -2178,8 +1936,10 @@
                     }
                 }
             } else {
-                println!("\nNo enqueued slashes found for future processing")
->>>>>>> b6714b5e
+                display_line!(
+                    IO,
+                    "\nNo enqueued slashes found for future processing"
+                )
             }
         }
     }
@@ -2332,14 +2092,9 @@
         }
         conversions_found = true;
         // Print the asset to which the conversion applies
-<<<<<<< HEAD
         display!(
             IO,
-            "{}{}[{}]: ",
-=======
-        print!(
             "{}[{}]: ",
->>>>>>> b6714b5e
             tokens.get(addr).cloned().unwrap_or_else(|| addr.clone()),
             epoch,
         );
@@ -2350,14 +2105,9 @@
             // printing
             let ((addr, _), epoch, _, _) = &conv_state.assets[asset_type];
             // Now print out this component of the conversion
-<<<<<<< HEAD
             display!(
                 IO,
-                "{}{} {}{}[{}]",
-=======
-            print!(
                 "{}{} {}[{}]",
->>>>>>> b6714b5e
                 prefix,
                 val,
                 tokens.get(addr).cloned().unwrap_or_else(|| addr.clone()),
@@ -2517,29 +2267,25 @@
     }
 }
 
-<<<<<<< HEAD
-pub async fn get_proposal_votes<
-    C: namada::ledger::queries::Client + Sync,
-    IO: Io,
->(
-=======
-pub async fn epoch_sleep<C: namada::ledger::queries::Client + Sync>(
+pub async fn epoch_sleep<C: namada::ledger::queries::Client + Sync, IO: Io>(
     client: &C,
     _args: args::Query,
 ) {
-    let start_epoch = query_and_print_epoch(client).await;
+    let start_epoch = query_and_print_epoch::<_, IO>(client).await;
     loop {
         tokio::time::sleep(core::time::Duration::from_secs(1)).await;
         let current_epoch = query_epoch(client).await;
         if current_epoch > start_epoch {
-            println!("Reached epoch {}", current_epoch);
+            display_line!(IO, "Reached epoch {}", current_epoch);
             break;
         }
     }
 }
 
-pub async fn get_proposal_votes<C: namada::ledger::queries::Client + Sync>(
->>>>>>> b6714b5e
+pub async fn get_proposal_votes<
+    C: namada::ledger::queries::Client + Sync,
+    IO: Io,
+>(
     client: &C,
     epoch: Epoch,
     proposal_id: u64,
@@ -2816,63 +2562,4 @@
         eprintln!("Error in the query");
         cli::safe_exit(1)
     })
-<<<<<<< HEAD
-}
-
-/// Get the correct representation of the amount given the token type.
-pub async fn validate_amount<
-    C: namada::ledger::queries::Client + Sync,
-    IO: Io,
->(
-    client: &C,
-    amount: InputAmount,
-    token: &Address,
-    sub_prefix: &Option<Key>,
-    force: bool,
-) -> token::DenominatedAmount {
-    let input_amount = match amount {
-        InputAmount::Unvalidated(amt) => amt.canonical(),
-        InputAmount::Validated(amt) => return amt,
-    };
-    let denom = unwrap_client_response::<C, Option<Denomination>>(
-        RPC.vp()
-            .token()
-            .denomination(client, token, sub_prefix)
-            .await,
-    )
-    .unwrap_or_else(|| {
-        if force {
-            display_line!(
-                IO,
-                "No denomination found for token: {token}, but --force was \
-                 passed. Defaulting to the provided denomination."
-            );
-            input_amount.denom
-        } else {
-            display_line!(
-                IO,
-                "No denomination found for token: {token}, the input \
-                 arguments could not be parsed."
-            );
-            cli::safe_exit(1);
-        }
-    });
-    if denom < input_amount.denom && !force {
-        display_line!(
-            IO,
-            "The input amount contained a higher precision than allowed by \
-             {token}."
-        );
-        cli::safe_exit(1);
-    } else {
-        input_amount.increase_precision(denom).unwrap_or_else(|_| {
-            display_line!(
-                IO,
-                "The amount provided requires more the 256 bits to represent."
-            );
-            cli::safe_exit(1);
-        })
-    }
-=======
->>>>>>> b6714b5e
 }