--- conflicted
+++ resolved
@@ -15,18 +15,12 @@
     credit_tokens, read_balance, read_total_supply, write_denom,
 };
 use namada::ledger::storage_api::{ResultExt, StorageRead, StorageWrite};
-<<<<<<< HEAD
+use namada::ledger::{ibc, pos};
 use namada::types::dec::Dec;
-use namada::types::hash::Hash as CodeHash;
-use namada::types::key::*;
-=======
-use namada::ledger::{ibc, pos};
 use namada::types::hash::Hash as CodeHash;
 use namada::types::key::*;
 use namada::types::time::{DateTimeUtc, TimeZone, Utc};
 use namada::types::token;
-use rust_decimal::Decimal;
->>>>>>> 2c5ae39c
 
 use super::*;
 use crate::facade::tendermint_proto::abci;
@@ -317,14 +311,9 @@
             if vp_code_path == "vp_testnet_faucet.wasm" {
                 let difficulty = faucet_pow_difficulty.unwrap_or_default();
                 // withdrawal limit defaults to 1000 NAM when not set
-<<<<<<< HEAD
                 let withdrawal_limit = genesis
                     .faucet_withdrawal_limit
                     .unwrap_or_else(|| token::Amount::native_whole(1_000));
-=======
-                let withdrawal_limit = faucet_withdrawal_limit
-                    .unwrap_or_else(|| token::Amount::whole(1_000));
->>>>>>> 2c5ae39c
                 testnet_pow::init_faucet_storage(
                     &mut self.wl_storage,
                     &address,
@@ -580,11 +569,7 @@
     use std::collections::BTreeMap;
 
     use namada::ledger::storage::DBIter;
-<<<<<<< HEAD
-    use namada::types::chain::ChainId;
-=======
     use namada::types::storage;
->>>>>>> 2c5ae39c
 
     use crate::node::ledger::shell::test_utils::{self, TestShell};
 
