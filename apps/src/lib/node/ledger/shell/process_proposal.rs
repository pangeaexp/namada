--- conflicted
+++ resolved
@@ -6,18 +6,13 @@
 use data_encoding::HEXUPPER;
 use namada::core::hints;
 use namada::core::ledger::storage::WlStorage;
-<<<<<<< HEAD
+use namada::ledger::eth_bridge::{EthBridgeQueries, SendValsetUpd};
 use namada::ledger::gas::GasMetering;
+use namada::ledger::pos::PosQueries;
 use namada::ledger::storage::TempWlStorage;
 use namada::proof_of_stake::find_validator_by_raw_hash;
-use namada::proof_of_stake::pos_queries::PosQueries;
 use namada::proto::Commitment;
 use namada::types::hash::{Hash, HASH_LENGTH};
-=======
-use namada::ledger::eth_bridge::{EthBridgeQueries, SendValsetUpd};
-use namada::ledger::pos::PosQueries;
-use namada::ledger::storage::TempWlStorage;
->>>>>>> b6714b5e
 use namada::types::internal::TxInQueue;
 use namada::types::transaction::protocol::{
     ethereum_tx_data_variants, ProtocolTxType,
@@ -39,16 +34,11 @@
 /// transaction numbers, in a block proposal.
 #[derive(Default)]
 pub struct ValidationMeta {
-<<<<<<< HEAD
     /// Space and gas utilized by encrypted txs.
     pub encrypted_txs_bins: EncryptedTxsBins,
-=======
     /// Vote extension digest counters.
     #[cfg(feature = "abcipp")]
     pub digests: DigestCounters,
-    /// Space utilized by encrypted txs.
-    pub encrypted_txs_bin: TxBin,
->>>>>>> b6714b5e
     /// Space utilized by all txs.
     pub txs_bin: TxBin,
     /// Check if the decrypted tx queue has any elements
@@ -68,15 +58,11 @@
 {
     fn from(wl_storage: &WlStorage<D, H>) -> Self {
         let max_proposal_bytes =
-<<<<<<< HEAD
-            storage.pos_queries().get_max_proposal_bytes().get();
-        let max_block_gas = storage
+            wl_storage.pos_queries().get_max_proposal_bytes().get();
+        let max_block_gas = wl_storage
             .read(&parameters::storage::get_max_block_gas_key())
             .expect("Error while reading from storage")
             .expect("Missing max_block_gas parameter in storage");
-=======
-            wl_storage.pos_queries().get_max_proposal_bytes().get();
->>>>>>> b6714b5e
         let encrypted_txs_bin =
             EncryptedTxsBins::new(max_proposal_bytes, max_block_gas);
         let txs_bin = TxBin::init(max_proposal_bytes);
@@ -126,7 +112,6 @@
         &self,
         req: RequestProcessProposal,
     ) -> ProcessProposal {
-<<<<<<< HEAD
         let tm_raw_hash_string = tm_raw_hash_to_string(&req.proposer_address);
         let block_proposer = find_validator_by_raw_hash(
             &self.wl_storage,
@@ -136,12 +121,6 @@
         .expect(
             "Unable to find native validator address of block proposer from tendermint raw hash",
         );
-        let (tx_results, metadata) = self.process_txs(
-            &req.txs,
-            self.get_block_timestamp(req.time),
-            &block_proposer,
-        );
-=======
         tracing::info!(
             proposer = ?HEXUPPER.encode(&req.proposer_address),
             height = req.height,
@@ -151,7 +130,6 @@
         );
         let (tx_results, metadata) =
             self.process_txs(&req.txs, self.get_block_timestamp(req.time));
->>>>>>> b6714b5e
 
         // We should not have more than one `ethereum_events::VextDigest` in
         // a proposal from some round's leader.
@@ -325,7 +303,6 @@
         let mut tx_queue_iter = self.wl_storage.storage.tx_queue.iter();
         let mut temp_wl_storage = TempWlStorage::new(&self.wl_storage.storage);
         let mut metadata = ValidationMeta::from(&self.wl_storage);
-<<<<<<< HEAD
         let gas_table: BTreeMap<String, u64> = self
             .wl_storage
             .read(&parameters::storage::get_gas_table_storage_key())
@@ -334,10 +311,7 @@
         let mut vp_wasm_cache = self.vp_wasm_cache.clone();
         let mut tx_wasm_cache = self.tx_wasm_cache.clone();
 
-        let tx_results = txs
-=======
         let tx_results: Vec<_> = txs
->>>>>>> b6714b5e
             .iter()
             .map(|tx_bytes| {
                 let result = self.check_proposal_tx(
@@ -469,12 +443,8 @@
     /// INVARIANT: Any changes applied in this method must be reverted if the
     /// proposal is rejected (unless we can simply overwrite them in the
     /// next block).
-<<<<<<< HEAD
     #[allow(clippy::too_many_arguments)]
-    pub fn process_single_tx<'a, CA>(
-=======
-    pub(crate) fn check_proposal_tx<'a>(
->>>>>>> b6714b5e
+    pub fn check_proposal_tx<'a>(
         &self,
         tx_bytes: &[u8],
         tx_queue_iter: &mut impl Iterator<Item = &'a TxInQueue>,
@@ -968,7 +938,6 @@
                         };
                     }
 
-<<<<<<< HEAD
                     // Check that the fee payer has sufficient balance.
                     let fee_unshield = wrapper
                         .unshield_section_hash
@@ -997,30 +966,6 @@
                         Some(block_proposer),
                     ) {
                         Ok(()) => TxResult {
-=======
-                    // If the public key corresponds to the MASP sentinel
-                    // transaction key, then the fee payer is effectively
-                    // the MASP, otherwise derive
-                    // the payer from public key.
-                    let fee_payer = if wrapper.pk != masp_tx_key().ref_to() {
-                        wrapper.fee_payer()
-                    } else {
-                        masp()
-                    };
-                    // check that the fee payer has sufficient balance
-                    let balance =
-                        self.get_balance(&wrapper.fee.token, &fee_payer);
-
-                    // In testnets, tx is allowed to skip fees if it
-                    // includes a valid PoW
-                    #[cfg(not(feature = "mainnet"))]
-                    let has_valid_pow = self.has_valid_pow_solution(&wrapper);
-                    #[cfg(feature = "mainnet")]
-                    let has_valid_pow = false;
-
-                    if has_valid_pow || self.get_wrapper_tx_fees() <= balance {
-                        TxResult {
->>>>>>> b6714b5e
                             code: ErrorCodes::Ok.into(),
                             info: "Process proposal accepted this \
                                        transaction"
@@ -1106,40 +1051,30 @@
 /// are covered by the e2e tests.
 #[cfg(test)]
 mod test_process_proposal {
-<<<<<<< HEAD
     use borsh::BorshDeserialize;
     use namada::ledger::storage_api::StorageWrite;
-    use namada::proto::{Code, Data, Section, Signature};
-=======
     #[cfg(feature = "abcipp")]
     use std::collections::HashMap;
 
     #[cfg(feature = "abcipp")]
     use assert_matches::assert_matches;
-    use namada::ledger::parameters::storage::get_wrapper_tx_fees_key;
     use namada::proto::{
         Code, Data, Section, SignableEthMessage, Signature, Signed,
     };
     use namada::types::ethereum_events::EthereumEvent;
->>>>>>> b6714b5e
     use namada::types::hash::Hash;
     use namada::types::key::*;
     use namada::types::storage::Epoch;
     use namada::types::time::DateTimeUtc;
     use namada::types::token;
     use namada::types::token::Amount;
-<<<<<<< HEAD
-    use namada::types::transaction::protocol::{ProtocolTx, ProtocolTxType};
+    use namada::types::transaction::protocol::EthereumTxData;
     use namada::types::transaction::{EncryptionKey, Fee, WrapperTx};
-=======
-    use namada::types::transaction::protocol::EthereumTxData;
-    use namada::types::transaction::{Fee, WrapperTx, MIN_FEE};
     #[cfg(feature = "abcipp")]
     use namada::types::vote_extensions::bridge_pool_roots::MultiSignedVext;
     #[cfg(feature = "abcipp")]
     use namada::types::vote_extensions::ethereum_events::MultiSignedEthEvent;
     use namada::types::vote_extensions::{bridge_pool_roots, ethereum_events};
->>>>>>> b6714b5e
 
     use super::*;
     use crate::node::ledger::shell::test_utils::{
@@ -1256,13 +1191,11 @@
                     shell.chain_id.clone(),
                 )
                 .to_bytes();
-        assert!(
-            shell
-                .process_proposal(ProcessProposal {
-                    txs: vec![tx.clone(), tx]
-                })
-                .is_err()
-        );
+        assert!(shell
+            .process_proposal(ProcessProposal {
+                txs: vec![tx.clone(), tx]
+            })
+            .is_err());
     }
 
     #[cfg(feature = "abcipp")]
@@ -1420,11 +1353,9 @@
             sig,
         }
         .sign(shell.mode.get_protocol_key().expect("Test failed"));
-        let mut txs = vec![
-            EthereumTxData::BridgePool(vote_ext.into())
-                .sign(protocol_key, shell.chain_id.clone())
-                .to_bytes(),
-        ];
+        let mut txs = vec![EthereumTxData::BridgePool(vote_ext.into())
+            .sign(protocol_key, shell.chain_id.clone())
+            .to_bytes()];
 
         let event = EthereumEvent::TransfersToNamada {
             nonce: 0u64.into(),
@@ -1708,28 +1639,16 @@
     /// by [`process_proposal`].
     #[test]
     fn test_unsigned_wrapper_rejected() {
-<<<<<<< HEAD
-        let (shell, _) = test_utils::setup(1);
-        let keypair = gen_keypair();
-        let mut outer_tx = Tx::new(TxType::Wrapper(Box::new(WrapperTx::new(
-            Fee {
-                amount_per_gas_unit: 0.into(),
-=======
         let (mut shell, _recv, _, _) = test_utils::setup_at_height(3u64);
         let keypair = gen_keypair();
         let mut outer_tx = Tx::new(TxType::Wrapper(Box::new(WrapperTx::new(
             Fee {
-                amount: Default::default(),
->>>>>>> b6714b5e
+                amount_per_gas_unit: Default::default(),
                 token: shell.wl_storage.storage.native_token.clone(),
             },
             keypair.ref_to(),
             Epoch(0),
-<<<<<<< HEAD
             GAS_LIMIT_MULTIPLIER.into(),
-=======
-            Default::default(),
->>>>>>> b6714b5e
             #[cfg(not(feature = "mainnet"))]
             None,
             None,
@@ -1768,28 +1687,18 @@
     /// rejected
     #[test]
     fn test_wrapper_bad_signature_rejected() {
-<<<<<<< HEAD
         let (shell, _) = test_utils::setup(1);
-        let keypair = gen_keypair();
-        let mut outer_tx = Tx::new(TxType::Wrapper(Box::new(WrapperTx::new(
-            Fee {
-                amount_per_gas_unit: 100.into(),
-=======
         let (mut shell, _recv, _, _) = test_utils::setup_at_height(3u64);
         let keypair = gen_keypair();
         let mut outer_tx = Tx::new(TxType::Wrapper(Box::new(WrapperTx::new(
             Fee {
-                amount: Amount::from_uint(100, 0).expect("Test failed"),
->>>>>>> b6714b5e
+                amount_per_gas_unit: Amount::from_uint(100, 0)
+                    .expect("Test failed"),
                 token: shell.wl_storage.storage.native_token.clone(),
             },
             keypair.ref_to(),
             Epoch(0),
-<<<<<<< HEAD
             GAS_LIMIT_MULTIPLIER.into(),
-=======
-            Default::default(),
->>>>>>> b6714b5e
             #[cfg(not(feature = "mainnet"))]
             None,
             None,
@@ -1804,11 +1713,7 @@
         let mut new_tx = outer_tx.clone();
         if let TxType::Wrapper(wrapper) = &mut new_tx.header.tx_type {
             // we mount a malleability attack to try and remove the fee
-<<<<<<< HEAD
-            wrapper.fee.amount_per_gas_unit = 0.into();
-=======
-            wrapper.fee.amount = Default::default();
->>>>>>> b6714b5e
+            wrapper.fee.amount_per_gas_unit = Default::default();
         } else {
             panic!("Test failed")
         };
@@ -1845,8 +1750,7 @@
     /// non-zero, [`process_proposal`] rejects that block
     #[test]
     fn test_wrapper_unknown_address() {
-<<<<<<< HEAD
-        let (mut shell, _) = test_utils::setup(1);
+        let (mut shell, _recv, _, _) = test_utils::setup_at_height(3u64);
         let keypair = gen_keypair();
         // reduce address balance to match the 100 token min fee
         let balance_key = token::balance_key(
@@ -1855,35 +1759,18 @@
         );
         shell
             .wl_storage
-            .write(&balance_key, Amount::whole(99))
-=======
-        let (mut shell, _recv, _, _) = test_utils::setup_at_height(3u64);
-        shell
-            .wl_storage
-            .storage
-            .write(
-                &get_wrapper_tx_fees_key(),
-                token::Amount::native_whole(MIN_FEE).try_to_vec().unwrap(),
-            )
->>>>>>> b6714b5e
+            .write(&balance_key, Amount::_nativewhole(99))
             .unwrap();
         let keypair = gen_keypair();
         let mut outer_tx = Tx::new(TxType::Wrapper(Box::new(WrapperTx::new(
             Fee {
-<<<<<<< HEAD
-                amount_per_gas_unit: 1.into(),
-=======
-                amount: Amount::from_uint(1, 0).expect("Test failed"),
->>>>>>> b6714b5e
+                amount_per_gas_unit: Amount::from_uint(1, 0)
+                    .expect("Test failed"),
                 token: shell.wl_storage.storage.native_token.clone(),
             },
             keypair.ref_to(),
             Epoch(0),
-<<<<<<< HEAD
             GAS_LIMIT_MULTIPLIER.into(),
-=======
-            Default::default(),
->>>>>>> b6714b5e
             #[cfg(not(feature = "mainnet"))]
             None,
             None,
@@ -1896,21 +1783,6 @@
             &keypair,
         )));
 
-<<<<<<< HEAD
-        match shell.process_proposal(request) {
-            Ok(_) => panic!("Test failed"),
-            Err(TestError::RejectProposal(response)) => {
-                assert_eq!(
-                    response[0].result.code,
-                    u32::from(ErrorCodes::FeeError)
-                );
-                assert_eq!(
-                    response[0].result.info,
-                    "Error trying to apply a transaction: Error while processing transaction's fees: Insufficient transparent \
-                     balance to pay fees"
-                        .to_string()
-                );
-=======
         let response = {
             let request = ProcessProposal {
                 txs: vec![outer_tx.to_bytes()],
@@ -1925,7 +1797,6 @@
                 }
             } else {
                 panic!("Test failed")
->>>>>>> b6714b5e
             }
         };
         assert_eq!(response.result.code, u32::from(ErrorCodes::InvalidTx));
@@ -1950,39 +1821,18 @@
         );
         shell
             .wl_storage
-<<<<<<< HEAD
-            .write(&balance_key, Amount::whole(99))
-=======
-            .write_log
-            .write(&balance_key, Amount::native_whole(99).try_to_vec().unwrap())
-            .unwrap();
-        shell
-            .wl_storage
-            .write_log
-            .write(
-                &get_wrapper_tx_fees_key(),
-                token::Amount::native_whole(MIN_FEE).try_to_vec().unwrap(),
-            )
->>>>>>> b6714b5e
+            .write(&balance_key, Amount::native_whole(99))
             .unwrap();
         shell.commit();
 
         let mut outer_tx = Tx::new(TxType::Wrapper(Box::new(WrapperTx::new(
             Fee {
-<<<<<<< HEAD
-                amount_per_gas_unit: Amount::from(1_000_000),
-=======
-                amount: Amount::native_whole(1_000_100),
->>>>>>> b6714b5e
+                amount_per_gas_unit: Amount::native_whole(1_000_000),
                 token: shell.wl_storage.storage.native_token.clone(),
             },
             keypair.ref_to(),
             Epoch(0),
-<<<<<<< HEAD
             GAS_LIMIT_MULTIPLIER.into(),
-=======
-            Default::default(),
->>>>>>> b6714b5e
             #[cfg(not(feature = "mainnet"))]
             None,
             None,
@@ -1995,25 +1845,6 @@
             &keypair,
         )));
 
-<<<<<<< HEAD
-        let request = ProcessProposal {
-            txs: vec![outer_tx.to_bytes()],
-        };
-
-        match shell.process_proposal(request) {
-            Ok(_) => panic!("Test failed"),
-            Err(TestError::RejectProposal(response)) => {
-                assert_eq!(
-                    response[0].result.code,
-                    u32::from(ErrorCodes::FeeError)
-                );
-                assert_eq!(
-                    response[0].result.info,
-                    "Error trying to apply a transaction: Error while processing transaction's fees: Insufficient transparent \
-                                                     balance to pay fees"
-                        .to_string()
-                );
-=======
         let response = {
             let request = ProcessProposal {
                 txs: vec![outer_tx.to_bytes()],
@@ -2028,7 +1859,6 @@
                 }
             } else {
                 panic!("Test failed")
->>>>>>> b6714b5e
             }
         };
         assert_eq!(response.result.code, u32::from(ErrorCodes::InvalidTx));
@@ -2051,20 +1881,12 @@
             let mut outer_tx =
                 Tx::new(TxType::Wrapper(Box::new(WrapperTx::new(
                     Fee {
-<<<<<<< HEAD
-                        amount_per_gas_unit: i.into(),
-=======
-                        amount: Amount::native_whole(i as u64),
->>>>>>> b6714b5e
+                        amount_per_gas_unit: Amount::native_whole(i as u64),
                         token: shell.wl_storage.storage.native_token.clone(),
                     },
                     keypair.ref_to(),
                     Epoch(0),
-<<<<<<< HEAD
                     GAS_LIMIT_MULTIPLIER.into(),
-=======
-                    Default::default(),
->>>>>>> b6714b5e
                     #[cfg(not(feature = "mainnet"))]
                     None,
                     None,
@@ -2074,16 +1896,11 @@
             outer_tx.set_data(Data::new(
                 format!("transaction data: {}", i).as_bytes().to_owned(),
             ));
-<<<<<<< HEAD
-            outer_tx.encrypt(&Default::default());
             let gas_limit =
                 Gas::from(outer_tx.header().wrapper().unwrap().gas_limit)
                     .checked_sub(Gas::from(outer_tx.to_bytes().len() as u64))
                     .unwrap();
             shell.enqueue_tx(outer_tx.clone(), gas_limit);
-=======
-            shell.enqueue_tx(outer_tx.clone());
->>>>>>> b6714b5e
 
             outer_tx.update_header(TxType::Decrypted(DecryptedTx::Decrypted {
                 #[cfg(not(feature = "mainnet"))]
@@ -2147,20 +1964,12 @@
 
         let mut tx = Tx::new(TxType::Wrapper(Box::new(WrapperTx::new(
             Fee {
-<<<<<<< HEAD
-                amount_per_gas_unit: 0.into(),
-=======
-                amount: Default::default(),
->>>>>>> b6714b5e
+                amount_per_gas_unit: Default::default(),
                 token: shell.wl_storage.storage.native_token.clone(),
             },
             keypair.ref_to(),
             Epoch(0),
-<<<<<<< HEAD
             GAS_LIMIT_MULTIPLIER.into(),
-=======
-            Default::default(),
->>>>>>> b6714b5e
             #[cfg(not(feature = "mainnet"))]
             None,
             None,
@@ -2168,15 +1977,10 @@
         tx.header.chain_id = shell.chain_id.clone();
         tx.set_code(Code::new("wasm_code".as_bytes().to_owned()));
         tx.set_data(Data::new("transaction data".as_bytes().to_owned()));
-<<<<<<< HEAD
-        tx.encrypt(&Default::default());
         let gas_limit = Gas::from(tx.header().wrapper().unwrap().gas_limit)
             .checked_sub(Gas::from(tx.to_bytes().len() as u64))
             .unwrap();
         shell.enqueue_tx(tx.clone(), gas_limit);
-=======
-        shell.enqueue_tx(tx.clone());
->>>>>>> b6714b5e
 
         tx.header.tx_type = TxType::Decrypted(DecryptedTx::Undecryptable);
 
@@ -2216,20 +2020,12 @@
 
         let mut tx = Tx::new(TxType::Wrapper(Box::new(WrapperTx::new(
             Fee {
-<<<<<<< HEAD
-                amount_per_gas_unit: 0.into(),
-=======
-                amount: Default::default(),
->>>>>>> b6714b5e
+                amount_per_gas_unit: Default::default(),
                 token: shell.wl_storage.storage.native_token.clone(),
             },
             keypair.ref_to(),
             Epoch(0),
-<<<<<<< HEAD
             GAS_LIMIT_MULTIPLIER.into(),
-=======
-            Default::default(),
->>>>>>> b6714b5e
             #[cfg(not(feature = "mainnet"))]
             None,
             None,
@@ -2240,15 +2036,11 @@
         tx.set_code_sechash(Hash([0u8; 32]));
         tx.set_data_sechash(Hash([0u8; 32]));
 
-<<<<<<< HEAD
         let gas_limit = Gas::from(tx.header().wrapper().unwrap().gas_limit)
             .checked_sub(Gas::from(tx.to_bytes().len() as u64))
             .unwrap();
         shell.enqueue_tx(tx.clone(), gas_limit);
 
-=======
-        shell.enqueue_tx(tx.clone());
->>>>>>> b6714b5e
         tx.header.tx_type = TxType::Decrypted(DecryptedTx::Undecryptable);
 
         let response = {
@@ -2278,20 +2070,12 @@
         // not valid tx bytes
         let wrapper = WrapperTx {
             fee: Fee {
-<<<<<<< HEAD
-                amount_per_gas_unit: 0.into(),
-=======
-                amount: Default::default(),
->>>>>>> b6714b5e
+                amount_per_gas_unit: Default::default(),
                 token: shell.wl_storage.storage.native_token.clone(),
             },
             pk: keypair.ref_to(),
             epoch: Epoch(0),
-<<<<<<< HEAD
             gas_limit: GAS_LIMIT_MULTIPLIER.into(),
-=======
-            gas_limit: Default::default(),
->>>>>>> b6714b5e
             #[cfg(not(feature = "mainnet"))]
             pow_solution: None,
             unshield_section_hash: None,
@@ -2360,11 +2144,7 @@
     /// Process Proposal should reject a block containing a RawTx, but not panic
     #[test]
     fn test_raw_tx_rejected() {
-<<<<<<< HEAD
-        let (shell, _) = test_utils::setup(1);
-=======
         let (mut shell, _recv, _, _) = test_utils::setup_at_height(3u64);
->>>>>>> b6714b5e
 
         let mut tx = Tx::new(TxType::Raw);
         tx.header.chain_id = shell.chain_id.clone();
@@ -2407,20 +2187,12 @@
 
         let mut wrapper = Tx::new(TxType::Wrapper(Box::new(WrapperTx::new(
             Fee {
-<<<<<<< HEAD
-                amount_per_gas_unit: 0.into(),
-=======
-                amount: Amount::zero(),
->>>>>>> b6714b5e
+                amount_per_gas_unit: Amount::zero(),
                 token: shell.wl_storage.storage.native_token.clone(),
             },
             keypair.ref_to(),
             Epoch(0),
-<<<<<<< HEAD
             GAS_LIMIT_MULTIPLIER.into(),
-=======
-            Default::default(),
->>>>>>> b6714b5e
             #[cfg(not(feature = "mainnet"))]
             None,
             None,
@@ -2490,20 +2262,12 @@
 
         let mut wrapper = Tx::new(TxType::Wrapper(Box::new(WrapperTx::new(
             Fee {
-<<<<<<< HEAD
                 amount_per_gas_unit: 1.into(),
-=======
-                amount: Amount::zero(),
->>>>>>> b6714b5e
                 token: shell.wl_storage.storage.native_token.clone(),
             },
             keypair.ref_to(),
             Epoch(0),
-<<<<<<< HEAD
             GAS_LIMIT_MULTIPLIER.into(),
-=======
-            Default::default(),
->>>>>>> b6714b5e
             #[cfg(not(feature = "mainnet"))]
             None,
             None,
@@ -2556,20 +2320,12 @@
 
         let mut wrapper = Tx::new(TxType::Wrapper(Box::new(WrapperTx::new(
             Fee {
-<<<<<<< HEAD
-                amount_per_gas_unit: 0.into(),
-=======
-                amount: Amount::zero(),
->>>>>>> b6714b5e
+                amount_per_gas_unit: Amount::zero(),
                 token: shell.wl_storage.storage.native_token.clone(),
             },
             keypair.ref_to(),
             Epoch(0),
-<<<<<<< HEAD
             GAS_LIMIT_MULTIPLIER.into(),
-=======
-            Default::default(),
->>>>>>> b6714b5e
             #[cfg(not(feature = "mainnet"))]
             None,
             None,
@@ -2619,61 +2375,19 @@
     /// rejected
     #[test]
     fn test_inner_tx_hash_same_block() {
-<<<<<<< HEAD
-        let (shell, _) = test_utils::setup(1);
-=======
         let (mut shell, _recv, _, _) = test_utils::setup();
->>>>>>> b6714b5e
 
         let keypair = crate::wallet::defaults::daewon_keypair();
         let keypair_2 = crate::wallet::defaults::daewon_keypair();
 
-<<<<<<< HEAD
         let mut wrapper = Tx::new(TxType::Wrapper(Box::new(WrapperTx::new(
             Fee {
                 amount_per_gas_unit: 1.into(),
-=======
-        // Add unshielded balance for fee payment
-        let balance_key = token::balance_key(
-            &shell.wl_storage.storage.native_token,
-            &Address::from(&keypair.ref_to()),
-        );
-        shell
-            .wl_storage
-            .storage
-            .write(
-                &balance_key,
-                Amount::native_whole(1000).try_to_vec().unwrap(),
-            )
-            .unwrap();
-
-        // Add unshielded balance for fee payment
-        let balance_key = token::balance_key(
-            &shell.wl_storage.storage.native_token,
-            &Address::from(&keypair_2.ref_to()),
-        );
-        shell
-            .wl_storage
-            .storage
-            .write(
-                &balance_key,
-                Amount::native_whole(1000).try_to_vec().unwrap(),
-            )
-            .unwrap();
-
-        let mut wrapper = Tx::new(TxType::Wrapper(Box::new(WrapperTx::new(
-            Fee {
-                amount: Amount::zero(),
->>>>>>> b6714b5e
                 token: shell.wl_storage.storage.native_token.clone(),
             },
             keypair.ref_to(),
             Epoch(0),
-<<<<<<< HEAD
             GAS_LIMIT_MULTIPLIER.into(),
-=======
-            Default::default(),
->>>>>>> b6714b5e
             #[cfg(not(feature = "mainnet"))]
             None,
             None,
@@ -2691,32 +2405,19 @@
 
         new_wrapper.update_header(TxType::Wrapper(Box::new(WrapperTx::new(
             Fee {
-<<<<<<< HEAD
                 amount_per_gas_unit: 1.into(),
-=======
-                amount: Amount::zero(),
->>>>>>> b6714b5e
                 token: shell.wl_storage.storage.native_token.clone(),
             },
             keypair_2.ref_to(),
             Epoch(0),
-<<<<<<< HEAD
             GAS_LIMIT_MULTIPLIER.into(),
-=======
-            Default::default(),
->>>>>>> b6714b5e
             #[cfg(not(feature = "mainnet"))]
             None,
             None,
         ))));
         new_wrapper.add_section(Section::Signature(Signature::new(
-<<<<<<< HEAD
-            &new_wrapper.header_hash(),
+            new_wrapper.sechashes(),
             &keypair_2,
-=======
-            new_wrapper.sechashes(),
-            &keypair,
->>>>>>> b6714b5e
         )));
 
         // Run validation
@@ -2746,31 +2447,18 @@
     /// Test that a wrapper or protocol transaction with a mismatching chain id
     /// causes the entire block to be rejected
     #[test]
-<<<<<<< HEAD
-    fn test_wong_chain_id() {
-        let (shell, _) = test_utils::setup(1);
-=======
     fn test_wrong_chain_id() {
         let (mut shell, _recv, _, _) = test_utils::setup();
->>>>>>> b6714b5e
         let keypair = crate::wallet::defaults::daewon_keypair();
 
         let mut wrapper = Tx::new(TxType::Wrapper(Box::new(WrapperTx::new(
             Fee {
-<<<<<<< HEAD
-                amount_per_gas_unit: 0.into(),
-=======
-                amount: Amount::zero(),
->>>>>>> b6714b5e
+                amount_per_gas_unit: Amount::zero(),
                 token: shell.wl_storage.storage.native_token.clone(),
             },
             keypair.ref_to(),
             Epoch(0),
-<<<<<<< HEAD
             GAS_LIMIT_MULTIPLIER.into(),
-=======
-            Default::default(),
->>>>>>> b6714b5e
             #[cfg(not(feature = "mainnet"))]
             None,
             None,
@@ -2828,20 +2516,12 @@
         let wrong_chain_id = ChainId("Wrong chain id".to_string());
         let mut wrapper = Tx::new(TxType::Wrapper(Box::new(WrapperTx::new(
             Fee {
-<<<<<<< HEAD
-                amount_per_gas_unit: 0.into(),
-=======
-                amount: token::Amount::zero(),
->>>>>>> b6714b5e
+                amount_per_gas_unit: token::Amount::zero(),
                 token: shell.wl_storage.storage.native_token.clone(),
             },
             keypair.ref_to(),
             Epoch(0),
-<<<<<<< HEAD
             GAS_LIMIT_MULTIPLIER.into(),
-=======
-            Default::default(),
->>>>>>> b6714b5e
             #[cfg(not(feature = "mainnet"))]
             None,
             None,
@@ -2896,29 +2576,17 @@
     /// Test that an expired wrapper transaction causes a block rejection
     #[test]
     fn test_expired_wrapper() {
-<<<<<<< HEAD
-        let (shell, _) = test_utils::setup(1);
-=======
         let (mut shell, _recv, _, _) = test_utils::setup();
->>>>>>> b6714b5e
         let keypair = crate::wallet::defaults::daewon_keypair();
 
         let mut wrapper = Tx::new(TxType::Wrapper(Box::new(WrapperTx::new(
             Fee {
-<<<<<<< HEAD
                 amount_per_gas_unit: 1.into(),
-=======
-                amount: token::Amount::zero(),
->>>>>>> b6714b5e
                 token: shell.wl_storage.storage.native_token.clone(),
             },
             keypair.ref_to(),
             Epoch(0),
-<<<<<<< HEAD
             GAS_LIMIT_MULTIPLIER.into(),
-=======
-            Default::default(),
->>>>>>> b6714b5e
             #[cfg(not(feature = "mainnet"))]
             None,
             None,
@@ -2956,20 +2624,12 @@
 
         let mut wrapper = Tx::new(TxType::Wrapper(Box::new(WrapperTx::new(
             Fee {
-<<<<<<< HEAD
-                amount_per_gas_unit: 0.into(),
-=======
-                amount: token::Amount::zero(),
->>>>>>> b6714b5e
+                amount_per_gas_unit: token::Amount::zero(),
                 token: shell.wl_storage.storage.native_token.clone(),
             },
             keypair.ref_to(),
             Epoch(0),
-<<<<<<< HEAD
             GAS_LIMIT_MULTIPLIER.into(),
-=======
-            Default::default(),
->>>>>>> b6714b5e
             #[cfg(not(feature = "mainnet"))]
             None,
             None,
@@ -3014,7 +2674,6 @@
         }
     }
 
-<<<<<<< HEAD
     /// Test that a decrypted transaction requiring more gas than the limit
     /// imposed by its wrapper is rejected.
     #[test]
@@ -3094,7 +2753,238 @@
             #[cfg(not(feature = "mainnet"))]
             None,
             None,
-=======
+        ))));
+        wrapper.header.chain_id = shell.chain_id.clone();
+        wrapper.set_code(Code::new("wasm_code".as_bytes().to_owned()));
+        wrapper.set_data(Data::new("transaction data".as_bytes().to_owned()));
+        wrapper.add_section(Section::Signature(Signature::new(
+            &wrapper.header_hash(),
+            &keypair,
+        )));
+        wrapper.encrypt(&Default::default());
+
+        // Run validation
+        let request = ProcessProposal {
+            txs: vec![wrapper.to_bytes()],
+        };
+        match shell.process_proposal(request) {
+            Ok(_) => panic!("Test failed"),
+            Err(TestError::RejectProposal(response)) => {
+                assert_eq!(
+                    response[0].result.code,
+                    u32::from(ErrorCodes::AllocationError)
+                );
+            }
+        }
+    }
+
+    // Check that a wrapper requiring more gas than its limit causes a block
+    // rejection
+    #[test]
+    fn test_exceeding_gas_limit_wrapper() {
+        let (shell, _) = test_utils::setup(1);
+        let keypair = super::test_utils::gen_keypair();
+
+        let mut wrapper = Tx::new(TxType::Wrapper(Box::new(WrapperTx::new(
+            Fee {
+                amount_per_gas_unit: 100.into(),
+                token: shell.wl_storage.storage.native_token.clone(),
+            },
+            &keypair,
+            Epoch(0),
+            0.into(),
+            #[cfg(not(feature = "mainnet"))]
+            None,
+            None,
+        ))));
+        wrapper.header.chain_id = shell.chain_id.clone();
+        wrapper.set_code(Code::new("wasm_code".as_bytes().to_owned()));
+        wrapper.set_data(Data::new("transaction data".as_bytes().to_owned()));
+        wrapper.add_section(Section::Signature(Signature::new(
+            &wrapper.header_hash(),
+            &keypair,
+        )));
+        wrapper.encrypt(&Default::default());
+
+        // Run validation
+        let request = ProcessProposal {
+            txs: vec![wrapper.to_bytes()],
+        };
+        match shell.process_proposal(request) {
+            Ok(_) => panic!("Test failed"),
+            Err(TestError::RejectProposal(response)) => {
+                assert_eq!(
+                    response[0].result.code,
+                    u32::from(ErrorCodes::TxGasLimit)
+                );
+            }
+        }
+    }
+
+    // Check that a wrapper using a non-whitelisted token for fee payment causes a block rejection
+    #[test]
+    fn test_fee_non_whitelisted_token() {
+        let (shell, _) = test_utils::setup(1);
+
+        let mut wrapper = Tx::new(TxType::Wrapper(Box::new(WrapperTx::new(
+            Fee {
+                amount_per_gas_unit: 100.into(),
+                token: address::btc(),
+            },
+            &crate::wallet::defaults::albert_keypair(),
+            Epoch(0),
+            GAS_LIMIT_MULTIPLIER.into(),
+            #[cfg(not(feature = "mainnet"))]
+            None,
+            None,
+        ))));
+        wrapper.header.chain_id = shell.chain_id.clone();
+        wrapper.set_code(Code::new("wasm_code".as_bytes().to_owned()));
+        wrapper.set_data(Data::new("transaction data".as_bytes().to_owned()));
+        wrapper.add_section(Section::Signature(Signature::new(
+            &wrapper.header_hash(),
+            &crate::wallet::defaults::albert_keypair(),
+        )));
+        wrapper.encrypt(&Default::default());
+
+        // Run validation
+        let request = ProcessProposal {
+            txs: vec![wrapper.to_bytes()],
+        };
+        match shell.process_proposal(request) {
+            Ok(_) => panic!("Test failed"),
+            Err(TestError::RejectProposal(response)) => {
+                assert_eq!(
+                    response[0].result.code,
+                    u32::from(ErrorCodes::FeeError)
+                );
+            }
+        }
+    }
+
+    // Check that a wrapper setting a fee amount lower than the minimum required causes a block rejection
+    #[test]
+    fn test_fee_wrong_minimum_amount() {
+        let (shell, _) = test_utils::setup(1);
+
+        let mut wrapper = Tx::new(TxType::Wrapper(Box::new(WrapperTx::new(
+            Fee {
+                amount_per_gas_unit: 0.into(),
+                token: shell.wl_storage.storage.native_token.clone(),
+            },
+            &crate::wallet::defaults::albert_keypair(),
+            Epoch(0),
+            GAS_LIMIT_MULTIPLIER.into(),
+            #[cfg(not(feature = "mainnet"))]
+            None,
+            None,
+        ))));
+        wrapper.header.chain_id = shell.chain_id.clone();
+        wrapper.set_code(Code::new("wasm code".as_bytes().to_owned()));
+        wrapper.set_data(Data::new("transaction data".as_bytes().to_owned()));
+        wrapper.add_section(Section::Signature(Signature::new(
+            &wrapper.header_hash(),
+            &crate::wallet::defaults::albert_keypair(),
+        )));
+        wrapper.encrypt(&Default::default());
+
+        // Run validation
+        let request = ProcessProposal {
+            txs: vec![wrapper.to_bytes()],
+        };
+        match shell.process_proposal(request) {
+            Ok(_) => panic!("Test failed"),
+            Err(TestError::RejectProposal(response)) => {
+                assert_eq!(
+                    response[0].result.code,
+                    u32::from(ErrorCodes::FeeError)
+                );
+            }
+        }
+    }
+
+    // Check that a wrapper transactions whose fees cannot be paid causes a block rejection
+    #[test]
+    fn test_insufficient_balance_for_fee() {
+        let (shell, _) = test_utils::setup(1);
+
+        let mut wrapper = Tx::new(TxType::Wrapper(Box::new(WrapperTx::new(
+            Fee {
+                amount_per_gas_unit: 1_000_000.into(),
+                token: shell.wl_storage.storage.native_token.clone(),
+            },
+            &crate::wallet::defaults::albert_keypair(),
+            Epoch(0),
+            GAS_LIMIT_MULTIPLIER.into(),
+            #[cfg(not(feature = "mainnet"))]
+            None,
+            None,
+        ))));
+        wrapper.header.chain_id = shell.chain_id.clone();
+        wrapper.set_code(Code::new("wasm code".as_bytes().to_owned()));
+        wrapper.set_data(Data::new("transaction data".as_bytes().to_owned()));
+        wrapper.add_section(Section::Signature(Signature::new(
+            &wrapper.header_hash(),
+            &crate::wallet::defaults::albert_keypair(),
+        )));
+        wrapper.encrypt(&Default::default());
+
+        // Run validation
+        let request = ProcessProposal {
+            txs: vec![wrapper.to_bytes()],
+        };
+        match shell.process_proposal(request) {
+            Ok(_) => panic!("Test failed"),
+            Err(TestError::RejectProposal(response)) => {
+                assert_eq!(
+                    response[0].result.code,
+                    u32::from(ErrorCodes::FeeError)
+                );
+            }
+        }
+    }
+
+    // Check that a fee overflow in the wrapper transaction causes a block rejection
+    #[test]
+    fn test_wrapper_fee_overflow() {
+        let (shell, _) = test_utils::setup(1);
+
+        let mut wrapper = Tx::new(TxType::Wrapper(Box::new(WrapperTx::new(
+            Fee {
+                amount_per_gas_unit: token::Amount::max(),
+                token: shell.wl_storage.storage.native_token.clone(),
+            },
+            &crate::wallet::defaults::albert_keypair(),
+            Epoch(0),
+            GAS_LIMIT_MULTIPLIER.into(),
+            #[cfg(not(feature = "mainnet"))]
+            None,
+            None,
+        ))));
+        wrapper.header.chain_id = shell.chain_id.clone();
+        wrapper.set_code(Code::new("wasm code".as_bytes().to_owned()));
+        wrapper.set_data(Data::new("transaction data".as_bytes().to_owned()));
+        wrapper.add_section(Section::Signature(Signature::new(
+            &wrapper.header_hash(),
+            &crate::wallet::defaults::albert_keypair(),
+        )));
+        wrapper.encrypt(&Default::default());
+
+        // Run validation
+        let request = ProcessProposal {
+            txs: vec![wrapper.to_bytes()],
+        };
+        match shell.process_proposal(request) {
+            Ok(_) => panic!("Test failed"),
+            Err(TestError::RejectProposal(response)) => {
+                assert_eq!(
+                    response[0].result.code,
+                    u32::from(ErrorCodes::FeeError)
+                );
+            }
+        }
+    }
+
     /// Test if we reject wrapper txs when they shouldn't be included in blocks.
     ///
     /// Currently, the conditions to reject wrapper
@@ -3114,238 +3004,11 @@
             Default::default(),
             #[cfg(not(feature = "mainnet"))]
             None,
->>>>>>> b6714b5e
         ))));
         wrapper.header.chain_id = shell.chain_id.clone();
         wrapper.set_code(Code::new("wasm_code".as_bytes().to_owned()));
         wrapper.set_data(Data::new("transaction data".as_bytes().to_owned()));
         wrapper.add_section(Section::Signature(Signature::new(
-<<<<<<< HEAD
-            &wrapper.header_hash(),
-            &keypair,
-        )));
-        wrapper.encrypt(&Default::default());
-
-        // Run validation
-        let request = ProcessProposal {
-            txs: vec![wrapper.to_bytes()],
-        };
-        match shell.process_proposal(request) {
-            Ok(_) => panic!("Test failed"),
-            Err(TestError::RejectProposal(response)) => {
-                assert_eq!(
-                    response[0].result.code,
-                    u32::from(ErrorCodes::AllocationError)
-                );
-            }
-        }
-    }
-
-    // Check that a wrapper requiring more gas than its limit causes a block
-    // rejection
-    #[test]
-    fn test_exceeding_gas_limit_wrapper() {
-        let (shell, _) = test_utils::setup(1);
-        let keypair = super::test_utils::gen_keypair();
-
-        let mut wrapper = Tx::new(TxType::Wrapper(Box::new(WrapperTx::new(
-            Fee {
-                amount_per_gas_unit: 100.into(),
-                token: shell.wl_storage.storage.native_token.clone(),
-            },
-            &keypair,
-            Epoch(0),
-            0.into(),
-            #[cfg(not(feature = "mainnet"))]
-            None,
-            None,
-        ))));
-        wrapper.header.chain_id = shell.chain_id.clone();
-        wrapper.set_code(Code::new("wasm_code".as_bytes().to_owned()));
-        wrapper.set_data(Data::new("transaction data".as_bytes().to_owned()));
-        wrapper.add_section(Section::Signature(Signature::new(
-            &wrapper.header_hash(),
-            &keypair,
-        )));
-        wrapper.encrypt(&Default::default());
-
-        // Run validation
-        let request = ProcessProposal {
-            txs: vec![wrapper.to_bytes()],
-        };
-        match shell.process_proposal(request) {
-            Ok(_) => panic!("Test failed"),
-            Err(TestError::RejectProposal(response)) => {
-                assert_eq!(
-                    response[0].result.code,
-                    u32::from(ErrorCodes::TxGasLimit)
-                );
-            }
-        }
-    }
-
-    // Check that a wrapper using a non-whitelisted token for fee payment causes a block rejection
-    #[test]
-    fn test_fee_non_whitelisted_token() {
-        let (shell, _) = test_utils::setup(1);
-
-        let mut wrapper = Tx::new(TxType::Wrapper(Box::new(WrapperTx::new(
-            Fee {
-                amount_per_gas_unit: 100.into(),
-                token: address::btc(),
-            },
-            &crate::wallet::defaults::albert_keypair(),
-            Epoch(0),
-            GAS_LIMIT_MULTIPLIER.into(),
-            #[cfg(not(feature = "mainnet"))]
-            None,
-            None,
-        ))));
-        wrapper.header.chain_id = shell.chain_id.clone();
-        wrapper.set_code(Code::new("wasm_code".as_bytes().to_owned()));
-        wrapper.set_data(Data::new("transaction data".as_bytes().to_owned()));
-        wrapper.add_section(Section::Signature(Signature::new(
-            &wrapper.header_hash(),
-            &crate::wallet::defaults::albert_keypair(),
-        )));
-        wrapper.encrypt(&Default::default());
-
-        // Run validation
-        let request = ProcessProposal {
-            txs: vec![wrapper.to_bytes()],
-        };
-        match shell.process_proposal(request) {
-            Ok(_) => panic!("Test failed"),
-            Err(TestError::RejectProposal(response)) => {
-                assert_eq!(
-                    response[0].result.code,
-                    u32::from(ErrorCodes::FeeError)
-                );
-            }
-        }
-    }
-
-    // Check that a wrapper setting a fee amount lower than the minimum required causes a block rejection
-    #[test]
-    fn test_fee_wrong_minimum_amount() {
-        let (shell, _) = test_utils::setup(1);
-
-        let mut wrapper = Tx::new(TxType::Wrapper(Box::new(WrapperTx::new(
-            Fee {
-                amount_per_gas_unit: 0.into(),
-                token: shell.wl_storage.storage.native_token.clone(),
-            },
-            &crate::wallet::defaults::albert_keypair(),
-            Epoch(0),
-            GAS_LIMIT_MULTIPLIER.into(),
-            #[cfg(not(feature = "mainnet"))]
-            None,
-            None,
-        ))));
-        wrapper.header.chain_id = shell.chain_id.clone();
-        wrapper.set_code(Code::new("wasm code".as_bytes().to_owned()));
-        wrapper.set_data(Data::new("transaction data".as_bytes().to_owned()));
-        wrapper.add_section(Section::Signature(Signature::new(
-            &wrapper.header_hash(),
-            &crate::wallet::defaults::albert_keypair(),
-        )));
-        wrapper.encrypt(&Default::default());
-
-        // Run validation
-        let request = ProcessProposal {
-            txs: vec![wrapper.to_bytes()],
-        };
-        match shell.process_proposal(request) {
-            Ok(_) => panic!("Test failed"),
-            Err(TestError::RejectProposal(response)) => {
-                assert_eq!(
-                    response[0].result.code,
-                    u32::from(ErrorCodes::FeeError)
-                );
-            }
-        }
-    }
-
-    // Check that a wrapper transactions whose fees cannot be paid causes a block rejection
-    #[test]
-    fn test_insufficient_balance_for_fee() {
-        let (shell, _) = test_utils::setup(1);
-
-        let mut wrapper = Tx::new(TxType::Wrapper(Box::new(WrapperTx::new(
-            Fee {
-                amount_per_gas_unit: 1_000_000.into(),
-                token: shell.wl_storage.storage.native_token.clone(),
-            },
-            &crate::wallet::defaults::albert_keypair(),
-            Epoch(0),
-            GAS_LIMIT_MULTIPLIER.into(),
-            #[cfg(not(feature = "mainnet"))]
-            None,
-            None,
-        ))));
-        wrapper.header.chain_id = shell.chain_id.clone();
-        wrapper.set_code(Code::new("wasm code".as_bytes().to_owned()));
-        wrapper.set_data(Data::new("transaction data".as_bytes().to_owned()));
-        wrapper.add_section(Section::Signature(Signature::new(
-            &wrapper.header_hash(),
-            &crate::wallet::defaults::albert_keypair(),
-        )));
-        wrapper.encrypt(&Default::default());
-
-        // Run validation
-        let request = ProcessProposal {
-            txs: vec![wrapper.to_bytes()],
-        };
-        match shell.process_proposal(request) {
-            Ok(_) => panic!("Test failed"),
-            Err(TestError::RejectProposal(response)) => {
-                assert_eq!(
-                    response[0].result.code,
-                    u32::from(ErrorCodes::FeeError)
-                );
-            }
-        }
-    }
-
-    // Check that a fee overflow in the wrapper transaction causes a block rejection
-    #[test]
-    fn test_wrapper_fee_overflow() {
-        let (shell, _) = test_utils::setup(1);
-
-        let mut wrapper = Tx::new(TxType::Wrapper(Box::new(WrapperTx::new(
-            Fee {
-                amount_per_gas_unit: token::Amount::max(),
-                token: shell.wl_storage.storage.native_token.clone(),
-            },
-            &crate::wallet::defaults::albert_keypair(),
-            Epoch(0),
-            GAS_LIMIT_MULTIPLIER.into(),
-            #[cfg(not(feature = "mainnet"))]
-            None,
-            None,
-        ))));
-        wrapper.header.chain_id = shell.chain_id.clone();
-        wrapper.set_code(Code::new("wasm code".as_bytes().to_owned()));
-        wrapper.set_data(Data::new("transaction data".as_bytes().to_owned()));
-        wrapper.add_section(Section::Signature(Signature::new(
-            &wrapper.header_hash(),
-            &crate::wallet::defaults::albert_keypair(),
-        )));
-        wrapper.encrypt(&Default::default());
-
-        // Run validation
-        let request = ProcessProposal {
-            txs: vec![wrapper.to_bytes()],
-        };
-        match shell.process_proposal(request) {
-            Ok(_) => panic!("Test failed"),
-            Err(TestError::RejectProposal(response)) => {
-                assert_eq!(
-                    response[0].result.code,
-                    u32::from(ErrorCodes::FeeError)
-                );
-            }
-=======
             wrapper.sechashes(),
             &keypair,
         )));
@@ -3377,7 +3040,6 @@
                     "Wrapper txs not allowed at the current block height"
                 ),
             );
->>>>>>> b6714b5e
         }
     }
 }