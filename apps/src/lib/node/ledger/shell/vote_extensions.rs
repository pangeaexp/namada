//! Extend Tendermint votes with Ethereum bridge logic.

pub mod ethereum_events;
pub mod validator_set_update;

use borsh::BorshDeserialize;
use namada::proto::Signed;
use namada::types::transaction::protocol::ProtocolTxType;
use namada::types::vote_extensions::{
    ethereum_events, validator_set_update, VoteExtension, VoteExtensionDigest,
};
use tendermint_proto::abci::ExtendedVoteInfo;

use super::*;
use crate::node::ledger::shell::queries::{QueriesExt, SendValsetUpd};
use crate::node::ledger::shims::abcipp_shim_types::shim::TxBytes;

/// Message to be passed to `.expect()` calls in this module.
const VALIDATOR_EXPECT_MSG: &str = "Only validators receive this method call.";

/// The error yielded from validating faulty vote extensions in the shell
#[derive(Error, Debug)]
pub enum VoteExtensionError {
    #[error("The vote extension was issued at block height 0.")]
    IssuedAtGenesis,
    #[error(
        "The vote extension has an unexpected sequence number (e.g. block \
         height)."
    )]
    UnexpectedSequenceNumber,
    #[error(
        "The vote extension contains duplicate or non-sorted Ethereum events."
    )]
    HaveDupesOrNonSorted,
    #[error(
        "The public key of the vote extension's associated validator could \
         not be found in storage."
    )]
    PubKeyNotInStorage,
    #[error("The vote extension's signature is invalid.")]
    VerifySigFailed,
}

impl<D, H> Shell<D, H>
where
    D: DB + for<'iter> DBIter<'iter> + Sync + 'static,
    H: StorageHasher + Sync + 'static,
{
    /// INVARIANT: This method must be stateless.
    pub fn extend_vote(
        &mut self,
        _req: request::ExtendVote,
    ) -> response::ExtendVote {
        let vote_extension = VoteExtension {
            ethereum_events: self.extend_vote_with_ethereum_events(),
            validator_set_update: self.extend_vote_with_valset_update(),
        }
        .try_to_vec()
        .unwrap();

        response::ExtendVote { vote_extension }
    }

    /// Extend PreCommit votes with [`ethereum_events::Vext`] instances.
    pub fn extend_vote_with_ethereum_events(
        &mut self,
    ) -> Signed<ethereum_events::Vext> {
        let validator_addr = self
            .mode
            .get_validator_address()
            .expect(VALIDATOR_EXPECT_MSG)
            .to_owned();

        let ext = ethereum_events::Vext {
            block_height: self.storage.get_current_decision_height(),
            ethereum_events: self.new_ethereum_events(),
            validator_addr,
        };

        let protocol_key = match &self.mode {
            ShellMode::Validator { data, .. } => &data.keys.protocol_keypair,
            _ => unreachable!("{VALIDATOR_EXPECT_MSG}"),
        };

        ext.sign(protocol_key)
    }

<<<<<<< HEAD
                    let ext = validator_set_update::Vext {
                        validator_addr,
                        // TODO: we need a way to map ethereum addresses to
                        // namada validator addresses
                        voting_powers: std::collections::HashMap::new(),
                        block_height: self
                            .storage
                            .get_current_decision_height(),
                    };
=======
    /// Extend PreCommit votes with [`validator_set_update::Vext`]
    /// instances.
    pub fn extend_vote_with_valset_update(
        &mut self,
    ) -> Option<validator_set_update::SignedVext> {
        let validator_addr = self
            .mode
            .get_validator_address()
            .expect(VALIDATOR_EXPECT_MSG)
            .to_owned();
>>>>>>> 4bc83b46

        self.storage
            .can_send_validator_set_update(SendValsetUpd::Now)
            .then(|| {
                let next_epoch = self.storage.get_current_epoch().0.next();
                let _validator_set =
                    self.storage.get_active_validators(Some(next_epoch));

                let ext = validator_set_update::Vext {
                    validator_addr,
                    // TODO: we need a way to map ethereum addresses to
                    // namada validator addresses
                    voting_powers: std::collections::HashMap::new(),
                    epoch: next_epoch,
                };

                let protocol_key = match &self.mode {
                    ShellMode::Validator { data, .. } => {
                        &data.keys.protocol_keypair
                    }
                    _ => unreachable!("{VALIDATOR_EXPECT_MSG}"),
                };

                // TODO: sign validator set update with secp key instead
                ext.sign(protocol_key)
            })
    }

    /// This checks that the vote extension:
    /// * Correctly deserializes.
    /// * The Ethereum events vote extension within was correctly signed by an
    ///   active validator.
    /// * The validator set update vote extension within was correctly signed by
    ///   an active validator, in case it could have been sent at the current
    ///   block height.
    /// * The Ethereum events vote extension block height signed over is correct
    ///   (for replay protection).
    /// * The validator set update vote extension epoch signed over is correct
    ///   (for replay protection).
    ///
    /// INVARIANT: This method must be stateless.
    pub fn verify_vote_extension(
        &self,
        req: request::VerifyVoteExtension,
    ) -> response::VerifyVoteExtension {
        let ext = match VoteExtension::try_from_slice(&req.vote_extension[..]) {
            Ok(ext) => ext,
            Err(err) => {
                tracing::warn!(
                    ?err,
                    ?req.validator_address,
                    ?req.hash,
                    req.height,
                    "Received undeserializable vote extension"
                );
                return response::VerifyVoteExtension {
                    status: VerifyStatus::Reject.into(),
                };
            }
        };

        let validated_eth_events =
            self.verify_ethereum_events(&req, ext.ethereum_events);
        let validated_valset_upd =
            self.verify_valset_update(&req, ext.validator_set_update);

        response::VerifyVoteExtension {
            status: if validated_eth_events && validated_valset_upd {
                VerifyStatus::Accept.into()
            } else {
                VerifyStatus::Reject.into()
            },
        }
    }

    /// Check if [`ethereum_events::Vext`] instances are valid.
    pub fn verify_ethereum_events(
        &self,
        req: &request::VerifyVoteExtension,
        ext: Signed<ethereum_events::Vext>,
    ) -> bool {
        self.validate_eth_events_vext(
            ext,
            self.storage.get_current_decision_height(),
        )
        .then(|| true)
        .unwrap_or_else(|| {
            tracing::warn!(
                ?req.validator_address,
                ?req.hash,
                req.height,
                "Received Ethereum events vote extension that didn't validate"
            );
            false
        })
    }

    /// Check if [`validator_set_update::Vext`] instances are valid.
    pub fn verify_valset_update(
        &self,
        req: &request::VerifyVoteExtension,
        ext: Option<validator_set_update::SignedVext>,
    ) -> bool {
        self.storage
            .can_send_validator_set_update(SendValsetUpd::Now)
            .then(|| {
                ext.and_then(|ext| {
                    // we have a valset update vext when we're expecting one,
                    // cool, let's validate it
                    self.validate_valset_upd_vext(
                        ext,
                        self.storage.get_current_epoch().0.next(),
                    )
                    .then(|| true)
                })
                .unwrap_or_else(|| {
                    // either validation failed, or we were expecting a valset
                    // update vext and got none
                    tracing::warn!(
                        ?req.validator_address,
                        ?req.hash,
                        req.height,
                        "Missing or invalid validator set update vote extension"
                    );
                    false
                })
<<<<<<< HEAD
        }

        /// Check if [`validator_set_update::Vext`] instances are valid.
        pub fn verify_valset_update(
            &self,
            req: &request::VerifyVoteExtension,
            ext: Option<validator_set_update::SignedVext>,
        ) -> bool {
            self.storage.can_send_validator_set_update(SendValsetUpd::Now).then(|| {
                ext
                    .and_then(|ext| {
                        // we have a valset update vext when we're expecting one, cool,
                        // let's validate it
                        self.validate_valset_upd_vext(ext, self.storage.get_current_decision_height())
                            .then(|| true)
                    })
                    .unwrap_or_else(|| {
                        // either validation failed, or we were expecting a valset update
                        // vext and got none
                        tracing::warn!(
                            ?req.validator_address,
                            ?req.hash,
                            req.height,
                            "Missing or invalid validator set update vote extension"
                        );
                        false
                    })
            }).unwrap_or({
=======
            })
            .unwrap_or({
>>>>>>> 4bc83b46
                // NOTE: if we're not supposed to send a validator set update
                // vote extension at a particular block height, we will
                // just return true as the validation result
                true
            })
    }
}

/// Given a `Vec` of [`ExtendedVoteInfo`], return an iterator over the
/// ones we could deserialize to [`VoteExtension`]
/// instances.
#[cfg(feature = "abcipp")]
pub fn deserialize_vote_extensions(
    vote_extensions: Vec<ExtendedVoteInfo>,
) -> impl Iterator<Item = VoteExtension> + 'static {
    vote_extensions.into_iter().filter_map(|vote| {
        VoteExtension::try_from_slice(&vote.vote_extension[..])
            .map_err(|err| {
                tracing::error!(
                    ?err,
                    "Failed to deserialize data as a VoteExtension",
                );
            })
            .ok()
    })
}

/// Given a `Vec` of [`ExtendedVoteInfo`], return an iterator over the
/// ones we could deserialize to [`VoteExtension`]
/// instances.
#[cfg(not(feature = "abcipp"))]
pub fn deserialize_vote_extensions(
    txs: &[TxBytes],
) -> impl Iterator<Item = VoteExtension> + '_ {
    txs.iter().filter_map(|tx| {
        if let Ok(tx) = Tx::try_from(tx.as_slice()) {
            match process_tx(tx).ok()? {
                TxType::Protocol(ProtocolTx {
                    tx: ProtocolTxType::VoteExtension(ext),
                    ..
                }) => Some(ext),
                _ => None,
            }
        } else {
            None
        }
    })
}

/// Yields an iterator over the [`ProtocolTxType`] transactions
/// in a [`VoteExtensionDigest`].
pub fn iter_protocol_txs(
    digest: VoteExtensionDigest,
) -> impl Iterator<Item = ProtocolTxType> {
    [
        Some(ProtocolTxType::EthereumEvents(digest.ethereum_events)),
        digest
            .validator_set_update
            .map(ProtocolTxType::ValidatorSetUpdate),
    ]
    .into_iter()
    .flatten()
}

/// Deserializes `vote_extensions` as [`VoteExtension`] instances, filtering
/// out invalid data, and splits these into [`ethereum_events::Vext`]
/// and [`validator_set_update::Vext`] instances.
#[cfg(feature = "abcipp")]
pub fn split_vote_extensions(
    vote_extensions: Vec<ExtendedVoteInfo>,
) -> (
    Vec<Signed<ethereum_events::Vext>>,
    Vec<validator_set_update::SignedVext>,
) {
    let mut eth_evs = vec![];
    let mut valset_upds = vec![];

    for ext in deserialize_vote_extensions(vote_extensions) {
        if let Some(validator_set_update) = ext.validator_set_update {
            valset_upds.push(validator_set_update);
        }
        eth_evs.push(ext.ethereum_events);
    }

    (eth_evs, valset_upds)
}

/// Deserializes `vote_extensions` as [`VoteExtension`] instances, filtering
/// out invalid data, and splits these into [`ethereum_events::Vext`]
/// and [`validator_set_update::Vext`] instances.
#[cfg(not(feature = "abcipp"))]
pub fn split_vote_extensions(
    transactions: &[TxBytes],
) -> (
    Vec<Signed<ethereum_events::Vext>>,
    Vec<validator_set_update::SignedVext>,
) {
    let mut eth_evs = vec![];
    let mut valset_upds = vec![];

    for ext in deserialize_vote_extensions(transactions) {
        if let Some(validator_set_update) = ext.validator_set_update {
            valset_upds.push(validator_set_update);
        }
        eth_evs.push(ext.ethereum_events);
    }

    (eth_evs, valset_upds)
}<|MERGE_RESOLUTION|>--- conflicted
+++ resolved
@@ -85,17 +85,6 @@
         ext.sign(protocol_key)
     }
 
-<<<<<<< HEAD
-                    let ext = validator_set_update::Vext {
-                        validator_addr,
-                        // TODO: we need a way to map ethereum addresses to
-                        // namada validator addresses
-                        voting_powers: std::collections::HashMap::new(),
-                        block_height: self
-                            .storage
-                            .get_current_decision_height(),
-                    };
-=======
     /// Extend PreCommit votes with [`validator_set_update::Vext`]
     /// instances.
     pub fn extend_vote_with_valset_update(
@@ -106,7 +95,6 @@
             .get_validator_address()
             .expect(VALIDATOR_EXPECT_MSG)
             .to_owned();
->>>>>>> 4bc83b46
 
         self.storage
             .can_send_validator_set_update(SendValsetUpd::Now)
@@ -233,39 +221,8 @@
                     );
                     false
                 })
-<<<<<<< HEAD
-        }
-
-        /// Check if [`validator_set_update::Vext`] instances are valid.
-        pub fn verify_valset_update(
-            &self,
-            req: &request::VerifyVoteExtension,
-            ext: Option<validator_set_update::SignedVext>,
-        ) -> bool {
-            self.storage.can_send_validator_set_update(SendValsetUpd::Now).then(|| {
-                ext
-                    .and_then(|ext| {
-                        // we have a valset update vext when we're expecting one, cool,
-                        // let's validate it
-                        self.validate_valset_upd_vext(ext, self.storage.get_current_decision_height())
-                            .then(|| true)
-                    })
-                    .unwrap_or_else(|| {
-                        // either validation failed, or we were expecting a valset update
-                        // vext and got none
-                        tracing::warn!(
-                            ?req.validator_address,
-                            ?req.hash,
-                            req.height,
-                            "Missing or invalid validator set update vote extension"
-                        );
-                        false
-                    })
-            }).unwrap_or({
-=======
             })
             .unwrap_or({
->>>>>>> 4bc83b46
                 // NOTE: if we're not supposed to send a validator set update
                 // vote extension at a particular block height, we will
                 // just return true as the validation result
