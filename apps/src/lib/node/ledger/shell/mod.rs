//! The ledger shell connects the ABCI++ interface with the Anoma ledger app.
//!
//! Any changes applied before [`Shell::finalize_block`] might have to be
//! reverted, so any changes applied in the methods [`Shell::prepare_proposal`]
//! and [`Shell::process_proposal`] must be also reverted
//! (unless we can simply overwrite them in the next block).
//! More info in <https://github.com/anoma/anoma/issues/362>.
mod finalize_block;
mod governance;
mod init_chain;
mod prepare_proposal;
mod process_proposal;
pub(super) mod queries;
mod vote_extensions;

use std::collections::{BTreeSet, HashSet};
use std::convert::{TryFrom, TryInto};
use std::mem;
use std::path::{Path, PathBuf};
#[allow(unused_imports)]
use std::rc::Rc;
use std::str::FromStr;

use borsh::{BorshDeserialize, BorshSerialize};
use namada::ledger::gas::BlockGasMeter;
use namada::ledger::pos::namada_proof_of_stake::types::{
    ActiveValidator, ValidatorSetUpdate,
};
use namada::ledger::pos::namada_proof_of_stake::PosBase;
use namada::ledger::storage::traits::{Sha256Hasher, StorageHasher};
use namada::ledger::storage::write_log::WriteLog;
<<<<<<< HEAD
use namada::ledger::storage::{DBIter, Storage, DB};
use namada::ledger::{ibc, parameters, pos};
=======
use namada::ledger::storage::{
    DBIter, Sha256Hasher, Storage, StorageHasher, DB,
};
use namada::ledger::{ibc, pos};
>>>>>>> 836a6dea
use namada::proto::{self, Tx};
use namada::types::chain::ChainId;
use namada::types::ethereum_events::EthereumEvent;
use namada::types::key::*;
use namada::types::storage::{BlockHeight, Key};
use namada::types::time::{DateTimeUtc, TimeZone, Utc};
use namada::types::transaction::{
    hash_tx, process_tx, verify_decrypted_correctly, AffineCurve, DecryptedTx,
    EllipticCurve, PairingEngine, TxType, WrapperTx,
};
use namada::types::{address, token};
use namada::vm::wasm::{TxCache, VpCache};
use namada::vm::WasmCacheRwAccess;
use num_derive::{FromPrimitive, ToPrimitive};
use num_traits::{FromPrimitive, ToPrimitive};
use thiserror::Error;
<<<<<<< HEAD
use tokio::sync::mpsc::{Receiver, UnboundedSender};
=======
use tokio::sync::mpsc::UnboundedSender;
>>>>>>> 836a6dea

use super::protocol::ShellParams;
use super::rpc;
use crate::config::{genesis, TendermintMode};
<<<<<<< HEAD
=======
#[cfg(feature = "abcipp")]
use crate::facade::tendermint_proto::abci::response_verify_vote_extension::VerifyStatus;
>>>>>>> 836a6dea
use crate::facade::tendermint_proto::abci::{
    Misbehavior as Evidence, MisbehaviorType as EvidenceType, ValidatorUpdate,
};
use crate::facade::tendermint_proto::crypto::public_key;
<<<<<<< HEAD
#[cfg(not(feature = "abcipp"))]
use crate::facade::tendermint_proto::types::ConsensusParams;
#[cfg(feature = "abcipp")]
use crate::facade::tendermint_proto::types::ConsensusParams;
use crate::facade::tower_abci::{request, response};
use crate::node::ledger::events::log::EventLog;
=======
use crate::facade::tower_abci::{request, response};
>>>>>>> 836a6dea
use crate::node::ledger::events::Event;
use crate::node::ledger::shims::abcipp_shim_types::shim;
use crate::node::ledger::shims::abcipp_shim_types::shim::response::TxResult;
use crate::node::ledger::{protocol, storage, tendermint_node};
#[allow(unused_imports)]
use crate::wallet::{ValidatorData, ValidatorKeys};
use crate::{config, wallet};

fn key_to_tendermint(
    pk: &common::PublicKey,
) -> std::result::Result<public_key::Sum, ParsePublicKeyError> {
    match pk {
        common::PublicKey::Ed25519(_) => ed25519::PublicKey::try_from_pk(pk)
            .map(|pk| public_key::Sum::Ed25519(pk.try_to_vec().unwrap())),
        common::PublicKey::Secp256k1(_) => {
            secp256k1::PublicKey::try_from_pk(pk)
                .map(|pk| public_key::Sum::Secp256k1(pk.try_to_vec().unwrap()))
        }
    }
}

#[derive(Error, Debug)]
pub enum Error {
    #[error("Error removing the DB data: {0}")]
    RemoveDB(std::io::Error),
    #[error("chain ID mismatch: {0}")]
    ChainId(String),
    #[error("Error decoding a transaction from bytes: {0}")]
    TxDecoding(proto::Error),
    #[error("Error trying to apply a transaction: {0}")]
    TxApply(protocol::Error),
    #[error("Gas limit exceeding while applying transactions in block")]
    GasOverflow,
    #[error("{0}")]
    Tendermint(tendermint_node::Error),
    #[error("{0}")]
    Ethereum(super::ethereum_node::Error),
    #[error("Server error: {0}")]
    TowerServer(String),
    #[error("{0}")]
    Broadcaster(tokio::sync::mpsc::error::TryRecvError),
    #[error("Error executing proposal {0}: {1}")]
    BadProposal(u64, String),
    #[error("Error reading wasm: {0}")]
    ReadingWasm(#[from] eyre::Error),
}

impl From<Error> for TxResult {
    fn from(err: Error) -> Self {
        TxResult {
            code: 1,
            info: err.to_string(),
        }
    }
}

/// The different error codes that the ledger may
/// send back to a client indicating the status
/// of their submitted tx
#[derive(Debug, Copy, Clone, FromPrimitive, ToPrimitive, PartialEq)]
pub enum ErrorCodes {
    Ok = 0,
    InvalidTx = 1,
    InvalidSig = 2,
    WasmRuntimeError = 3,
    InvalidOrder = 4,
    ExtraTxs = 5,
    Undecryptable = 6,
    InvalidVoteExtension = 7,
    // NOTE: keep these values in sync with
    // [`ErrorCodes::is_recoverable`]
}

impl ErrorCodes {
    /// Checks if the given [`ErrorCodes`] value is a protocol level error,
    /// that can be recovered from at the finalize block stage.
    pub const fn is_recoverable(self) -> bool {
        (self as u32) <= 3
    }
}

impl From<ErrorCodes> for u32 {
    fn from(code: ErrorCodes) -> u32 {
        code.to_u32().unwrap()
    }
}

impl From<ErrorCodes> for String {
    fn from(code: ErrorCodes) -> String {
        u32::from(code).to_string()
    }
}

pub type Result<T> = std::result::Result<T, Error>;

pub fn reset(config: config::Ledger) -> Result<()> {
    // simply nuke the DB files
    let db_path = &config.db_dir();
    match std::fs::remove_dir_all(&db_path) {
        Err(e) if e.kind() == std::io::ErrorKind::NotFound => (),
        res => res.map_err(Error::RemoveDB)?,
    };
    // reset Tendermint state
    tendermint_node::reset(config.tendermint_dir())
        .map_err(Error::Tendermint)?;
    Ok(())
}

#[derive(Debug)]
#[allow(dead_code, clippy::large_enum_variant)]
pub(super) enum ShellMode {
    Validator {
        data: ValidatorData,
        broadcast_sender: UnboundedSender<Vec<u8>>,
        ethereum_recv: EthereumReceiver,
    },
    Full,
    Seed,
}

/// A channel for pulling events from the Ethereum oracle
/// and queueing them up for inclusion in vote extensions
#[derive(Debug)]
pub(super) struct EthereumReceiver {
    channel: Receiver<EthereumEvent>,
    queue: BTreeSet<EthereumEvent>,
}

impl EthereumReceiver {
    /// Create a new [`EthereumReceiver`] from a channel connected
    /// to an Ethereum oracle
    pub fn new(channel: Receiver<EthereumEvent>) -> Self {
        Self {
            channel,
            queue: BTreeSet::new(),
        }
    }

    /// Pull messages from the channel and add to queue
    /// Since vote extensions require ordering of ethereum
    /// events, we do that here. We also de-duplicate events
    pub fn fill_queue(&mut self) {
        let mut new_events = 0;
        while let Ok(eth_event) = self.channel.try_recv() {
            if self.queue.insert(eth_event) {
                new_events += 1;
            };
        }
        if new_events > 0 {
            tracing::info!(n = new_events, "received Ethereum events");
        }
    }

    /// Get a copy of the queue
    pub fn get_events(&self) -> Vec<EthereumEvent> {
        self.queue.iter().cloned().collect()
    }

    /// Given a list of events, remove them from the queue if present
    /// Note that this method preserves the sorting and de-duplication
    /// of events in the queue.
    #[allow(dead_code)]
    pub fn remove(&mut self, events: &[EthereumEvent]) {
        self.queue.retain(|event| !events.contains(event));
    }
}

#[allow(dead_code)]
impl ShellMode {
    /// Get the validator address if ledger is in validator mode
    pub fn get_validator_address(&self) -> Option<&address::Address> {
        match &self {
            ShellMode::Validator { data, .. } => Some(&data.address),
            _ => None,
        }
    }

    /// Remove an Ethereum event from the internal queue
    pub fn deque_eth_event(&mut self, event: &EthereumEvent) {
        if let ShellMode::Validator {
            ethereum_recv: EthereumReceiver { ref mut queue, .. },
            ..
        } = self
        {
            queue.remove(event);
        }
    }

    /// Get the protocol keypair for this validator.
    pub fn get_protocol_key(&self) -> Option<&common::SecretKey> {
        match self {
            ShellMode::Validator {
                data:
                    ValidatorData {
                        keys:
                            ValidatorKeys {
                                protocol_keypair, ..
                            },
                        ..
                    },
                ..
            } => Some(protocol_keypair),
            _ => None,
        }
    }

    /// Get the Ethereum bridge keypair for this validator.
    pub fn get_eth_bridge_keypair(&self) -> Option<&common::SecretKey> {
        match self {
            ShellMode::Validator {
                data:
                    ValidatorData {
                        keys:
                            ValidatorKeys {
                                eth_bridge_keypair, ..
                            },
                        ..
                    },
                ..
            } => Some(eth_bridge_keypair),
            _ => None,
        }
    }

    /// If this node is a validator, broadcast a tx
    /// to the mempool using the broadcaster subprocess
    pub fn broadcast(&self, data: Vec<u8>) {
        if let Self::Validator {
            broadcast_sender, ..
        } = self
        {
            broadcast_sender
                .send(data)
                .expect("The broadcaster should be running for a validator");
        }
    }
}

#[derive(Clone, Debug)]
pub enum MempoolTxType {
    /// A transaction that has not been validated by this node before
    NewTransaction,
    /// A transaction that has been validated at some previous level that may
    /// need to be validated again
    RecheckTransaction,
}

#[derive(Debug)]
pub struct Shell<D = storage::PersistentDB, H = Sha256Hasher>
where
    D: DB + for<'iter> DBIter<'iter> + Sync + 'static,
    H: StorageHasher + Sync + 'static,
{
    /// The id of the current chain
    #[allow(dead_code)]
    chain_id: ChainId,
    /// The persistent storage
    pub(super) storage: Storage<D, H>,
    /// Gas meter for the current block
    pub(super) gas_meter: BlockGasMeter,
    /// Write log for the current block
    pub(super) write_log: WriteLog,
    /// Byzantine validators given from ABCI++ `prepare_proposal` are stored in
    /// this field. They will be slashed when we finalize the block.
    byzantine_validators: Vec<Evidence>,
    /// Path to the base directory with DB data and configs
    #[allow(dead_code)]
    base_dir: PathBuf,
    /// Path to the WASM directory for files used in the genesis block.
    pub(super) wasm_dir: PathBuf,
    /// Information about the running shell instance
    #[allow(dead_code)]
    mode: ShellMode,
    /// VP WASM compilation cache
    pub(super) vp_wasm_cache: VpCache<WasmCacheRwAccess>,
    /// Tx WASM compilation cache
    pub(super) tx_wasm_cache: TxCache<WasmCacheRwAccess>,
    /// Proposal execution tracking
    pub proposal_data: HashSet<u64>,
    /// Log of events emitted by `FinalizeBlock`.
    event_log: EventLog,
}

impl<D, H> Shell<D, H>
where
    D: DB + for<'iter> DBIter<'iter> + Sync + 'static,
    H: StorageHasher + Sync + 'static,
{
    /// Create a new shell from a path to a database and a chain id. Looks
    /// up the database with this data and tries to load the last state.
    pub fn new(
        config: config::Ledger,
        wasm_dir: PathBuf,
        broadcast_sender: UnboundedSender<Vec<u8>>,
        eth_receiver: Option<Receiver<EthereumEvent>>,
        db_cache: Option<&D::Cache>,
        vp_wasm_compilation_cache: u64,
        tx_wasm_compilation_cache: u64,
    ) -> Self {
        let chain_id = config.chain_id;
        let db_path = config.shell.db_dir(&chain_id);
        let base_dir = config.shell.base_dir;
        let mode = config.tendermint.tendermint_mode;
        if !Path::new(&base_dir).is_dir() {
            std::fs::create_dir(&base_dir)
                .expect("Creating directory for Anoma should not fail");
        }
        // load last state from storage
        let mut storage = Storage::open(db_path, chain_id.clone(), db_cache);
        storage
            .load_last_state()
            .map_err(|e| {
                tracing::error!("Cannot load the last state from the DB {}", e);
            })
            .expect("PersistentStorage cannot be initialized");

        let vp_wasm_cache_dir =
            base_dir.join(chain_id.as_str()).join("vp_wasm_cache");
        let tx_wasm_cache_dir =
            base_dir.join(chain_id.as_str()).join("tx_wasm_cache");
        // load in keys and address from wallet if mode is set to `Validator`
        let mode = match mode {
            TendermintMode::Validator => {
                #[cfg(not(feature = "dev"))]
                {
                    let wallet_path = &base_dir.join(chain_id.as_str());
                    let genesis_path =
                        &base_dir.join(format!("{}.toml", chain_id.as_str()));
                    tracing::debug!(
                        "{}",
                        wallet_path.as_path().to_str().unwrap()
                    );
                    let wallet = wallet::Wallet::load_or_new_from_genesis(
                        wallet_path,
                        genesis::genesis_config::open_genesis_config(
                            genesis_path,
                        )
                        .unwrap(),
                    );
                    wallet
                        .take_validator_data()
                        .map(|data| ShellMode::Validator {
                            data,
                            broadcast_sender,
                            ethereum_recv: EthereumReceiver::new(
                                eth_receiver.unwrap(),
                            ),
                        })
                        .expect(
                            "Validator data should have been stored in the \
                             wallet",
                        )
                }
                #[cfg(feature = "dev")]
                {
                    let (protocol_keypair, eth_bridge_keypair, dkg_keypair) =
                        wallet::defaults::validator_keys();
                    ShellMode::Validator {
                        data: wallet::ValidatorData {
                            address: wallet::defaults::validator_address(),
                            keys: wallet::ValidatorKeys {
                                protocol_keypair,
                                eth_bridge_keypair,
                                dkg_keypair: Some(dkg_keypair),
                            },
                        },
                        broadcast_sender,
                        ethereum_recv: EthereumReceiver::new(
                            eth_receiver.unwrap(),
                        ),
                    }
                }
            }
            TendermintMode::Full => ShellMode::Full,
            TendermintMode::Seed => ShellMode::Seed,
        };

        Self {
            chain_id,
            storage,
            gas_meter: BlockGasMeter::default(),
            write_log: WriteLog::default(),
            byzantine_validators: vec![],
            base_dir,
            wasm_dir,
            mode,
            vp_wasm_cache: VpCache::new(
                vp_wasm_cache_dir,
                vp_wasm_compilation_cache as usize,
            ),
            tx_wasm_cache: TxCache::new(
                tx_wasm_cache_dir,
                tx_wasm_compilation_cache as usize,
            ),
            proposal_data: HashSet::new(),
            // TODO: config event log params
            event_log: EventLog::default(),
        }
    }

    /// Return a reference to the [`EventLog`].
    #[inline]
    pub fn event_log(&self) -> &EventLog {
        &self.event_log
    }

    /// Return a mutable reference to the [`EventLog`].
    #[inline]
    pub fn event_log_mut(&mut self) -> &mut EventLog {
        &mut self.event_log
    }

    /// Iterate over the wrapper txs in order
    #[allow(dead_code)]
    fn iter_tx_queue(&mut self) -> impl Iterator<Item = &WrapperTx> {
        self.storage.tx_queue.iter()
    }

    /// Load the Merkle root hash and the height of the last committed block, if
    /// any. This is returned when ABCI sends an `info` request.
    pub fn last_state(&mut self) -> response::Info {
        let mut response = response::Info::default();
        let result = self.storage.get_state();

        match result {
            Some((root, height)) => {
                tracing::info!(
                    "Last state root hash: {}, height: {}",
                    root,
                    height
                );
                response.last_block_app_hash = root.0;
                response.last_block_height =
                    height.try_into().expect("Invalid block height");
            }
            None => {
                tracing::info!(
                    "No state could be found, chain is not initialized"
                );
            }
        };

        response
    }

    /// Read the value for a storage key dropping any error
    pub fn read_storage_key<T>(&self, key: &Key) -> Option<T>
    where
        T: Clone + BorshDeserialize,
    {
        let result = self.storage.read(key);

        match result {
            Ok((bytes, _gas)) => match bytes {
                Some(bytes) => match T::try_from_slice(&bytes) {
                    Ok(value) => Some(value),
                    Err(_) => None,
                },
                None => None,
            },
            Err(_) => None,
        }
    }

    /// Read the bytes for a storage key dropping any error
    pub fn read_storage_key_bytes(&self, key: &Key) -> Option<Vec<u8>> {
        let result = self.storage.read(key);

        match result {
            Ok((bytes, _gas)) => bytes,
            Err(_) => None,
        }
    }

    /// Apply PoS slashes from the evidence
    fn slash(&mut self) {
        if !self.byzantine_validators.is_empty() {
            let byzantine_validators =
                mem::take(&mut self.byzantine_validators);
            let pos_params = self.storage.read_pos_params();
            let current_epoch = self.storage.block.epoch;
            for evidence in byzantine_validators {
                tracing::info!("Processing evidence {evidence:?}.");
                let evidence_height = match u64::try_from(evidence.height) {
                    Ok(height) => height,
                    Err(err) => {
                        tracing::error!(
                            "Unexpected evidence block height {}",
                            err
                        );
                        continue;
                    }
                };
                let evidence_epoch = match self
                    .storage
                    .block
                    .pred_epochs
                    .get_epoch(BlockHeight(evidence_height))
                {
                    Some(epoch) => epoch,
                    None => {
                        tracing::error!(
                            "Couldn't find epoch for evidence block height {}",
                            evidence_height
                        );
                        continue;
                    }
                };
                if evidence_epoch + pos_params.unbonding_len <= current_epoch {
                    tracing::info!(
                        "Skipping outdated evidence from epoch \
                         {evidence_epoch}"
                    );
                    continue;
                }
                let slash_type = match EvidenceType::from_i32(evidence.r#type) {
                    Some(r#type) => match r#type {
                        EvidenceType::DuplicateVote => {
                            pos::types::SlashType::DuplicateVote
                        }
                        EvidenceType::LightClientAttack => {
                            pos::types::SlashType::LightClientAttack
                        }
                        EvidenceType::Unknown => {
                            tracing::error!(
                                "Unknown evidence: {:#?}",
                                evidence
                            );
                            continue;
                        }
                    },
                    None => {
                        tracing::error!(
                            "Unexpected evidence type {}",
                            evidence.r#type
                        );
                        continue;
                    }
                };
                let validator_raw_hash = match evidence.validator {
                    Some(validator) => tm_raw_hash_to_string(validator.address),
                    None => {
                        tracing::error!(
                            "Evidence without a validator {:#?}",
                            evidence
                        );
                        continue;
                    }
                };
                let validator = match self
                    .storage
                    .read_validator_address_raw_hash(&validator_raw_hash)
                {
                    Some(validator) => validator,
                    None => {
                        tracing::error!(
                            "Cannot find validator's address from raw hash {}",
                            validator_raw_hash
                        );
                        continue;
                    }
                };
                tracing::info!(
                    "Slashing {} for {} in epoch {}, block height {}",
                    validator,
                    slash_type,
                    evidence_epoch,
                    evidence_height
                );
                if let Err(err) = self.storage.slash(
                    &pos_params,
                    current_epoch,
                    evidence_epoch,
                    evidence_height,
                    slash_type,
                    &validator,
                ) {
                    tracing::error!("Error in slashing: {}", err);
                }
            }
        }
    }

<<<<<<< HEAD
=======
    /// INVARIANT: This method must be stateless.
    #[cfg(feature = "abcipp")]
    pub fn extend_vote(
        &self,
        _req: request::ExtendVote,
    ) -> response::ExtendVote {
        Default::default()
    }

    /// INVARIANT: This method must be stateless.
    #[cfg(feature = "abcipp")]
    pub fn verify_vote_extension(
        &self,
        _req: request::VerifyVoteExtension,
    ) -> response::VerifyVoteExtension {
        response::VerifyVoteExtension {
            status: VerifyStatus::Accept as i32,
        }
    }

>>>>>>> 836a6dea
    /// Commit a block. Persist the application state and return the Merkle root
    /// hash.
    pub fn commit(&mut self) -> response::Commit {
        let mut response = response::Commit::default();
        // commit changes from the write-log to storage
        self.write_log
            .commit_block(&mut self.storage)
            .expect("Expected committing block write log success");
        // store the block's data in DB
        self.storage.commit().unwrap_or_else(|e| {
            tracing::error!(
                "Encountered a storage error while committing a block {:?}",
                e
            )
        });

        let root = self.storage.merkle_root();
        tracing::info!(
            "Committed block hash: {}, height: {}",
            root,
            self.storage.last_height,
        );
        response.data = root.0;

        #[cfg(not(feature = "abcipp"))]
        {
            use namada::types::transaction::protocol::ProtocolTxType;

            if let ShellMode::Validator { .. } = &self.mode {
                let ext = self.craft_extension();
                let ext = self
                    .mode
                    .get_protocol_key()
                    .map(|protocol_key| {
                        ProtocolTxType::VoteExtension(ext)
                            .sign(protocol_key)
                            .to_bytes()
                    })
                    .expect("Validators should have protocol keys");
                self.mode.broadcast(ext);
            }
        }

        response
    }

    /// Validate a transaction request. On success, the transaction will
    /// included in the mempool and propagated to peers, otherwise it will be
    /// rejected.
    pub fn mempool_validate(
        &self,
        tx_bytes: &[u8],
        r#_type: MempoolTxType,
    ) -> response::CheckTx {
        let mut response = response::CheckTx::default();
        match Tx::try_from(tx_bytes).map_err(Error::TxDecoding) {
            Ok(_) => response.log = String::from("Mempool validation passed"),
            Err(msg) => {
                response.code = 1;
                response.log = msg.to_string();
            }
        }
        response
    }

    /// Simulate validation and application of a transaction.
    fn dry_run_tx(&self, tx_bytes: &[u8]) -> response::Query {
        let mut response = response::Query::default();
        let mut gas_meter = BlockGasMeter::default();
        let mut write_log = WriteLog::default();
        let mut vp_wasm_cache = self.vp_wasm_cache.read_only();
        let mut tx_wasm_cache = self.tx_wasm_cache.read_only();
        match Tx::try_from(tx_bytes) {
            Ok(tx) => {
                match protocol::apply_wasm_tx(
                    tx,
                    tx_bytes.len(),
                    ShellParams {
                        block_gas_meter: &mut gas_meter,
                        write_log: &mut write_log,
                        storage: &self.storage,
                        vp_wasm_cache: &mut vp_wasm_cache,
                        tx_wasm_cache: &mut tx_wasm_cache,
                    },
                )
                .map_err(Error::TxApply)
                {
                    Ok(result) => response.info = result.to_string(),
                    Err(error) => {
                        response.code = 1;
                        response.log = format!("{}", error);
                    }
                }
                response
            }
            Err(err) => {
                response.code = 1;
                response.log = format!("{}", Error::TxDecoding(err));
                response
            }
        }
    }

    /// Lookup a validator's keypair for their established account from their
    /// wallet. If the node is not validator, this function returns None
    #[allow(dead_code)]
    fn get_account_keypair(&self) -> Option<Rc<common::SecretKey>> {
        let wallet_path = &self.base_dir.join(self.chain_id.as_str());
        let genesis_path = &self
            .base_dir
            .join(format!("{}.toml", self.chain_id.as_str()));
        let mut wallet = wallet::Wallet::load_or_new_from_genesis(
            wallet_path,
            genesis::genesis_config::open_genesis_config(genesis_path).unwrap(),
        );
        self.mode.get_validator_address().map(|addr| {
            let pk_bytes = self
                .storage
                .read(&pk_key(addr))
                .expect(
                    "A validator should have a public key associated with \
                     it's established account",
                )
                .0
                .expect(
                    "A validator should have a public key associated with \
                     it's established account",
                );
            let pk = common::SecretKey::deserialize(&mut pk_bytes.as_slice())
                .expect("Validator's public key should be deserializable")
                .ref_to();
            wallet.find_key_by_pk(&pk).expect(
                "A validator's established keypair should be stored in its \
                 wallet",
            )
        })
    }
}

/// Helper functions and types for writing unit tests
/// for the shell
#[cfg(test)]
mod test_utils {
    use std::ops::{Deref, DerefMut};
    use std::path::PathBuf;

    #[cfg(not(feature = "abcipp"))]
    use namada::ledger::pos::namada_proof_of_stake::types::VotingPower;
    use namada::ledger::storage::mockdb::MockDB;
    use namada::ledger::storage::traits::Sha256Hasher;
    use namada::ledger::storage::{BlockStateWrite, MerkleTree};
    use namada::types::address::{xan, EstablishedAddressGen};
    use namada::types::chain::ChainId;
    use namada::types::hash::Hash;
    use namada::types::key::*;
    use namada::types::storage::{BlockHash, Epoch, Header};
    use namada::types::transaction::Fee;
    use tempfile::tempdir;
<<<<<<< HEAD
    use tokio::sync::mpsc::{Sender, UnboundedReceiver};
=======
    use tokio::sync::mpsc::UnboundedReceiver;
>>>>>>> 836a6dea

    use super::*;
    use crate::facade::tendermint_proto::abci::{
        RequestInitChain, RequestProcessProposal,
    };
    use crate::facade::tendermint_proto::google::protobuf::Timestamp;
    use crate::node::ledger::shims::abcipp_shim_types::shim::request::{
        FinalizeBlock, ProcessedTx,
    };
    use crate::node::ledger::storage::{PersistentDB, PersistentStorageHasher};
    use crate::node::ledger::ORACLE_CHANNEL_BUFFER_SIZE;

    #[derive(Error, Debug)]
    pub enum TestError {
        #[error("Proposal rejected with tx results: {0:?}")]
        #[allow(dead_code)]
        RejectProposal(Vec<ProcessedTx>),
    }

    /// Gets the absolute path to root directory
    pub fn top_level_directory() -> PathBuf {
        let mut current_path = std::env::current_dir()
            .expect("Current directory should exist")
            .canonicalize()
            .expect("Current directory should exist");
        while current_path.file_name().unwrap() != "apps" {
            current_path.pop();
        }
        current_path.pop();
        current_path
    }

    /// Generate a random public/private keypair
    #[inline]
    pub(super) fn gen_keypair() -> common::SecretKey {
        gen_ed25519_keypair()
    }

    /// Generate a random ed25519 public/private keypair
    pub(super) fn gen_ed25519_keypair() -> common::SecretKey {
        use rand::prelude::ThreadRng;
        use rand::thread_rng;

        let mut rng: ThreadRng = thread_rng();
        ed25519::SigScheme::generate(&mut rng).try_to_sk().unwrap()
    }

    /// Generate a random secp256k1 public/private keypair
    pub(super) fn gen_secp256k1_keypair() -> common::SecretKey {
        use rand::prelude::ThreadRng;
        use rand::thread_rng;

        let mut rng: ThreadRng = thread_rng();
        secp256k1::SigScheme::generate(&mut rng)
            .try_to_sk()
            .unwrap()
    }

    /// Invalidate a valid signature `sig`.
    pub(super) fn invalidate_signature(
        sig: common::Signature,
    ) -> common::Signature {
        match sig {
            common::Signature::Ed25519(ed25519::Signature(ref sig)) => {
                let mut sig_bytes = sig.to_bytes();
                sig_bytes[0] = sig_bytes[0].wrapping_add(1);
                common::Signature::Ed25519(ed25519::Signature(sig_bytes.into()))
            }
            common::Signature::Secp256k1(secp256k1::Signature(
                ref sig,
                ref recovery_id,
            )) => {
                let mut sig_bytes = sig.serialize();
                let recovery_id_bytes = recovery_id.serialize();
                sig_bytes[0] = sig_bytes[0].wrapping_add(1);
                let bytes: [u8; 65] =
                    [sig_bytes.as_slice(), [recovery_id_bytes].as_slice()]
                        .concat()
                        .try_into()
                        .unwrap();
                common::Signature::Secp256k1((&bytes).try_into().unwrap())
            }
        }
    }

    /// A wrapper around the shell that implements
    /// Drop so as to clean up the files that it
    /// generates. Also allows illegal state
    /// modifications for testing purposes
    pub(super) struct TestShell {
        pub shell: Shell<MockDB, Sha256Hasher>,
    }

    impl Deref for TestShell {
        type Target = Shell<MockDB, Sha256Hasher>;

        fn deref(&self) -> &Self::Target {
            &self.shell
        }
    }

    impl DerefMut for TestShell {
        fn deref_mut(&mut self) -> &mut Self::Target {
            &mut self.shell
        }
    }

    #[derive(Clone)]
    /// Helper for testing process proposal which has very different
    /// input types depending on whether the ABCI++ feature is on or not.
    pub struct ProcessProposal {
        pub txs: Vec<Vec<u8>>,
    }

    impl TestShell {
        /// Returns a new shell with
        ///    - A broadcast receiver, which will receive any protocol txs sent
        ///      by the shell.
        ///    - A sender that can send Ethereum events into the ledger, mocking
        ///      the Ethereum fullnode process
        pub fn new_at_height<H: Into<BlockHeight>>(
            height: H,
        ) -> (Self, UnboundedReceiver<Vec<u8>>, Sender<EthereumEvent>) {
            let (sender, receiver) = tokio::sync::mpsc::unbounded_channel();
            let (eth_sender, eth_receiver) =
                tokio::sync::mpsc::channel(ORACLE_CHANNEL_BUFFER_SIZE);
            let base_dir = tempdir().unwrap().as_ref().canonicalize().unwrap();
            let vp_wasm_compilation_cache = 50 * 1024 * 1024; // 50 kiB
            let tx_wasm_compilation_cache = 50 * 1024 * 1024; // 50 kiB
            let mut shell = Shell::<MockDB, Sha256Hasher>::new(
                config::Ledger::new(
                    base_dir,
                    Default::default(),
                    TendermintMode::Validator,
                ),
                top_level_directory().join("wasm"),
                sender,
                Some(eth_receiver),
                None,
                vp_wasm_compilation_cache,
                tx_wasm_compilation_cache,
            );
            shell.storage.last_height = height.into();
            (Self { shell }, receiver, eth_sender)
        }

        /// Same as [`TestShell::new_at_height`], but returns a shell at block
        /// height 0.
        #[inline]
        pub fn new() -> (Self, UnboundedReceiver<Vec<u8>>, Sender<EthereumEvent>)
        {
            Self::new_at_height(BlockHeight(1))
        }

        /// Forward a InitChain request and expect a success
        pub fn init_chain(&mut self, req: RequestInitChain) {
            self.shell
                .init_chain(req)
                .expect("Test shell failed to initialize");
        }

        /// Forward a ProcessProposal request and extract the relevant
        /// response data to return
        pub fn process_proposal(
            &mut self,
            req: ProcessProposal,
        ) -> std::result::Result<Vec<ProcessedTx>, TestError> {
            let resp = self.shell.process_proposal(RequestProcessProposal {
                txs: req.txs.clone(),
                ..Default::default()
            });
            let results = resp
                .tx_results
                .into_iter()
                .zip(req.txs.into_iter())
                .map(|(res, tx_bytes)| ProcessedTx {
                    result: res,
                    tx: tx_bytes,
                })
                .collect();
            if resp.status != 1 {
                Err(TestError::RejectProposal(results))
            } else {
                Ok(results)
            }
        }

        /// Forward a FinalizeBlock request return a vector of
        /// the events created for each transaction
        pub fn finalize_block(
            &mut self,
            req: FinalizeBlock,
        ) -> Result<Vec<Event>> {
            match self.shell.finalize_block(req) {
                Ok(resp) => Ok(resp.events),
                Err(err) => Err(err),
            }
        }

        /// Add a wrapper tx to the queue of txs to be decrypted
        /// in the current block proposal
        #[cfg(test)]
        pub fn enqueue_tx(&mut self, wrapper: WrapperTx) {
            self.shell.storage.tx_queue.push(wrapper);
        }
    }

    /// Get the only validator's voting power.
    #[inline]
    #[cfg(not(feature = "abcipp"))]
    pub fn get_validator_voting_power() -> VotingPower {
        200.into()
    }

    /// Start a new test shell and initialize it. Returns the shell paired with
    /// a broadcast receiver, which will receives any protocol txs sent by the
    /// shell.
    pub(super) fn setup_at_height<H: Into<BlockHeight>>(
        height: H,
    ) -> (TestShell, UnboundedReceiver<Vec<u8>>, Sender<EthereumEvent>) {
        let (mut test, receiver, eth_receiver) =
            TestShell::new_at_height(height);
        test.init_chain(RequestInitChain {
            time: Some(Timestamp {
                seconds: 0,
                nanos: 0,
            }),
            chain_id: ChainId::default().to_string(),
            ..Default::default()
        });
        (test, receiver, eth_receiver)
    }

    /// Same as [`setup`], but returns a shell at block height 0.
    #[inline]
    pub(super) fn setup()
    -> (TestShell, UnboundedReceiver<Vec<u8>>, Sender<EthereumEvent>) {
        setup_at_height(BlockHeight(0))
    }

    /// This is just to be used in testing. It is not
    /// a meaningful default.
    impl Default for FinalizeBlock {
        fn default() -> Self {
            FinalizeBlock {
                hash: BlockHash([0u8; 32]),
                header: Header {
                    hash: Hash([0; 32]),
                    time: DateTimeUtc::now(),
                    next_validators_hash: Hash([0; 32]),
                },
                byzantine_validators: vec![],
                txs: vec![],
            }
        }
    }

    /// We test that on shell shutdown, the tx queue gets persisted in a DB, and
    /// on startup it is read successfully
    #[test]
    fn test_tx_queue_persistence() {
        let base_dir = tempdir().unwrap().as_ref().canonicalize().unwrap();
        // we have to use RocksDB for this test
        let (sender, _) = tokio::sync::mpsc::unbounded_channel();
        let (_, receiver) =
            tokio::sync::mpsc::channel(ORACLE_CHANNEL_BUFFER_SIZE);
        let vp_wasm_compilation_cache = 50 * 1024 * 1024; // 50 kiB
        let tx_wasm_compilation_cache = 50 * 1024 * 1024; // 50 kiB
        let mut shell = Shell::<PersistentDB, PersistentStorageHasher>::new(
            config::Ledger::new(
                base_dir.clone(),
                Default::default(),
                TendermintMode::Validator,
            ),
            top_level_directory().join("wasm"),
            sender.clone(),
            Some(receiver),
            None,
            vp_wasm_compilation_cache,
            tx_wasm_compilation_cache,
        );
        let keypair = gen_keypair();
        // enqueue a wrapper tx
        let tx = Tx::new(
            "wasm_code".as_bytes().to_owned(),
            Some("transaction data".as_bytes().to_owned()),
        );
        let wrapper = WrapperTx::new(
            Fee {
                amount: 0.into(),
                token: xan(),
            },
            &keypair,
            Epoch(0),
            0.into(),
            tx,
            Default::default(),
        );
        shell.storage.tx_queue.push(wrapper);
        // Artificially increase the block height so that chain
        // will read the new block when restarted
        let merkle_tree = MerkleTree::<Sha256Hasher>::default();
        let stores = merkle_tree.stores();
        let hash = BlockHash([0; 32]);
        let pred_epochs = Default::default();
        let address_gen = EstablishedAddressGen::new("test");
        shell
            .storage
            .db
            .write_block(BlockStateWrite {
                merkle_tree_stores: stores,
                header: None,
                hash: &hash,
                height: BlockHeight(1),
                epoch: Epoch(0),
                pred_epochs: &pred_epochs,
                next_epoch_min_start_height: BlockHeight(3),
                next_epoch_min_start_time: DateTimeUtc::now(),
                address_gen: &address_gen,
                tx_queue: &shell.storage.tx_queue,
            })
            .expect("Test failed");

        // Drop the shell
        std::mem::drop(shell);
        let (_, receiver) =
            tokio::sync::mpsc::channel(ORACLE_CHANNEL_BUFFER_SIZE);
        // Reboot the shell and check that the queue was restored from DB
        let shell = Shell::<PersistentDB, PersistentStorageHasher>::new(
            config::Ledger::new(
                base_dir,
                Default::default(),
                TendermintMode::Validator,
            ),
            top_level_directory().join("wasm"),
            sender,
            Some(receiver),
            None,
            vp_wasm_compilation_cache,
            tx_wasm_compilation_cache,
        );
        assert!(!shell.storage.tx_queue.is_empty());
    }
}<|MERGE_RESOLUTION|>--- conflicted
+++ resolved
@@ -29,15 +29,8 @@
 use namada::ledger::pos::namada_proof_of_stake::PosBase;
 use namada::ledger::storage::traits::{Sha256Hasher, StorageHasher};
 use namada::ledger::storage::write_log::WriteLog;
-<<<<<<< HEAD
 use namada::ledger::storage::{DBIter, Storage, DB};
 use namada::ledger::{ibc, parameters, pos};
-=======
-use namada::ledger::storage::{
-    DBIter, Sha256Hasher, Storage, StorageHasher, DB,
-};
-use namada::ledger::{ibc, pos};
->>>>>>> 836a6dea
 use namada::proto::{self, Tx};
 use namada::types::chain::ChainId;
 use namada::types::ethereum_events::EthereumEvent;
@@ -54,34 +47,21 @@
 use num_derive::{FromPrimitive, ToPrimitive};
 use num_traits::{FromPrimitive, ToPrimitive};
 use thiserror::Error;
-<<<<<<< HEAD
 use tokio::sync::mpsc::{Receiver, UnboundedSender};
-=======
-use tokio::sync::mpsc::UnboundedSender;
->>>>>>> 836a6dea
 
 use super::protocol::ShellParams;
 use super::rpc;
 use crate::config::{genesis, TendermintMode};
-<<<<<<< HEAD
-=======
-#[cfg(feature = "abcipp")]
-use crate::facade::tendermint_proto::abci::response_verify_vote_extension::VerifyStatus;
->>>>>>> 836a6dea
 use crate::facade::tendermint_proto::abci::{
     Misbehavior as Evidence, MisbehaviorType as EvidenceType, ValidatorUpdate,
 };
 use crate::facade::tendermint_proto::crypto::public_key;
-<<<<<<< HEAD
 #[cfg(not(feature = "abcipp"))]
 use crate::facade::tendermint_proto::types::ConsensusParams;
 #[cfg(feature = "abcipp")]
 use crate::facade::tendermint_proto::types::ConsensusParams;
 use crate::facade::tower_abci::{request, response};
 use crate::node::ledger::events::log::EventLog;
-=======
-use crate::facade::tower_abci::{request, response};
->>>>>>> 836a6dea
 use crate::node::ledger::events::Event;
 use crate::node::ledger::shims::abcipp_shim_types::shim;
 use crate::node::ledger::shims::abcipp_shim_types::shim::response::TxResult;
@@ -665,29 +645,6 @@
         }
     }
 
-<<<<<<< HEAD
-=======
-    /// INVARIANT: This method must be stateless.
-    #[cfg(feature = "abcipp")]
-    pub fn extend_vote(
-        &self,
-        _req: request::ExtendVote,
-    ) -> response::ExtendVote {
-        Default::default()
-    }
-
-    /// INVARIANT: This method must be stateless.
-    #[cfg(feature = "abcipp")]
-    pub fn verify_vote_extension(
-        &self,
-        _req: request::VerifyVoteExtension,
-    ) -> response::VerifyVoteExtension {
-        response::VerifyVoteExtension {
-            status: VerifyStatus::Accept as i32,
-        }
-    }
-
->>>>>>> 836a6dea
     /// Commit a block. Persist the application state and return the Merkle root
     /// hash.
     pub fn commit(&mut self) -> response::Commit {
@@ -846,11 +803,7 @@
     use namada::types::storage::{BlockHash, Epoch, Header};
     use namada::types::transaction::Fee;
     use tempfile::tempdir;
-<<<<<<< HEAD
     use tokio::sync::mpsc::{Sender, UnboundedReceiver};
-=======
-    use tokio::sync::mpsc::UnboundedReceiver;
->>>>>>> 836a6dea
 
     use super::*;
     use crate::facade::tendermint_proto::abci::{
