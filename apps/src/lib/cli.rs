--- conflicted
+++ resolved
@@ -9,13 +9,9 @@
 pub mod api;
 pub mod client;
 pub mod context;
-<<<<<<< HEAD
+pub mod relayer;
 pub(super) mod utils;
-=======
-pub mod relayer;
-mod utils;
 pub mod wallet;
->>>>>>> ca154cd0
 
 use clap::{ArgGroup, ArgMatches, ColorChoice};
 use color_eyre::eyre::Result;
