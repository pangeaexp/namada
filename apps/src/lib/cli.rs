//! The CLI commands that are re-used between the executables `namada`,
//! `namada-node` and `namada-client`.
//!
//! The `namada` executable groups together the most commonly used commands
//! inlined from the node and the client. The other commands for the node or the
//! client can be dispatched via `namada node ...` or `namada client ...`,
//! respectively.

pub mod context;
mod utils;

use clap::{AppSettings, ArgGroup, ArgMatches};
use color_eyre::eyre::Result;
pub use utils::safe_exit;
use utils::*;

pub use self::context::Context;

include!("../../version.rs");

const APP_NAME: &str = "Namada";

// Main Namada sub-commands
const NODE_CMD: &str = "node";
const CLIENT_CMD: &str = "client";
const WALLET_CMD: &str = "wallet";

pub mod cmds {
    use clap::AppSettings;

    use super::utils::*;
    use super::{args, ArgMatches, CLIENT_CMD, NODE_CMD, WALLET_CMD};

    /// Commands for `namada` binary.
    #[allow(clippy::large_enum_variant)]
    #[derive(Clone, Debug)]
    pub enum Namada {
        // Sub-binary-commands
        Node(NamadaNode),
        Client(NamadaClient),
        Wallet(NamadaWallet),

        // Inlined commands from the node.
        Ledger(Ledger),

        // Inlined commands from the client.
        TxCustom(TxCustom),
        TxTransfer(TxTransfer),
        TxIbcTransfer(TxIbcTransfer),
        TxUpdateVp(TxUpdateVp),
        TxInitProposal(TxInitProposal),
        TxVoteProposal(TxVoteProposal),
        TxRevealPk(TxRevealPk),
    }

    impl Cmd for Namada {
        fn add_sub(app: App) -> App {
            app.subcommand(NamadaNode::def())
                .subcommand(NamadaClient::def())
                .subcommand(NamadaWallet::def())
                .subcommand(Ledger::def())
                .subcommand(TxCustom::def())
                .subcommand(TxTransfer::def())
                .subcommand(TxIbcTransfer::def())
                .subcommand(TxUpdateVp::def())
                .subcommand(TxInitProposal::def())
                .subcommand(TxVoteProposal::def())
                .subcommand(TxRevealPk::def())
        }

        fn parse(matches: &ArgMatches) -> Option<Self> {
            let node = SubCmd::parse(matches).map(Self::Node);
            let client = SubCmd::parse(matches).map(Self::Client);
            let wallet = SubCmd::parse(matches).map(Self::Wallet);
            let ledger = SubCmd::parse(matches).map(Self::Ledger);
            let tx_custom = SubCmd::parse(matches).map(Self::TxCustom);
            let tx_transfer = SubCmd::parse(matches).map(Self::TxTransfer);
            let tx_ibc_transfer =
                SubCmd::parse(matches).map(Self::TxIbcTransfer);
            let tx_update_vp = SubCmd::parse(matches).map(Self::TxUpdateVp);
            let tx_init_proposal =
                SubCmd::parse(matches).map(Self::TxInitProposal);
            let tx_vote_proposal =
                SubCmd::parse(matches).map(Self::TxVoteProposal);
            let tx_reveal_pk = SubCmd::parse(matches).map(Self::TxRevealPk);
            node.or(client)
                .or(wallet)
                .or(ledger)
                .or(tx_custom)
                .or(tx_transfer)
                .or(tx_ibc_transfer)
                .or(tx_update_vp)
                .or(tx_init_proposal)
                .or(tx_vote_proposal)
                .or(tx_reveal_pk)
        }
    }

    /// Used as top-level commands (`Cmd` instance) in `namadan` binary.
    /// Used as sub-commands (`SubCmd` instance) in `namada` binary.
    #[derive(Clone, Debug)]
    #[allow(clippy::large_enum_variant)]
    pub enum NamadaNode {
        Ledger(Ledger),
        Config(Config),
    }

    impl Cmd for NamadaNode {
        fn add_sub(app: App) -> App {
            app.subcommand(Ledger::def()).subcommand(Config::def())
        }

        fn parse(matches: &ArgMatches) -> Option<Self> {
            let ledger = SubCmd::parse(matches).map(Self::Ledger);
            let config = SubCmd::parse(matches).map(Self::Config);
            ledger.or(config)
        }
    }
    impl SubCmd for NamadaNode {
        const CMD: &'static str = NODE_CMD;

        fn parse(matches: &ArgMatches) -> Option<Self> {
            matches
                .subcommand_matches(Self::CMD)
                .and_then(<Self as Cmd>::parse)
        }

        fn def() -> App {
            <Self as Cmd>::add_sub(
                App::new(Self::CMD)
                    .about("Node sub-commands.")
                    .setting(AppSettings::SubcommandRequiredElseHelp),
            )
        }
    }

    /// Used as top-level commands (`Cmd` instance) in `namadac` binary.
    /// Used as sub-commands (`SubCmd` instance) in `namada` binary.
    #[derive(Clone, Debug)]
    #[allow(clippy::large_enum_variant)]
    pub enum NamadaClient {
        /// The [`super::Context`] provides access to the wallet and the
        /// config. It will generate a new wallet and config, if they
        /// don't exist.
        WithContext(NamadaClientWithContext),
        /// Utils don't have [`super::Context`], only the global arguments.
        WithoutContext(Utils),
    }

    impl Cmd for NamadaClient {
        fn add_sub(app: App) -> App {
            app
                // Simple transactions
                .subcommand(TxCustom::def().display_order(1))
                .subcommand(TxTransfer::def().display_order(1))
                .subcommand(TxIbcTransfer::def().display_order(1))
                .subcommand(TxUpdateVp::def().display_order(1))
                .subcommand(TxInitAccount::def().display_order(1))
                .subcommand(TxRevealPk::def().display_order(1))
                // Proposal transactions
                .subcommand(TxInitProposal::def().display_order(1))
                .subcommand(TxVoteProposal::def().display_order(1))
                // PoS transactions
                .subcommand(TxInitValidator::def().display_order(2))
                .subcommand(Bond::def().display_order(2))
                .subcommand(Unbond::def().display_order(2))
                .subcommand(Withdraw::def().display_order(2))
                // Queries
                .subcommand(QueryEpoch::def().display_order(3))
                .subcommand(QueryTransfers::def().display_order(3))
                .subcommand(QueryConversions::def().display_order(3))
                .subcommand(QueryBlock::def().display_order(3))
                .subcommand(QueryBalance::def().display_order(3))
                .subcommand(QueryBonds::def().display_order(3))
                .subcommand(QueryBondedStake::def().display_order(3))
                .subcommand(QuerySlashes::def().display_order(3))
                .subcommand(QueryDelegations::def().display_order(3))
                .subcommand(QueryResult::def().display_order(3))
                .subcommand(QueryRawBytes::def().display_order(3))
                .subcommand(QueryProposal::def().display_order(3))
                .subcommand(QueryProposalResult::def().display_order(3))
                .subcommand(QueryProtocolParameters::def().display_order(3))
                // Utils
                .subcommand(Utils::def().display_order(5))
        }

        fn parse(matches: &ArgMatches) -> Option<Self> {
            use NamadaClientWithContext::*;
            let tx_custom = Self::parse_with_ctx(matches, TxCustom);
            let tx_transfer = Self::parse_with_ctx(matches, TxTransfer);
            let tx_ibc_transfer = Self::parse_with_ctx(matches, TxIbcTransfer);
            let tx_update_vp = Self::parse_with_ctx(matches, TxUpdateVp);
            let tx_init_account = Self::parse_with_ctx(matches, TxInitAccount);
            let tx_init_validator =
                Self::parse_with_ctx(matches, TxInitValidator);
            let tx_reveal_pk = Self::parse_with_ctx(matches, TxRevealPk);
            let tx_init_proposal =
                Self::parse_with_ctx(matches, TxInitProposal);
            let tx_vote_proposal =
                Self::parse_with_ctx(matches, TxVoteProposal);
            let bond = Self::parse_with_ctx(matches, Bond);
            let unbond = Self::parse_with_ctx(matches, Unbond);
            let withdraw = Self::parse_with_ctx(matches, Withdraw);
            let query_epoch = Self::parse_with_ctx(matches, QueryEpoch);
            let query_transfers = Self::parse_with_ctx(matches, QueryTransfers);
            let query_conversions =
                Self::parse_with_ctx(matches, QueryConversions);
            let query_block = Self::parse_with_ctx(matches, QueryBlock);
            let query_balance = Self::parse_with_ctx(matches, QueryBalance);
            let query_bonds = Self::parse_with_ctx(matches, QueryBonds);
            let query_bonded_stake =
                Self::parse_with_ctx(matches, QueryBondedStake);
            let query_slashes = Self::parse_with_ctx(matches, QuerySlashes);
            let query_delegations =
                Self::parse_with_ctx(matches, QueryDelegations);
            let query_result = Self::parse_with_ctx(matches, QueryResult);
            let query_raw_bytes = Self::parse_with_ctx(matches, QueryRawBytes);
            let query_proposal = Self::parse_with_ctx(matches, QueryProposal);
            let query_proposal_result =
                Self::parse_with_ctx(matches, QueryProposalResult);
            let query_protocol_parameters =
                Self::parse_with_ctx(matches, QueryProtocolParameters);
            let utils = SubCmd::parse(matches).map(Self::WithoutContext);
            tx_custom
                .or(tx_transfer)
                .or(tx_ibc_transfer)
                .or(tx_update_vp)
                .or(tx_init_account)
                .or(tx_reveal_pk)
                .or(tx_init_proposal)
                .or(tx_vote_proposal)
                .or(tx_init_validator)
                .or(bond)
                .or(unbond)
                .or(withdraw)
                .or(query_epoch)
                .or(query_transfers)
                .or(query_conversions)
                .or(query_block)
                .or(query_balance)
                .or(query_bonds)
                .or(query_bonded_stake)
                .or(query_slashes)
                .or(query_delegations)
                .or(query_result)
                .or(query_raw_bytes)
                .or(query_proposal)
                .or(query_proposal_result)
                .or(query_protocol_parameters)
                .or(utils)
        }
    }

    impl NamadaClient {
        /// A helper method to parse sub cmds with context
        fn parse_with_ctx<T: SubCmd>(
            matches: &ArgMatches,
            sub_to_self: impl Fn(T) -> NamadaClientWithContext,
        ) -> Option<Self> {
            SubCmd::parse(matches)
                .map(|sub| Self::WithContext(sub_to_self(sub)))
        }
    }

    impl SubCmd for NamadaClient {
        const CMD: &'static str = CLIENT_CMD;

        fn parse(matches: &ArgMatches) -> Option<Self> {
            matches
                .subcommand_matches(Self::CMD)
                .and_then(<Self as Cmd>::parse)
        }

        fn def() -> App {
            <Self as Cmd>::add_sub(
                App::new(Self::CMD)
                    .about("Client sub-commands.")
                    .setting(AppSettings::SubcommandRequiredElseHelp),
            )
        }
    }

    #[derive(Clone, Debug)]
    pub enum NamadaClientWithContext {
        // Ledger cmds
        TxCustom(TxCustom),
        TxTransfer(TxTransfer),
        TxIbcTransfer(TxIbcTransfer),
        QueryResult(QueryResult),
        TxUpdateVp(TxUpdateVp),
        TxInitAccount(TxInitAccount),
        TxInitValidator(TxInitValidator),
        TxInitProposal(TxInitProposal),
        TxVoteProposal(TxVoteProposal),
        TxRevealPk(TxRevealPk),
        Bond(Bond),
        Unbond(Unbond),
        Withdraw(Withdraw),
        QueryEpoch(QueryEpoch),
        QueryTransfers(QueryTransfers),
        QueryConversions(QueryConversions),
        QueryBlock(QueryBlock),
        QueryBalance(QueryBalance),
        QueryBonds(QueryBonds),
        QueryBondedStake(QueryBondedStake),
        QueryCommissionRate(QueryCommissionRate),
        QuerySlashes(QuerySlashes),
        QueryDelegations(QueryDelegations),
        QueryRawBytes(QueryRawBytes),
        QueryProposal(QueryProposal),
        QueryProposalResult(QueryProposalResult),
        QueryProtocolParameters(QueryProtocolParameters),
    }

    #[allow(clippy::large_enum_variant)]
    #[derive(Clone, Debug)]
    pub enum NamadaWallet {
        /// Key management commands
        Key(WalletKey),
        /// Address management commands
        Address(WalletAddress),
        /// MASP key, address management commands
        Masp(WalletMasp),
    }

    impl Cmd for NamadaWallet {
        fn add_sub(app: App) -> App {
            app.subcommand(WalletKey::def())
                .subcommand(WalletAddress::def())
                .subcommand(WalletMasp::def())
        }

        fn parse(matches: &ArgMatches) -> Option<Self> {
            let key = SubCmd::parse(matches).map(Self::Key);
            let address = SubCmd::parse(matches).map(Self::Address);
            let masp = SubCmd::parse(matches).map(Self::Masp);
            key.or(address).or(masp)
        }
    }

    impl SubCmd for NamadaWallet {
        const CMD: &'static str = WALLET_CMD;

        fn parse(matches: &ArgMatches) -> Option<Self> {
            matches
                .subcommand_matches(Self::CMD)
                .and_then(<Self as Cmd>::parse)
        }

        fn def() -> App {
            <Self as Cmd>::add_sub(
                App::new(Self::CMD)
                    .about("Wallet sub-commands.")
                    .setting(AppSettings::SubcommandRequiredElseHelp),
            )
        }
    }

    #[derive(Clone, Debug)]
    #[allow(clippy::large_enum_variant)]
    pub enum WalletKey {
        Gen(KeyGen),
        Find(KeyFind),
        List(KeyList),
        Export(Export),
    }

    impl SubCmd for WalletKey {
        const CMD: &'static str = "key";

        fn parse(matches: &ArgMatches) -> Option<Self> {
            matches.subcommand_matches(Self::CMD).and_then(|matches| {
                let generate = SubCmd::parse(matches).map(Self::Gen);
                let lookup = SubCmd::parse(matches).map(Self::Find);
                let list = SubCmd::parse(matches).map(Self::List);
                let export = SubCmd::parse(matches).map(Self::Export);
                generate.or(lookup).or(list).or(export)
            })
        }

        fn def() -> App {
            App::new(Self::CMD)
                .about(
                    "Keypair management, including methods to generate and \
                     look-up keys.",
                )
                .setting(AppSettings::SubcommandRequiredElseHelp)
                .subcommand(KeyGen::def())
                .subcommand(KeyFind::def())
                .subcommand(KeyList::def())
                .subcommand(Export::def())
        }
    }

    /// Generate a new keypair and an implicit address derived from it
    #[derive(Clone, Debug)]
    pub struct KeyGen(pub args::KeyAndAddressGen);

    impl SubCmd for KeyGen {
        const CMD: &'static str = "gen";

        fn parse(matches: &ArgMatches) -> Option<Self> {
            matches
                .subcommand_matches(Self::CMD)
                .map(|matches| Self(args::KeyAndAddressGen::parse(matches)))
        }

        fn def() -> App {
            App::new(Self::CMD)
                .about(
                    "Generates a keypair with a given alias and derive the \
                     implicit address from its public key. The address will \
                     be stored with the same alias.",
                )
                .add_args::<args::KeyAndAddressGen>()
        }
    }

    #[derive(Clone, Debug)]
    pub struct KeyFind(pub args::KeyFind);

    impl SubCmd for KeyFind {
        const CMD: &'static str = "find";

        fn parse(matches: &ArgMatches) -> Option<Self> {
            matches
                .subcommand_matches(Self::CMD)
                .map(|matches| (Self(args::KeyFind::parse(matches))))
        }

        fn def() -> App {
            App::new(Self::CMD)
                .about("Searches for a keypair from a public key or an alias.")
                .add_args::<args::KeyFind>()
        }
    }

    #[derive(Clone, Debug)]
    pub struct KeyList(pub args::KeyList);

    impl SubCmd for KeyList {
        const CMD: &'static str = "list";

        fn parse(matches: &ArgMatches) -> Option<Self> {
            matches
                .subcommand_matches(Self::CMD)
                .map(|matches| (Self(args::KeyList::parse(matches))))
        }

        fn def() -> App {
            App::new(Self::CMD)
                .about("List all known keys.")
                .add_args::<args::KeyList>()
        }
    }

    #[derive(Clone, Debug)]
    pub struct Export(pub args::KeyExport);

    impl SubCmd for Export {
        const CMD: &'static str = "export";

        fn parse(matches: &ArgMatches) -> Option<Self> {
            matches
                .subcommand_matches(Self::CMD)
                .map(|matches| (Self(args::KeyExport::parse(matches))))
        }

        fn def() -> App {
            App::new(Self::CMD)
                .about("Exports a keypair to a file.")
                .add_args::<args::KeyExport>()
        }
    }

    #[allow(clippy::large_enum_variant)]
    #[derive(Clone, Debug)]
    pub enum WalletMasp {
        GenPayAddr(MaspGenPayAddr),
        GenSpendKey(MaspGenSpendKey),
        AddAddrKey(MaspAddAddrKey),
        ListPayAddrs(MaspListPayAddrs),
        ListKeys(MaspListKeys),
        FindAddrKey(MaspFindAddrKey),
    }

    impl SubCmd for WalletMasp {
        const CMD: &'static str = "masp";

        fn parse(matches: &ArgMatches) -> Option<Self> {
            matches.subcommand_matches(Self::CMD).and_then(|matches| {
                let genpa = SubCmd::parse(matches).map(Self::GenPayAddr);
                let gensk = SubCmd::parse(matches).map(Self::GenSpendKey);
                let addak = SubCmd::parse(matches).map(Self::AddAddrKey);
                let listpa = SubCmd::parse(matches).map(Self::ListPayAddrs);
                let listsk = SubCmd::parse(matches).map(Self::ListKeys);
                let findak = SubCmd::parse(matches).map(Self::FindAddrKey);
                gensk.or(genpa).or(addak).or(listpa).or(listsk).or(findak)
            })
        }

        fn def() -> App {
            App::new(Self::CMD)
                .about(
                    "Multi-asset shielded pool address and keypair management \
                     including methods to generate and look-up addresses and \
                     keys.",
                )
                .setting(AppSettings::SubcommandRequiredElseHelp)
                .subcommand(MaspGenSpendKey::def())
                .subcommand(MaspGenPayAddr::def())
                .subcommand(MaspAddAddrKey::def())
                .subcommand(MaspListPayAddrs::def())
                .subcommand(MaspListKeys::def())
                .subcommand(MaspFindAddrKey::def())
        }
    }

    /// Find the given shielded address or key
    #[derive(Clone, Debug)]
    pub struct MaspFindAddrKey(pub args::AddrKeyFind);

    impl SubCmd for MaspFindAddrKey {
        const CMD: &'static str = "find";

        fn parse(matches: &ArgMatches) -> Option<Self> {
            matches
                .subcommand_matches(Self::CMD)
                .map(|matches| Self(args::AddrKeyFind::parse(matches)))
        }

        fn def() -> App {
            App::new(Self::CMD)
                .about("Find the given shielded address or key in the wallet")
                .add_args::<args::AddrKeyFind>()
        }
    }

    /// List all known shielded keys
    #[derive(Clone, Debug)]
    pub struct MaspListKeys(pub args::MaspKeysList);

    impl SubCmd for MaspListKeys {
        const CMD: &'static str = "list-keys";

        fn parse(matches: &ArgMatches) -> Option<Self> {
            matches
                .subcommand_matches(Self::CMD)
                .map(|matches| Self(args::MaspKeysList::parse(matches)))
        }

        fn def() -> App {
            App::new(Self::CMD)
                .about("Lists all shielded keys in the wallet")
                .add_args::<args::MaspKeysList>()
        }
    }

    /// List all known payment addresses
    #[derive(Clone, Debug)]
    pub struct MaspListPayAddrs;

    impl SubCmd for MaspListPayAddrs {
        const CMD: &'static str = "list-addrs";

        fn parse(matches: &ArgMatches) -> Option<Self> {
            matches
                .subcommand_matches(Self::CMD)
                .map(|_matches| MaspListPayAddrs)
        }

        fn def() -> App {
            App::new(Self::CMD)
                .about("Lists all payment addresses in the wallet")
        }
    }

    /// Add a key or an address
    #[derive(Clone, Debug)]
    pub struct MaspAddAddrKey(pub args::MaspAddrKeyAdd);

    impl SubCmd for MaspAddAddrKey {
        const CMD: &'static str = "add";

        fn parse(matches: &ArgMatches) -> Option<Self> {
            matches.subcommand_matches(Self::CMD).map(|matches| {
                MaspAddAddrKey(args::MaspAddrKeyAdd::parse(matches))
            })
        }

        fn def() -> App {
            App::new(Self::CMD)
                .about("Adds the given payment address or key to the wallet")
                .add_args::<args::MaspAddrKeyAdd>()
        }
    }

    /// Generate a spending key
    #[derive(Clone, Debug)]
    pub struct MaspGenSpendKey(pub args::MaspSpendKeyGen);

    impl SubCmd for MaspGenSpendKey {
        const CMD: &'static str = "gen-key";

        fn parse(matches: &ArgMatches) -> Option<Self> {
            matches.subcommand_matches(Self::CMD).map(|matches| {
                MaspGenSpendKey(args::MaspSpendKeyGen::parse(matches))
            })
        }

        fn def() -> App {
            App::new(Self::CMD)
                .about("Generates a random spending key")
                .add_args::<args::MaspSpendKeyGen>()
        }
    }

    /// Generate a payment address from a viewing key or payment address
    #[derive(Clone, Debug)]
    pub struct MaspGenPayAddr(pub args::MaspPayAddrGen);

    impl SubCmd for MaspGenPayAddr {
        const CMD: &'static str = "gen-addr";

        fn parse(matches: &ArgMatches) -> Option<Self> {
            matches.subcommand_matches(Self::CMD).map(|matches| {
                MaspGenPayAddr(args::MaspPayAddrGen::parse(matches))
            })
        }

        fn def() -> App {
            App::new(Self::CMD)
                .about(
                    "Generates a payment address from the given spending key",
                )
                .add_args::<args::MaspPayAddrGen>()
        }
    }

    #[derive(Clone, Debug)]
    pub enum WalletAddress {
        Gen(AddressGen),
        Find(AddressOrAliasFind),
        List(AddressList),
        Add(AddressAdd),
    }

    impl SubCmd for WalletAddress {
        const CMD: &'static str = "address";

        fn parse(matches: &ArgMatches) -> Option<Self> {
            matches.subcommand_matches(Self::CMD).and_then(|matches| {
                let gen = SubCmd::parse(matches).map(Self::Gen);
                let find = SubCmd::parse(matches).map(Self::Find);
                let list = SubCmd::parse(matches).map(Self::List);
                let add = SubCmd::parse(matches).map(Self::Add);
                gen.or(find).or(list).or(add)
            })
        }

        fn def() -> App {
            App::new(Self::CMD)
                .about(
                    "Address management, including methods to generate and \
                     look-up addresses.",
                )
                .setting(AppSettings::SubcommandRequiredElseHelp)
                .subcommand(AddressGen::def())
                .subcommand(AddressOrAliasFind::def())
                .subcommand(AddressList::def())
                .subcommand(AddressAdd::def())
        }
    }

    /// Generate a new keypair and an implicit address derived from it
    #[derive(Clone, Debug)]
    pub struct AddressGen(pub args::KeyAndAddressGen);

    impl SubCmd for AddressGen {
        const CMD: &'static str = "gen";

        fn parse(matches: &ArgMatches) -> Option<Self> {
            matches.subcommand_matches(Self::CMD).map(|matches| {
                AddressGen(args::KeyAndAddressGen::parse(matches))
            })
        }

        fn def() -> App {
            App::new(Self::CMD)
                .about(
                    "Generates a keypair with a given alias and derive the \
                     implicit address from its public key. The address will \
                     be stored with the same alias.",
                )
                .add_args::<args::KeyAndAddressGen>()
        }
    }

    /// Find an address by its alias
    #[derive(Clone, Debug)]
    pub struct AddressOrAliasFind(pub args::AddressOrAliasFind);

    impl SubCmd for AddressOrAliasFind {
        const CMD: &'static str = "find";

        fn parse(matches: &ArgMatches) -> Option<Self> {
            matches.subcommand_matches(Self::CMD).map(|matches| {
                AddressOrAliasFind(args::AddressOrAliasFind::parse(matches))
            })
        }

        fn def() -> App {
            App::new(Self::CMD)
                .about(
                    "Find an address by its alias or an alias by its address.",
                )
                .add_args::<args::AddressOrAliasFind>()
        }
    }

    /// List known addresses
    #[derive(Clone, Debug)]
    pub struct AddressList;

    impl SubCmd for AddressList {
        const CMD: &'static str = "list";

        fn parse(matches: &ArgMatches) -> Option<Self> {
            matches
                .subcommand_matches(Self::CMD)
                .map(|_matches| AddressList)
        }

        fn def() -> App {
            App::new(Self::CMD).about("List all known addresses.")
        }
    }

    /// Generate a new keypair and an implicit address derived from it
    #[derive(Clone, Debug)]
    pub struct AddressAdd(pub args::AddressAdd);

    impl SubCmd for AddressAdd {
        const CMD: &'static str = "add";

        fn parse(matches: &ArgMatches) -> Option<Self> {
            matches
                .subcommand_matches(Self::CMD)
                .map(|matches| AddressAdd(args::AddressAdd::parse(matches)))
        }

        fn def() -> App {
            App::new(Self::CMD)
                .about("Store an alias for an address in the wallet.")
                .add_args::<args::AddressAdd>()
        }
    }

    #[derive(Clone, Debug)]
    pub enum Ledger {
        Run(LedgerRun),
        Reset(LedgerReset),
        DumpDb(LedgerDumpDb),
    }

    impl SubCmd for Ledger {
        const CMD: &'static str = "ledger";

        fn parse(matches: &ArgMatches) -> Option<Self> {
            matches.subcommand_matches(Self::CMD).and_then(|matches| {
                let run = SubCmd::parse(matches).map(Self::Run);
                let reset = SubCmd::parse(matches).map(Self::Reset);
                let dump_db = SubCmd::parse(matches).map(Self::DumpDb);
                run.or(reset)
                    .or(dump_db)
                    // The `run` command is the default if no sub-command given
                    .or(Some(Self::Run(LedgerRun(args::LedgerRun(None)))))
            })
        }

        fn def() -> App {
            App::new(Self::CMD)
                .about(
                    "Ledger node sub-commands. If no sub-command specified, \
                     defaults to run the node.",
                )
                .subcommand(LedgerRun::def())
                .subcommand(LedgerReset::def())
                .subcommand(LedgerDumpDb::def())
        }
    }

    #[derive(Clone, Debug)]
    pub struct LedgerRun(pub args::LedgerRun);

    impl SubCmd for LedgerRun {
        const CMD: &'static str = "run";

        fn parse(matches: &ArgMatches) -> Option<Self> {
            matches
                .subcommand_matches(Self::CMD)
                .map(|matches| Self(args::LedgerRun::parse(matches)))
        }

        fn def() -> App {
            App::new(Self::CMD)
                .about("Run Namada ledger node.")
                .add_args::<args::LedgerRun>()
        }
    }

    #[derive(Clone, Debug)]
    pub struct LedgerReset;

    impl SubCmd for LedgerReset {
        const CMD: &'static str = "reset";

        fn parse(matches: &ArgMatches) -> Option<Self> {
            matches.subcommand_matches(Self::CMD).map(|_matches| Self)
        }

        fn def() -> App {
            App::new(Self::CMD).about(
                "Delete Namada ledger node's and Tendermint node's storage \
                 data.",
            )
        }
    }

    #[derive(Clone, Debug)]
    pub struct LedgerDumpDb(pub args::LedgerDumpDb);

    impl SubCmd for LedgerDumpDb {
        const CMD: &'static str = "dump-db";

        fn parse(matches: &ArgMatches) -> Option<Self> {
            matches
                .subcommand_matches(Self::CMD)
                .map(|matches| Self(args::LedgerDumpDb::parse(matches)))
        }

        fn def() -> App {
            App::new(Self::CMD)
                .about("Dump Namada ledger node's DB from a block into a file.")
                .add_args::<args::LedgerDumpDb>()
        }
    }

    #[derive(Clone, Debug)]
    pub enum Config {
        Gen(ConfigGen),
    }

    impl SubCmd for Config {
        const CMD: &'static str = "config";

        fn parse(matches: &ArgMatches) -> Option<Self> {
            matches
                .subcommand_matches(Self::CMD)
                .and_then(|matches| SubCmd::parse(matches).map(Self::Gen))
        }

        fn def() -> App {
            App::new(Self::CMD)
                .setting(AppSettings::SubcommandRequiredElseHelp)
                .about("Configuration sub-commands.")
                .subcommand(ConfigGen::def())
        }
    }

    #[derive(Clone, Debug)]
    pub struct ConfigGen;

    impl SubCmd for ConfigGen {
        const CMD: &'static str = "gen";

        fn parse(matches: &ArgMatches) -> Option<Self> {
            matches.subcommand_matches(Self::CMD).map(|_matches| Self)
        }

        fn def() -> App {
            App::new(Self::CMD)
                .about("Generate the default configuration file.")
        }
    }

    #[derive(Clone, Debug)]
    pub struct QueryResult(pub args::QueryResult);

    impl SubCmd for QueryResult {
        const CMD: &'static str = "tx-result";

        fn parse(matches: &ArgMatches) -> Option<Self> {
            matches
                .subcommand_matches(Self::CMD)
                .map(|matches| QueryResult(args::QueryResult::parse(matches)))
        }

        fn def() -> App {
            App::new(Self::CMD)
                .about("Query the result of a transaction.")
                .add_args::<args::QueryResult>()
        }
    }

    #[derive(Clone, Debug)]
    pub struct QueryProposal(pub args::QueryProposal);

    impl SubCmd for QueryProposal {
        const CMD: &'static str = "query-proposal";

        fn parse(matches: &ArgMatches) -> Option<Self>
        where
            Self: Sized,
        {
            matches.subcommand_matches(Self::CMD).map(|matches| {
                QueryProposal(args::QueryProposal::parse(matches))
            })
        }

        fn def() -> App {
            App::new(Self::CMD)
                .about("Query proposals.")
                .add_args::<args::QueryProposal>()
        }
    }

    #[derive(Clone, Debug)]
    pub struct QueryProposalResult(pub args::QueryProposalResult);

    impl SubCmd for QueryProposalResult {
        const CMD: &'static str = "query-proposal-result";

        fn parse(matches: &ArgMatches) -> Option<Self>
        where
            Self: Sized,
        {
            matches.subcommand_matches(Self::CMD).map(|matches| {
                QueryProposalResult(args::QueryProposalResult::parse(matches))
            })
        }

        fn def() -> App {
            App::new(Self::CMD)
                .about("Query proposals result.")
                .add_args::<args::QueryProposalResult>()
        }
    }

    #[derive(Clone, Debug)]
    pub struct QueryProtocolParameters(pub args::QueryProtocolParameters);

    impl SubCmd for QueryProtocolParameters {
        const CMD: &'static str = "query-protocol-parameters";

        fn parse(matches: &ArgMatches) -> Option<Self>
        where
            Self: Sized,
        {
            matches.subcommand_matches(Self::CMD).map(|matches| {
                QueryProtocolParameters(args::QueryProtocolParameters::parse(
                    matches,
                ))
            })
        }

        fn def() -> App {
            App::new(Self::CMD)
                .about("Query protocol parameters.")
                .add_args::<args::QueryProtocolParameters>()
        }
    }

    #[derive(Clone, Debug)]
    pub struct TxCustom(pub args::TxCustom);

    impl SubCmd for TxCustom {
        const CMD: &'static str = "tx";

        fn parse(matches: &ArgMatches) -> Option<Self> {
            matches
                .subcommand_matches(Self::CMD)
                .map(|matches| TxCustom(args::TxCustom::parse(matches)))
        }

        fn def() -> App {
            App::new(Self::CMD)
                .about("Send a transaction with custom WASM code.")
                .add_args::<args::TxCustom>()
        }
    }

    #[derive(Clone, Debug)]
    pub struct TxTransfer(pub args::TxTransfer);

    impl SubCmd for TxTransfer {
        const CMD: &'static str = "transfer";

        fn parse(matches: &ArgMatches) -> Option<Self> {
            matches
                .subcommand_matches(Self::CMD)
                .map(|matches| TxTransfer(args::TxTransfer::parse(matches)))
        }

        fn def() -> App {
            App::new(Self::CMD)
                .about("Send a signed transfer transaction.")
                .add_args::<args::TxTransfer>()
        }
    }

    #[derive(Clone, Debug)]
    pub struct TxIbcTransfer(pub args::TxIbcTransfer);

    impl SubCmd for TxIbcTransfer {
        const CMD: &'static str = "ibc-transfer";

        fn parse(matches: &ArgMatches) -> Option<Self> {
            matches.subcommand_matches(Self::CMD).map(|matches| {
                TxIbcTransfer(args::TxIbcTransfer::parse(matches))
            })
        }

        fn def() -> App {
            App::new(Self::CMD)
                .about("Send a signed IBC transfer transaction.")
                .add_args::<args::TxIbcTransfer>()
        }
    }

    #[derive(Clone, Debug)]
    pub struct TxUpdateVp(pub args::TxUpdateVp);

    impl SubCmd for TxUpdateVp {
        const CMD: &'static str = "update";

        fn parse(matches: &ArgMatches) -> Option<Self> {
            matches
                .subcommand_matches(Self::CMD)
                .map(|matches| TxUpdateVp(args::TxUpdateVp::parse(matches)))
        }

        fn def() -> App {
            App::new(Self::CMD)
                .about(
                    "Send a signed transaction to update account's validity \
                     predicate.",
                )
                .add_args::<args::TxUpdateVp>()
        }
    }

    #[derive(Clone, Debug)]
    pub struct TxInitAccount(pub args::TxInitAccount);

    impl SubCmd for TxInitAccount {
        const CMD: &'static str = "init-account";

        fn parse(matches: &ArgMatches) -> Option<Self> {
            matches.subcommand_matches(Self::CMD).map(|matches| {
                TxInitAccount(args::TxInitAccount::parse(matches))
            })
        }

        fn def() -> App {
            App::new(Self::CMD)
                .about(
                    "Send a signed transaction to create a new established \
                     account.",
                )
                .add_args::<args::TxInitAccount>()
        }
    }

    #[derive(Clone, Debug)]
    pub struct TxInitValidator(pub args::TxInitValidator);

    impl SubCmd for TxInitValidator {
        const CMD: &'static str = "init-validator";

        fn parse(matches: &ArgMatches) -> Option<Self> {
            matches.subcommand_matches(Self::CMD).map(|matches| {
                TxInitValidator(args::TxInitValidator::parse(matches))
            })
        }

        fn def() -> App {
            App::new(Self::CMD)
                .about(
                    "Send a signed transaction to create a new validator \
                     account.",
                )
                .add_args::<args::TxInitValidator>()
        }
    }

    #[derive(Clone, Debug)]
    pub struct Bond(pub args::Bond);

    impl SubCmd for Bond {
        const CMD: &'static str = "bond";

        fn parse(matches: &ArgMatches) -> Option<Self> {
            matches
                .subcommand_matches(Self::CMD)
                .map(|matches| Bond(args::Bond::parse(matches)))
        }

        fn def() -> App {
            App::new(Self::CMD)
                .about("Bond tokens in PoS system.")
                .add_args::<args::Bond>()
        }
    }

    #[derive(Clone, Debug)]
    pub struct Unbond(pub args::Unbond);

    impl SubCmd for Unbond {
        const CMD: &'static str = "unbond";

        fn parse(matches: &ArgMatches) -> Option<Self> {
            matches
                .subcommand_matches(Self::CMD)
                .map(|matches| Unbond(args::Unbond::parse(matches)))
        }

        fn def() -> App {
            App::new(Self::CMD)
                .about("Unbond tokens from a PoS bond.")
                .add_args::<args::Unbond>()
        }
    }

    #[derive(Clone, Debug)]
    pub struct Withdraw(pub args::Withdraw);

    impl SubCmd for Withdraw {
        const CMD: &'static str = "withdraw";

        fn parse(matches: &ArgMatches) -> Option<Self> {
            matches
                .subcommand_matches(Self::CMD)
                .map(|matches| Withdraw(args::Withdraw::parse(matches)))
        }

        fn def() -> App {
            App::new(Self::CMD)
                .about("Withdraw tokens from previously unbonded PoS bond.")
                .add_args::<args::Withdraw>()
        }
    }

    #[derive(Clone, Debug)]
    pub struct QueryEpoch(pub args::Query);

    impl SubCmd for QueryEpoch {
        const CMD: &'static str = "epoch";

        fn parse(matches: &ArgMatches) -> Option<Self> {
            matches
                .subcommand_matches(Self::CMD)
                .map(|matches| QueryEpoch(args::Query::parse(matches)))
        }

        fn def() -> App {
            App::new(Self::CMD)
                .about("Query the epoch of the last committed block.")
                .add_args::<args::Query>()
        }
    }

    #[derive(Clone, Debug)]
    pub struct QueryConversions(pub args::QueryConversions);

    impl SubCmd for QueryConversions {
        const CMD: &'static str = "conversions";

        fn parse(matches: &ArgMatches) -> Option<Self> {
            matches.subcommand_matches(Self::CMD).map(|matches| {
                QueryConversions(args::QueryConversions::parse(matches))
            })
        }

        fn def() -> App {
            App::new(Self::CMD)
                .about("Query currently applicable conversions.")
                .add_args::<args::QueryConversions>()
        }
    }

    #[derive(Clone, Debug)]
    pub struct QueryBlock(pub args::Query);

    impl SubCmd for QueryBlock {
        const CMD: &'static str = "block";

        fn parse(matches: &ArgMatches) -> Option<Self> {
            matches
                .subcommand_matches(Self::CMD)
                .map(|matches| QueryBlock(args::Query::parse(matches)))
        }

        fn def() -> App {
            App::new(Self::CMD)
                .about("Query the last committed block.")
                .add_args::<args::Query>()
        }
    }

    #[derive(Clone, Debug)]
    pub struct QueryBalance(pub args::QueryBalance);

    impl SubCmd for QueryBalance {
        const CMD: &'static str = "balance";

        fn parse(matches: &ArgMatches) -> Option<Self> {
            matches
                .subcommand_matches(Self::CMD)
                .map(|matches| QueryBalance(args::QueryBalance::parse(matches)))
        }

        fn def() -> App {
            App::new(Self::CMD)
                .about("Query balance(s) of tokens.")
                .add_args::<args::QueryBalance>()
        }
    }

    #[derive(Clone, Debug)]
    pub struct QueryBonds(pub args::QueryBonds);

    impl SubCmd for QueryBonds {
        const CMD: &'static str = "bonds";

        fn parse(matches: &ArgMatches) -> Option<Self> {
            matches
                .subcommand_matches(Self::CMD)
                .map(|matches| QueryBonds(args::QueryBonds::parse(matches)))
        }

        fn def() -> App {
            App::new(Self::CMD)
                .about("Query PoS bond(s).")
                .add_args::<args::QueryBonds>()
        }
    }

    #[derive(Clone, Debug)]
    pub struct QueryBondedStake(pub args::QueryBondedStake);

    impl SubCmd for QueryBondedStake {
        const CMD: &'static str = "bonded-stake";

        fn parse(matches: &ArgMatches) -> Option<Self> {
            matches.subcommand_matches(Self::CMD).map(|matches| {
                QueryBondedStake(args::QueryBondedStake::parse(matches))
            })
        }

        fn def() -> App {
            App::new(Self::CMD)
                .about("Query PoS bonded stake.")
                .add_args::<args::QueryBondedStake>()
        }
    }

    #[derive(Clone, Debug)]
    pub struct QueryTransfers(pub args::QueryTransfers);

    impl SubCmd for QueryTransfers {
        const CMD: &'static str = "show-transfers";

        fn parse(matches: &ArgMatches) -> Option<Self> {
            matches.subcommand_matches(Self::CMD).map(|matches| {
                QueryTransfers(args::QueryTransfers::parse(matches))
            })
        }

        fn def() -> App {
            App::new(Self::CMD)
                .about("Query the accepted transfers to date.")
                .add_args::<args::QueryConversions>()
        }
    }

    #[derive(Clone, Debug)]
    pub struct QueryCommissionRate(pub args::QueryCommissionRate);

    impl SubCmd for QueryCommissionRate {
        const CMD: &'static str = "commission-rate";

        fn parse(matches: &ArgMatches) -> Option<Self> {
            matches.subcommand_matches(Self::CMD).map(|matches| {
                QueryCommissionRate(args::QueryCommissionRate::parse(matches))
            })
        }

        fn def() -> App {
            App::new(Self::CMD)
                .about("Query commission rate.")
                .add_args::<args::QueryCommissionRate>()
        }
    }

    #[derive(Clone, Debug)]
    pub struct QuerySlashes(pub args::QuerySlashes);

    impl SubCmd for QuerySlashes {
        const CMD: &'static str = "slashes";

        fn parse(matches: &ArgMatches) -> Option<Self>
        where
            Self: Sized,
        {
            matches
                .subcommand_matches(Self::CMD)
                .map(|matches| QuerySlashes(args::QuerySlashes::parse(matches)))
        }

        fn def() -> App {
            App::new(Self::CMD)
                .about("Query PoS applied slashes.")
                .add_args::<args::QuerySlashes>()
        }
    }

    #[derive(Clone, Debug)]
    pub struct QueryDelegations(pub args::QueryDelegations);

    impl SubCmd for QueryDelegations {
        const CMD: &'static str = "delegations";

        fn parse(matches: &ArgMatches) -> Option<Self>
        where
            Self: Sized,
        {
            matches.subcommand_matches(Self::CMD).map(|matches| {
                QueryDelegations(args::QueryDelegations::parse(matches))
            })
        }

        fn def() -> App {
            App::new(Self::CMD)
                .about("Find PoS delegations from the given owner address.")
                .add_args::<args::QueryDelegations>()
        }
    }

    #[derive(Clone, Debug)]
    pub struct QueryRawBytes(pub args::QueryRawBytes);

    impl SubCmd for QueryRawBytes {
        const CMD: &'static str = "query-bytes";

        fn parse(matches: &ArgMatches) -> Option<Self> {
            matches.subcommand_matches(Self::CMD).map(|matches| {
                QueryRawBytes(args::QueryRawBytes::parse(matches))
            })
        }

        fn def() -> App {
            App::new(Self::CMD)
                .about("Query the raw bytes of a given storage key")
                .add_args::<args::QueryRawBytes>()
        }
    }

    #[derive(Clone, Debug)]
    pub struct TxInitProposal(pub args::InitProposal);

    impl SubCmd for TxInitProposal {
        const CMD: &'static str = "init-proposal";

        fn parse(matches: &ArgMatches) -> Option<Self>
        where
            Self: Sized,
        {
            matches.subcommand_matches(Self::CMD).map(|matches| {
                TxInitProposal(args::InitProposal::parse(matches))
            })
        }

        fn def() -> App {
            App::new(Self::CMD)
                .about("Create a new proposal.")
                .add_args::<args::InitProposal>()
        }
    }

    #[derive(Clone, Debug)]
    pub struct TxVoteProposal(pub args::VoteProposal);

    impl SubCmd for TxVoteProposal {
        const CMD: &'static str = "vote-proposal";

        fn parse(matches: &ArgMatches) -> Option<Self>
        where
            Self: Sized,
        {
            matches.subcommand_matches(Self::CMD).map(|matches| {
                TxVoteProposal(args::VoteProposal::parse(matches))
            })
        }

        fn def() -> App {
            App::new(Self::CMD)
                .about("Vote a proposal.")
                .add_args::<args::VoteProposal>()
        }
    }

    #[derive(Clone, Debug)]
    pub struct TxRevealPk(pub args::RevealPk);

    impl SubCmd for TxRevealPk {
        const CMD: &'static str = "reveal-pk";

        fn parse(matches: &ArgMatches) -> Option<Self>
        where
            Self: Sized,
        {
            matches
                .subcommand_matches(Self::CMD)
                .map(|matches| TxRevealPk(args::RevealPk::parse(matches)))
        }

        fn def() -> App {
            App::new(Self::CMD)
                .about(
                    "Submit a tx to reveal the public key an implicit \
                     account. Typically, you don't have to do this manually \
                     and the client will detect when a tx to reveal PK is \
                     needed and submit it automatically. This will write the \
                     PK into the account's storage so that it can be used for \
                     signature verification on transactions authorized by \
                     this account.",
                )
                .add_args::<args::RevealPk>()
        }
    }

    #[derive(Clone, Debug)]
    pub enum Utils {
        JoinNetwork(JoinNetwork),
        FetchWasms(FetchWasms),
        InitNetwork(InitNetwork),
        InitGenesisValidator(InitGenesisValidator),
    }

    impl SubCmd for Utils {
        const CMD: &'static str = "utils";

        fn parse(matches: &ArgMatches) -> Option<Self> {
            matches.subcommand_matches(Self::CMD).and_then(|matches| {
                let join_network =
                    SubCmd::parse(matches).map(Self::JoinNetwork);
                let fetch_wasms = SubCmd::parse(matches).map(Self::FetchWasms);
                let init_network =
                    SubCmd::parse(matches).map(Self::InitNetwork);
                let init_genesis =
                    SubCmd::parse(matches).map(Self::InitGenesisValidator);
                join_network
                    .or(fetch_wasms)
                    .or(init_network)
                    .or(init_genesis)
            })
        }

        fn def() -> App {
            App::new(Self::CMD)
                .about("Utilities.")
                .subcommand(JoinNetwork::def())
                .subcommand(FetchWasms::def())
                .subcommand(InitNetwork::def())
                .subcommand(InitGenesisValidator::def())
                .setting(AppSettings::SubcommandRequiredElseHelp)
        }
    }

    #[derive(Clone, Debug)]
    pub struct JoinNetwork(pub args::JoinNetwork);

    impl SubCmd for JoinNetwork {
        const CMD: &'static str = "join-network";

        fn parse(matches: &ArgMatches) -> Option<Self> {
            matches
                .subcommand_matches(Self::CMD)
                .map(|matches| Self(args::JoinNetwork::parse(matches)))
        }

        fn def() -> App {
            App::new(Self::CMD)
                .about("Configure Namada to join an existing network.")
                .add_args::<args::JoinNetwork>()
        }
    }

    #[derive(Clone, Debug)]
    pub struct FetchWasms(pub args::FetchWasms);

    impl SubCmd for FetchWasms {
        const CMD: &'static str = "fetch-wasms";

        fn parse(matches: &ArgMatches) -> Option<Self> {
            matches
                .subcommand_matches(Self::CMD)
                .map(|matches| Self(args::FetchWasms::parse(matches)))
        }

        fn def() -> App {
            App::new(Self::CMD)
                .about("Ensure pre-built wasms are present")
                .add_args::<args::FetchWasms>()
        }
    }

    #[derive(Clone, Debug)]
    pub struct InitNetwork(pub args::InitNetwork);

    impl SubCmd for InitNetwork {
        const CMD: &'static str = "init-network";

        fn parse(matches: &ArgMatches) -> Option<Self> {
            matches
                .subcommand_matches(Self::CMD)
                .map(|matches| Self(args::InitNetwork::parse(matches)))
        }

        fn def() -> App {
            App::new(Self::CMD)
                .about("Initialize a new test network.")
                .add_args::<args::InitNetwork>()
        }
    }

    #[derive(Clone, Debug)]
    pub struct InitGenesisValidator(pub args::InitGenesisValidator);

    impl SubCmd for InitGenesisValidator {
        const CMD: &'static str = "init-genesis-validator";

        fn parse(matches: &ArgMatches) -> Option<Self> {
            matches
                .subcommand_matches(Self::CMD)
                .map(|matches| Self(args::InitGenesisValidator::parse(matches)))
        }

        fn def() -> App {
            App::new(Self::CMD)
                .about(
                    "Initialize genesis validator's address, consensus key \
                     and validator account key and use it in the ledger's \
                     node.",
                )
                .add_args::<args::InitGenesisValidator>()
        }
    }
}

pub mod args {

    use std::env;
    use std::net::SocketAddr;
    use std::path::PathBuf;
    use std::str::FromStr;

    use namada::ibc::core::ics24_host::identifier::{ChannelId, PortId};
    use namada::types::address::Address;
    use namada::types::chain::{ChainId, ChainIdPrefix};
    use namada::types::key::*;
    use namada::types::masp::MaspValue;
    use namada::types::storage::{self, Epoch};
    use namada::types::time::DateTimeUtc;
    use namada::types::token;
    use namada::types::transaction::GasLimit;
    use rust_decimal::Decimal;

    use super::context::*;
    use super::utils::*;
    use super::{ArgGroup, ArgMatches};
    use crate::config;
    use crate::config::TendermintMode;
    use crate::facade::tendermint::Timeout;
    use crate::facade::tendermint_config::net::Address as TendermintAddress;

    const ADDRESS: Arg<WalletAddress> = arg("address");
    const ALIAS_OPT: ArgOpt<String> = ALIAS.opt();
    const ALIAS: Arg<String> = arg("alias");
    const ALLOW_DUPLICATE_IP: ArgFlag = flag("allow-duplicate-ip");
    const AMOUNT: Arg<token::Amount> = arg("amount");
    const ARCHIVE_DIR: ArgOpt<PathBuf> = arg_opt("archive-dir");
    const BALANCE_OWNER: ArgOpt<WalletBalanceOwner> = arg_opt("owner");
    const BASE_DIR: ArgDefault<PathBuf> = arg_default(
        "base-dir",
        DefaultFn(|| match env::var("NAMADA_BASE_DIR") {
            Ok(dir) => dir.into(),
            Err(_) => config::DEFAULT_BASE_DIR.into(),
        }),
    );
    // const BLOCK_HEIGHT_OPT: ArgOpt<BlockHeight> = arg_opt("height");
    const BROADCAST_ONLY: ArgFlag = flag("broadcast-only");
    const CHAIN_ID: Arg<ChainId> = arg("chain-id");
    const CHAIN_ID_OPT: ArgOpt<ChainId> = CHAIN_ID.opt();
    const CHAIN_ID_PREFIX: Arg<ChainIdPrefix> = arg("chain-prefix");
    const CHANNEL_ID: Arg<ChannelId> = arg("channel-id");
    const CODE_PATH: Arg<PathBuf> = arg("code-path");
    const CODE_PATH_OPT: ArgOpt<PathBuf> = CODE_PATH.opt();
    const COMMISSION_RATE: Arg<Decimal> = arg("commission-rate");
    const CONSENSUS_TIMEOUT_COMMIT: ArgDefault<Timeout> = arg_default(
        "consensus-timeout-commit",
        DefaultFn(|| Timeout::from_str("1s").unwrap()),
    );
    const DATA_PATH_OPT: ArgOpt<PathBuf> = arg_opt("data-path");
    const DATA_PATH: Arg<PathBuf> = arg("data-path");
    const DECRYPT: ArgFlag = flag("decrypt");
    const DONT_ARCHIVE: ArgFlag = flag("dont-archive");
    const DRY_RUN_TX: ArgFlag = flag("dry-run");
    const DUMP_TX: ArgFlag = flag("dump-tx");
    const EPOCH: ArgOpt<Epoch> = arg_opt("epoch");
    const EXPIRATION_OPT: ArgOpt<DateTimeUtc> = arg_opt("expiration");
    const FORCE: ArgFlag = flag("force");
    const DONT_PREFETCH_WASM: ArgFlag = flag("dont-prefetch-wasm");
    const GAS_AMOUNT: ArgDefault<token::Amount> =
        arg_default("gas-amount", DefaultFn(|| token::Amount::from(0)));
    const GAS_LIMIT: ArgDefault<token::Amount> =
        arg_default("gas-limit", DefaultFn(|| token::Amount::from(0)));
    const GAS_TOKEN: ArgDefaultFromCtx<WalletAddress> =
        arg_default_from_ctx("gas-token", DefaultFn(|| "NAM".into()));
    const GENESIS_PATH: Arg<PathBuf> = arg("genesis-path");
    const GENESIS_VALIDATOR: ArgOpt<String> = arg("genesis-validator").opt();
    const LEDGER_ADDRESS_ABOUT: &str =
        "Address of a ledger node as \"{scheme}://{host}:{port}\". If the \
         scheme is not supplied, it is assumed to be TCP.";
    const LEDGER_ADDRESS_DEFAULT: ArgDefault<TendermintAddress> =
        LEDGER_ADDRESS.default(DefaultFn(|| {
            let raw = "127.0.0.1:26657";
            TendermintAddress::from_str(raw).unwrap()
        }));

    const LEDGER_ADDRESS: Arg<TendermintAddress> = arg("node");
    const LOCALHOST: ArgFlag = flag("localhost");
    const MASP_VALUE: Arg<MaspValue> = arg("value");
    const MAX_COMMISSION_RATE_CHANGE: Arg<Decimal> =
        arg("max-commission-rate-change");
    const MODE: ArgOpt<String> = arg_opt("mode");
    const NET_ADDRESS: Arg<SocketAddr> = arg("net-address");
    const NAMADA_START_TIME: ArgOpt<DateTimeUtc> = arg_opt("time");
    const NO_CONVERSIONS: ArgFlag = flag("no-conversions");
    const OUT_FILE_PATH_OPT: ArgOpt<PathBuf> = arg_opt("out-file-path");
    const OWNER: Arg<WalletAddress> = arg("owner");
    const OWNER_OPT: ArgOpt<WalletAddress> = OWNER.opt();
    const PIN: ArgFlag = flag("pin");
    const PORT_ID: ArgDefault<PortId> = arg_default(
        "port-id",
        DefaultFn(|| PortId::from_str("transfer").unwrap()),
    );
    const PROPOSAL_OFFLINE: ArgFlag = flag("offline");
    const PROTOCOL_KEY: ArgOpt<WalletPublicKey> = arg_opt("protocol-key");
    const PRE_GENESIS_PATH: ArgOpt<PathBuf> = arg_opt("pre-genesis-path");
    const PUBLIC_KEY: Arg<WalletPublicKey> = arg("public-key");
    const PROPOSAL_ID: Arg<u64> = arg("proposal-id");
    const PROPOSAL_ID_OPT: ArgOpt<u64> = arg_opt("proposal-id");
    const PROPOSAL_VOTE_PGF_OPT: ArgOpt<String> = arg_opt("pgf");
    const PROPOSAL_VOTE_ETH_OPT: ArgOpt<String> = arg_opt("eth");
    const PROPOSAL_VOTE: Arg<String> = arg("vote");
    const RAW_ADDRESS: Arg<Address> = arg("address");
    const RAW_ADDRESS_OPT: ArgOpt<Address> = RAW_ADDRESS.opt();
    const RAW_PUBLIC_KEY_OPT: ArgOpt<common::PublicKey> = arg_opt("public-key");
    const RECEIVER: Arg<String> = arg("receiver");
    const SCHEME: ArgDefault<SchemeType> =
        arg_default("scheme", DefaultFn(|| SchemeType::Ed25519));
    const SIGNER: ArgOpt<WalletAddress> = arg_opt("signer");
    const SIGNING_KEY_OPT: ArgOpt<WalletKeypair> = SIGNING_KEY.opt();
    const SIGNING_KEY: Arg<WalletKeypair> = arg("signing-key");
    const SOURCE: Arg<WalletAddress> = arg("source");
    const SOURCE_OPT: ArgOpt<WalletAddress> = SOURCE.opt();
    const STORAGE_KEY: Arg<storage::Key> = arg("storage-key");
    const SUB_PREFIX: ArgOpt<String> = arg_opt("sub-prefix");
    const TIMEOUT_HEIGHT: ArgOpt<u64> = arg_opt("timeout-height");
    const TIMEOUT_SEC_OFFSET: ArgOpt<u64> = arg_opt("timeout-sec-offset");
    const TOKEN_OPT: ArgOpt<WalletAddress> = TOKEN.opt();
    const TOKEN: Arg<WalletAddress> = arg("token");
    const TRANSFER_SOURCE: Arg<WalletTransferSource> = arg("source");
    const TRANSFER_TARGET: Arg<WalletTransferTarget> = arg("target");
    const TX_HASH: Arg<String> = arg("tx-hash");
    const UNSAFE_DONT_ENCRYPT: ArgFlag = flag("unsafe-dont-encrypt");
    const UNSAFE_SHOW_SECRET: ArgFlag = flag("unsafe-show-secret");
    const VALIDATOR: Arg<WalletAddress> = arg("validator");
    const VALIDATOR_OPT: ArgOpt<WalletAddress> = VALIDATOR.opt();
    const VALIDATOR_ACCOUNT_KEY: ArgOpt<WalletPublicKey> =
        arg_opt("account-key");
    const VALIDATOR_CONSENSUS_KEY: ArgOpt<WalletKeypair> =
        arg_opt("consensus-key");
    const VALIDATOR_CODE_PATH: ArgOpt<PathBuf> = arg_opt("validator-code-path");
    const VALUE: ArgOpt<String> = arg_opt("value");
    const VIEWING_KEY: Arg<WalletViewingKey> = arg("key");
    const WASM_CHECKSUMS_PATH: Arg<PathBuf> = arg("wasm-checksums-path");
    const WASM_DIR: ArgOpt<PathBuf> = arg_opt("wasm-dir");

    /// Global command arguments
    #[derive(Clone, Debug)]
    pub struct Global {
        pub chain_id: Option<ChainId>,
        pub base_dir: PathBuf,
        pub wasm_dir: Option<PathBuf>,
        pub mode: Option<TendermintMode>,
    }

    impl Global {
        /// Parse global arguments
        pub fn parse(matches: &ArgMatches) -> Self {
            let chain_id = CHAIN_ID_OPT.parse(matches);
            let base_dir = BASE_DIR.parse(matches);
            let wasm_dir = WASM_DIR.parse(matches);
            let mode = MODE.parse(matches).map(TendermintMode::from);
            Global {
                chain_id,
                base_dir,
                wasm_dir,
                mode,
            }
        }

        /// Add global args definition. Should be added to every top-level
        /// command.
        pub fn def(app: App) -> App {
            app.arg(CHAIN_ID_OPT.def().about("The chain ID."))
                .arg(BASE_DIR.def().about(
                    "The base directory is where the nodes, client and wallet \
                     configuration and state is stored. This value can also \
                     be set via `NAMADA_BASE_DIR` environment variable, but \
                     the argument takes precedence, if specified. Defaults to \
                     `.namada`.",
                ))
                .arg(WASM_DIR.def().about(
                    "Directory with built WASM validity predicates, \
                     transactions. This value can also be set via \
                     `NAMADA_WASM_DIR` environment variable, but the argument \
                     takes precedence, if specified.",
                ))
                .arg(MODE.def().about(
                    "The mode in which to run Namada. Options are \n\t * \
                     Validator (default)\n\t * Full\n\t * Seed",
                ))
        }
    }

    #[derive(Clone, Debug)]
    pub struct LedgerRun(pub Option<DateTimeUtc>);

    impl Args for LedgerRun {
        fn parse(matches: &ArgMatches) -> Self {
            let time = NAMADA_START_TIME.parse(matches);
            Self(time)
        }

        fn def(app: App) -> App {
            app.arg(NAMADA_START_TIME.def().about(
                "The start time of the ledger. Accepts a relaxed form of \
                 RFC3339. A space or a 'T' are accepted as the separator \
                 between the date and time components. Additional spaces are \
                 allowed between each component.\nAll of these examples are \
                 equivalent:\n2023-01-20T12:12:12Z\n2023-01-20 \
                 12:12:12Z\n2023-  01-20T12:  12:12Z",
            ))
        }
    }

    #[derive(Clone, Debug)]
    pub struct LedgerDumpDb {
        // TODO: allow to specify height
        // pub block_height: Option<BlockHeight>,
        pub out_file_path: PathBuf,
    }

    impl Args for LedgerDumpDb {
        fn parse(matches: &ArgMatches) -> Self {
            // let block_height = BLOCK_HEIGHT_OPT.parse(matches);
            let out_file_path = OUT_FILE_PATH_OPT
                .parse(matches)
                .unwrap_or_else(|| PathBuf::from("db_dump".to_string()));
            Self {
                // block_height,
                out_file_path,
            }
        }

        fn def(app: App) -> App {
            app
                // .arg(BLOCK_HEIGHT_OPT.def().about(
                //     "The block height to dump. Defaults to latest committed
                // block.", ))
                .arg(OUT_FILE_PATH_OPT.def().about(
                    "Path for the output file (omitting file extension). \
                     Defaults to \"db_dump.{block_height}.toml\" in the \
                     current working directory.",
                ))
        }
    }

    /// Transaction associated results arguments
    #[derive(Clone, Debug)]
    pub struct QueryResult {
        /// Common query args
        pub query: Query,
        /// Hash of transaction to lookup
        pub tx_hash: String,
    }

    impl Args for QueryResult {
        fn parse(matches: &ArgMatches) -> Self {
            let query = Query::parse(matches);
            let tx_hash = TX_HASH.parse(matches);
            Self { query, tx_hash }
        }

        fn def(app: App) -> App {
            app.add_args::<Query>().arg(
                TX_HASH
                    .def()
                    .about("The hash of the transaction being looked up."),
            )
        }
    }

    /// Custom transaction arguments
    #[derive(Clone, Debug)]
    pub struct TxCustom {
        /// Common tx arguments
        pub tx: Tx,
        /// Path to the tx WASM code file
        pub code_path: PathBuf,
        /// Path to the data file
        pub data_path: Option<PathBuf>,
    }

    impl Args for TxCustom {
        fn parse(matches: &ArgMatches) -> Self {
            let tx = Tx::parse(matches);
            let code_path = CODE_PATH.parse(matches);
            let data_path = DATA_PATH_OPT.parse(matches);
            Self {
                tx,
                code_path,
                data_path,
            }
        }

        fn def(app: App) -> App {
            app.add_args::<Tx>()
                .arg(
                    CODE_PATH
                        .def()
                        .about("The path to the transaction's WASM code."),
                )
                .arg(DATA_PATH_OPT.def().about(
                    "The data file at this path containing arbitrary bytes \
                     will be passed to the transaction code when it's \
                     executed.",
                ))
        }
    }

    /// Transfer transaction arguments
    #[derive(Clone, Debug)]
    pub struct TxTransfer {
        /// Common tx arguments
        pub tx: Tx,
        /// Transfer source address
        pub source: WalletTransferSource,
        /// Transfer target address
        pub target: WalletTransferTarget,
        /// Transferred token address
        pub token: WalletAddress,
        /// Transferred token address
        pub sub_prefix: Option<String>,
        /// Transferred token amount
        pub amount: token::Amount,
    }

    impl Args for TxTransfer {
        fn parse(matches: &ArgMatches) -> Self {
            let tx = Tx::parse(matches);
            let source = TRANSFER_SOURCE.parse(matches);
            let target = TRANSFER_TARGET.parse(matches);
            let token = TOKEN.parse(matches);
            let sub_prefix = SUB_PREFIX.parse(matches);
            let amount = AMOUNT.parse(matches);
            Self {
                tx,
                source,
                target,
                token,
                sub_prefix,
                amount,
            }
        }

        fn def(app: App) -> App {
            app.add_args::<Tx>()
                .arg(TRANSFER_SOURCE.def().about(
                    "The source account address. The source's key may be used \
                     to produce the signature.",
                ))
                .arg(TRANSFER_TARGET.def().about(
                    "The target account address. The target's key may be used \
                     to produce the signature.",
                ))
                .arg(TOKEN.def().about("The transfer token."))
                .arg(SUB_PREFIX.def().about("The token's sub prefix."))
                .arg(AMOUNT.def().about("The amount to transfer in decimal."))
        }
    }

    /// IBC transfer transaction arguments
    #[derive(Clone, Debug)]
    pub struct TxIbcTransfer {
        /// Common tx arguments
        pub tx: Tx,
        /// Transfer source address
        pub source: WalletAddress,
        /// Transfer target address
        pub receiver: String,
        /// Transferred token address
        pub token: WalletAddress,
        /// Transferred token address
        pub sub_prefix: Option<String>,
        /// Transferred token amount
        pub amount: token::Amount,
        /// Port ID
        pub port_id: PortId,
        /// Channel ID
        pub channel_id: ChannelId,
        /// Timeout height of the destination chain
        pub timeout_height: Option<u64>,
        /// Timeout timestamp offset
        pub timeout_sec_offset: Option<u64>,
    }

    impl Args for TxIbcTransfer {
        fn parse(matches: &ArgMatches) -> Self {
            let tx = Tx::parse(matches);
            let source = SOURCE.parse(matches);
            let receiver = RECEIVER.parse(matches);
            let token = TOKEN.parse(matches);
            let sub_prefix = SUB_PREFIX.parse(matches);
            let amount = AMOUNT.parse(matches);
            let port_id = PORT_ID.parse(matches);
            let channel_id = CHANNEL_ID.parse(matches);
            let timeout_height = TIMEOUT_HEIGHT.parse(matches);
            let timeout_sec_offset = TIMEOUT_SEC_OFFSET.parse(matches);
            Self {
                tx,
                source,
                receiver,
                token,
                sub_prefix,
                amount,
                port_id,
                channel_id,
                timeout_height,
                timeout_sec_offset,
            }
        }

        fn def(app: App) -> App {
            app.add_args::<Tx>()
                .arg(SOURCE.def().about(
                    "The source account address. The source's key is used to \
                     produce the signature.",
                ))
                .arg(RECEIVER.def().about(
                    "The receiver address on the destination chain as string.",
                ))
                .arg(TOKEN.def().about("The transfer token."))
                .arg(SUB_PREFIX.def().about("The token's sub prefix."))
                .arg(AMOUNT.def().about("The amount to transfer in decimal."))
                .arg(PORT_ID.def().about("The port ID."))
                .arg(CHANNEL_ID.def().about("The channel ID."))
                .arg(
                    TIMEOUT_HEIGHT
                        .def()
                        .about("The timeout height of the destination chain."),
                )
                .arg(TIMEOUT_SEC_OFFSET.def().about("The timeout as seconds."))
        }
    }

    /// Transaction to initialize a new account
    #[derive(Clone, Debug)]
    pub struct TxInitAccount {
        /// Common tx arguments
        pub tx: Tx,
        /// Address of the source account
        pub source: WalletAddress,
        /// Path to the VP WASM code file for the new account
        pub vp_code_path: Option<PathBuf>,
        /// Public key for the new account
        pub public_key: WalletPublicKey,
    }

    impl Args for TxInitAccount {
        fn parse(matches: &ArgMatches) -> Self {
            let tx = Tx::parse(matches);
            let source = SOURCE.parse(matches);
            let vp_code_path = CODE_PATH_OPT.parse(matches);
            let public_key = PUBLIC_KEY.parse(matches);
            Self {
                tx,
                source,
                vp_code_path,
                public_key,
            }
        }

        fn def(app: App) -> App {
            app.add_args::<Tx>()
                .arg(SOURCE.def().about(
                    "The source account's address that signs the transaction.",
                ))
                .arg(CODE_PATH_OPT.def().about(
                    "The path to the validity predicate WASM code to be used \
                     for the new account. Uses the default user VP if none \
                     specified.",
                ))
                .arg(PUBLIC_KEY.def().about(
                    "A public key to be used for the new account in \
                     hexadecimal encoding.",
                ))
        }
    }

    /// Transaction to initialize a new account
    #[derive(Clone, Debug)]
    pub struct TxInitValidator {
        pub tx: Tx,
        pub source: WalletAddress,
        pub scheme: SchemeType,
        pub account_key: Option<WalletPublicKey>,
        pub consensus_key: Option<WalletKeypair>,
        pub protocol_key: Option<WalletPublicKey>,
        pub commission_rate: Decimal,
        pub max_commission_rate_change: Decimal,
        pub validator_vp_code_path: Option<PathBuf>,
        pub unsafe_dont_encrypt: bool,
    }

    impl Args for TxInitValidator {
        fn parse(matches: &ArgMatches) -> Self {
            let tx = Tx::parse(matches);
            let source = SOURCE.parse(matches);
            let scheme = SCHEME.parse(matches);
            let account_key = VALIDATOR_ACCOUNT_KEY.parse(matches);
            let consensus_key = VALIDATOR_CONSENSUS_KEY.parse(matches);
            let protocol_key = PROTOCOL_KEY.parse(matches);
            let commission_rate = COMMISSION_RATE.parse(matches);
            let max_commission_rate_change =
                MAX_COMMISSION_RATE_CHANGE.parse(matches);
            let validator_vp_code_path = VALIDATOR_CODE_PATH.parse(matches);
            let unsafe_dont_encrypt = UNSAFE_DONT_ENCRYPT.parse(matches);
            Self {
                tx,
                source,
                scheme,
                account_key,
                consensus_key,
                protocol_key,
                commission_rate,
                max_commission_rate_change,
                validator_vp_code_path,
                unsafe_dont_encrypt,
            }
        }

        fn def(app: App) -> App {
            app.add_args::<Tx>()
                .arg(SOURCE.def().about(
                    "The source account's address that signs the transaction.",
                ))
                .arg(SCHEME.def().about(
                    "The key scheme/type used for the validator keys. \
                     Currently supports ed25519 and secp256k1.",
                ))
                .arg(VALIDATOR_ACCOUNT_KEY.def().about(
                    "A public key for the validator account. A new one will \
                     be generated if none given.",
                ))
                .arg(VALIDATOR_CONSENSUS_KEY.def().about(
                    "A consensus key for the validator account. A new one \
                     will be generated if none given.",
                ))
                .arg(PROTOCOL_KEY.def().about(
                    "A public key for signing protocol transactions. A new \
                     one will be generated if none given.",
                ))
                .arg(COMMISSION_RATE.def().about(
                    "The commission rate charged by the validator for \
                     delegation rewards. Expressed as a decimal between 0 and \
                     1. This is a required parameter.",
                ))
                .arg(MAX_COMMISSION_RATE_CHANGE.def().about(
                    "The maximum change per epoch in the commission rate \
                     charged by the validator for delegation rewards. \
                     Expressed as a decimal between 0 and 1. This is a \
                     required parameter.",
                ))
                .arg(VALIDATOR_CODE_PATH.def().about(
                    "The path to the validity predicate WASM code to be used \
                     for the validator account. Uses the default validator VP \
                     if none specified.",
                ))
                .arg(UNSAFE_DONT_ENCRYPT.def().about(
                    "UNSAFE: Do not encrypt the generated keypairs. Do not \
                     use this for keys used in a live network.",
                ))
        }
    }

    /// Transaction to update a VP arguments
    #[derive(Clone, Debug)]
    pub struct TxUpdateVp {
        /// Common tx arguments
        pub tx: Tx,
        /// Path to the VP WASM code file
        pub vp_code_path: PathBuf,
        /// Address of the account whose VP is to be updated
        pub addr: WalletAddress,
    }

    impl Args for TxUpdateVp {
        fn parse(matches: &ArgMatches) -> Self {
            let tx = Tx::parse(matches);
            let vp_code_path = CODE_PATH.parse(matches);
            let addr = ADDRESS.parse(matches);
            Self {
                tx,
                vp_code_path,
                addr,
            }
        }

        fn def(app: App) -> App {
            app.add_args::<Tx>()
                .arg(
                    CODE_PATH.def().about(
                        "The path to the new validity predicate WASM code.",
                    ),
                )
                .arg(ADDRESS.def().about(
                    "The account's address. It's key is used to produce the \
                     signature.",
                ))
        }
    }

    /// Bond arguments
    #[derive(Clone, Debug)]
    pub struct Bond {
        /// Common tx arguments
        pub tx: Tx,
        /// Validator address
        pub validator: WalletAddress,
        /// Amount of tokens to stake in a bond
        pub amount: token::Amount,
        /// Source address for delegations. For self-bonds, the validator is
        /// also the source.
        pub source: Option<WalletAddress>,
    }

    impl Args for Bond {
        fn parse(matches: &ArgMatches) -> Self {
            let tx = Tx::parse(matches);
            let validator = VALIDATOR.parse(matches);
            let amount = AMOUNT.parse(matches);
            let source = SOURCE_OPT.parse(matches);
            Self {
                tx,
                validator,
                amount,
                source,
            }
        }

        fn def(app: App) -> App {
            app.add_args::<Tx>()
                .arg(VALIDATOR.def().about("Validator address."))
                .arg(AMOUNT.def().about("Amount of tokens to stake in a bond."))
                .arg(SOURCE_OPT.def().about(
                    "Source address for delegations. For self-bonds, the \
                     validator is also the source.",
                ))
        }
    }

    /// Unbond arguments
    #[derive(Clone, Debug)]
    pub struct Unbond {
        /// Common tx arguments
        pub tx: Tx,
        /// Validator address
        pub validator: WalletAddress,
        /// Amount of tokens to unbond from a bond
        pub amount: token::Amount,
        /// Source address for unbonding from delegations. For unbonding from
        /// self-bonds, the validator is also the source
        pub source: Option<WalletAddress>,
    }

    impl Args for Unbond {
        fn parse(matches: &ArgMatches) -> Self {
            let tx = Tx::parse(matches);
            let validator = VALIDATOR.parse(matches);
            let amount = AMOUNT.parse(matches);
            let source = SOURCE_OPT.parse(matches);
            Self {
                tx,
                validator,
                amount,
                source,
            }
        }

        fn def(app: App) -> App {
            app.add_args::<Tx>()
                .arg(VALIDATOR.def().about("Validator address."))
                .arg(
                    AMOUNT
                        .def()
                        .about("Amount of tokens to unbond from a bond."),
                )
                .arg(SOURCE_OPT.def().about(
                    "Source address for unbonding from delegations. For \
                     unbonding from self-bonds, the validator is also the \
                     source.",
                ))
        }
    }

    #[derive(Clone, Debug)]
    pub struct InitProposal {
        /// Common tx arguments
        pub tx: Tx,
        /// The proposal file path
        pub proposal_data: PathBuf,
        /// Flag if proposal should be run offline
        pub offline: bool,
    }

    impl Args for InitProposal {
        fn parse(matches: &ArgMatches) -> Self {
            let tx = Tx::parse(matches);
            let proposal_data = DATA_PATH.parse(matches);
            let offline = PROPOSAL_OFFLINE.parse(matches);

            Self {
                tx,
                proposal_data,
                offline,
            }
        }

        fn def(app: App) -> App {
            app.add_args::<Tx>()
                .arg(DATA_PATH.def().about(
                    "The data path file (json) that describes the proposal.",
                ))
                .arg(
                    PROPOSAL_OFFLINE
                        .def()
                        .about("Flag if the proposal vote should run offline."),
                )
        }
    }

    #[derive(Clone, Debug)]
    pub struct VoteProposal {
        /// Common tx arguments
        pub tx: Tx,
        /// Proposal id
        pub proposal_id: Option<u64>,
        /// The vote
        pub vote: String,
        /// PGF proposal
        pub proposal_pgf: Option<String>,
        /// ETH proposal
        pub proposal_eth: Option<String>,
        /// Flag if proposal vote should be run offline
        pub offline: bool,
        /// The proposal file path
        pub proposal_data: Option<PathBuf>,
    }

    impl Args for VoteProposal {
        fn parse(matches: &ArgMatches) -> Self {
            let tx = Tx::parse(matches);
            let proposal_id = PROPOSAL_ID_OPT.parse(matches);
            let proposal_pgf = PROPOSAL_VOTE_PGF_OPT.parse(matches);
            let proposal_eth = PROPOSAL_VOTE_ETH_OPT.parse(matches);
            let vote = PROPOSAL_VOTE.parse(matches);
            let offline = PROPOSAL_OFFLINE.parse(matches);
            let proposal_data = DATA_PATH_OPT.parse(matches);

            Self {
                tx,
                proposal_id,
                vote,
                proposal_pgf,
                proposal_eth,
                offline,
                proposal_data,
            }
        }

        fn def(app: App) -> App {
            app.add_args::<Tx>()
                .arg(
                    PROPOSAL_ID_OPT
                        .def()
                        .about("The proposal identifier.")
                        .conflicts_with_all(&[
                            PROPOSAL_OFFLINE.name,
                            DATA_PATH_OPT.name,
                        ]),
                )
                .arg(
                    PROPOSAL_VOTE
                        .def()
                        .about("The vote for the proposal. Either yay or nay"),
                )
                .arg(
                    PROPOSAL_VOTE_PGF_OPT
                        .def()
                        .about(
                            "The list of proposed councils and spending \
                             caps:\n$council1 $cap1 $council2 $cap2 ... \
                             (council is bech32m encoded address, cap is \
                             expressed in microNAM",
                        )
                        .requires(PROPOSAL_ID.name)
                        .conflicts_with(PROPOSAL_VOTE_ETH_OPT.name),
                )
                .arg(
                    PROPOSAL_VOTE_ETH_OPT
                        .def()
                        .about(
                            "The signing key and message bytes (hex encoded) \
                             to be signed: $signing_key $message",
                        )
                        .requires(PROPOSAL_ID.name)
                        .conflicts_with(PROPOSAL_VOTE_PGF_OPT.name),
                )
                .arg(
                    PROPOSAL_OFFLINE
                        .def()
                        .about("Flag if the proposal vote should run offline.")
                        .conflicts_with(PROPOSAL_ID.name),
                )
                .arg(
                    DATA_PATH_OPT
                        .def()
                        .about(
                            "The data path file (json) that describes the \
                             proposal.",
                        )
                        .conflicts_with(PROPOSAL_ID.name),
                )
        }
    }

    #[derive(Clone, Debug)]
    pub struct RevealPk {
        /// Common tx arguments
        pub tx: Tx,
        /// A public key to be revealed on-chain
        pub public_key: WalletPublicKey,
    }

    impl Args for RevealPk {
        fn parse(matches: &ArgMatches) -> Self {
            let tx = Tx::parse(matches);
            let public_key = PUBLIC_KEY.parse(matches);

            Self { tx, public_key }
        }

        fn def(app: App) -> App {
            app.add_args::<Tx>()
                .arg(PUBLIC_KEY.def().about("A public key to reveal."))
        }
    }

    #[derive(Clone, Debug)]
    pub struct QueryProposal {
        /// Common query args
        pub query: Query,
        /// Proposal id
        pub proposal_id: Option<u64>,
    }

    impl Args for QueryProposal {
        fn parse(matches: &ArgMatches) -> Self {
            let query = Query::parse(matches);
            let proposal_id = PROPOSAL_ID_OPT.parse(matches);

            Self { query, proposal_id }
        }

        fn def(app: App) -> App {
            app.add_args::<Tx>()
                .arg(PROPOSAL_ID_OPT.def().about("The proposal identifier."))
        }
    }

    #[derive(Clone, Debug)]
    pub struct QueryProposalResult {
        /// Common query args
        pub query: Query,
        /// Proposal id
        pub proposal_id: Option<u64>,
        /// Flag if proposal result should be run on offline data
        pub offline: bool,
        /// The folder containing the proposal and votes
        pub proposal_folder: Option<PathBuf>,
    }

    impl Args for QueryProposalResult {
        fn parse(matches: &ArgMatches) -> Self {
            let query = Query::parse(matches);
            let proposal_id = PROPOSAL_ID_OPT.parse(matches);
            let offline = PROPOSAL_OFFLINE.parse(matches);
            let proposal_folder = DATA_PATH_OPT.parse(matches);

            Self {
                query,
                proposal_id,
                offline,
                proposal_folder,
            }
        }

        fn def(app: App) -> App {
            app.add_args::<Query>()
                .arg(PROPOSAL_ID_OPT.def().about("The proposal identifier."))
                .arg(
                    PROPOSAL_OFFLINE
                        .def()
                        .about(
                            "Flag if the proposal result should run on \
                             offline data.",
                        )
                        .conflicts_with(PROPOSAL_ID.name),
                )
                .arg(
                    DATA_PATH_OPT
                        .def()
                        .about(
                            "The path to the folder containing the proposal \
                             json and votes",
                        )
                        .conflicts_with(PROPOSAL_ID.name),
                )
        }
    }

    #[derive(Clone, Debug)]
    pub struct QueryProtocolParameters {
        /// Common query args
        pub query: Query,
    }

    impl Args for QueryProtocolParameters {
        fn parse(matches: &ArgMatches) -> Self {
            let query = Query::parse(matches);

            Self { query }
        }

        fn def(app: App) -> App {
            app.add_args::<Query>()
        }
    }

    /// Withdraw arguments
    #[derive(Clone, Debug)]
    pub struct Withdraw {
        /// Common tx arguments
        pub tx: Tx,
        /// Validator address
        pub validator: WalletAddress,
        /// Source address for withdrawing from delegations. For withdrawing
        /// from self-bonds, the validator is also the source
        pub source: Option<WalletAddress>,
    }

    impl Args for Withdraw {
        fn parse(matches: &ArgMatches) -> Self {
            let tx = Tx::parse(matches);
            let validator = VALIDATOR.parse(matches);
            let source = SOURCE_OPT.parse(matches);
            Self {
                tx,
                validator,
                source,
            }
        }

        fn def(app: App) -> App {
            app.add_args::<Tx>()
                .arg(VALIDATOR.def().about("Validator address."))
                .arg(SOURCE_OPT.def().about(
                    "Source address for withdrawing from delegations. For \
                     withdrawing from self-bonds, the validator is also the \
                     source.",
                ))
        }
    }

    /// Query asset conversions
    #[derive(Clone, Debug)]
    pub struct QueryConversions {
        /// Common query args
        pub query: Query,
        /// Address of a token
        pub token: Option<WalletAddress>,
        /// Epoch of the asset
        pub epoch: Option<Epoch>,
    }

    impl Args for QueryConversions {
        fn parse(matches: &ArgMatches) -> Self {
            let query = Query::parse(matches);
            let token = TOKEN_OPT.parse(matches);
            let epoch = EPOCH.parse(matches);
            Self {
                query,
                epoch,
                token,
            }
        }

        fn def(app: App) -> App {
            app.add_args::<Query>()
                .arg(
                    EPOCH
                        .def()
                        .about("The epoch for which to query conversions."),
                )
                .arg(
                    TOKEN_OPT.def().about(
                        "The token address for which to query conversions.",
                    ),
                )
        }
    }

    /// Query token balance(s)
    #[derive(Clone, Debug)]
    pub struct QueryBalance {
        /// Common query args
        pub query: Query,
        /// Address of an owner
        pub owner: Option<WalletBalanceOwner>,
        /// Address of a token
        pub token: Option<WalletAddress>,
        /// Whether not to convert balances
        pub no_conversions: bool,
        /// Sub prefix of an account
        pub sub_prefix: Option<String>,
    }

    impl Args for QueryBalance {
        fn parse(matches: &ArgMatches) -> Self {
            let query = Query::parse(matches);
            let owner = BALANCE_OWNER.parse(matches);
            let token = TOKEN_OPT.parse(matches);
            let no_conversions = NO_CONVERSIONS.parse(matches);
            let sub_prefix = SUB_PREFIX.parse(matches);
            Self {
                query,
                owner,
                token,
                no_conversions,
                sub_prefix,
            }
        }

        fn def(app: App) -> App {
            app.add_args::<Query>()
                .arg(
                    BALANCE_OWNER
                        .def()
                        .about("The account address whose balance to query."),
                )
                .arg(
                    TOKEN_OPT
                        .def()
                        .about("The token's address whose balance to query."),
                )
                .arg(
                    NO_CONVERSIONS.def().about(
                        "Whether not to automatically perform conversions.",
                    ),
                )
                .arg(
                    SUB_PREFIX.def().about(
                        "The token's sub prefix whose balance to query.",
                    ),
                )
        }
    }

    /// Query historical transfer(s)
    #[derive(Clone, Debug)]
    pub struct QueryTransfers {
        /// Common query args
        pub query: Query,
        /// Address of an owner
        pub owner: Option<WalletBalanceOwner>,
        /// Address of a token
        pub token: Option<WalletAddress>,
    }

    impl Args for QueryTransfers {
        fn parse(matches: &ArgMatches) -> Self {
            let query = Query::parse(matches);
            let owner = BALANCE_OWNER.parse(matches);
            let token = TOKEN_OPT.parse(matches);
            Self {
                query,
                owner,
                token,
            }
        }

        fn def(app: App) -> App {
            app.add_args::<Query>()
                .arg(BALANCE_OWNER.def().about(
                    "The account address that queried transfers must involve.",
                ))
                .arg(TOKEN_OPT.def().about(
                    "The token address that queried transfers must involve.",
                ))
        }
    }

    /// Query PoS bond(s)
    #[derive(Clone, Debug)]
    pub struct QueryBonds {
        /// Common query args
        pub query: Query,
        /// Address of an owner
        pub owner: Option<WalletAddress>,
        /// Address of a validator
        pub validator: Option<WalletAddress>,
    }

    impl Args for QueryBonds {
        fn parse(matches: &ArgMatches) -> Self {
            let query = Query::parse(matches);
            let owner = OWNER_OPT.parse(matches);
            let validator = VALIDATOR_OPT.parse(matches);
            Self {
                query,
                owner,
                validator,
            }
        }

        fn def(app: App) -> App {
            app.add_args::<Query>()
                .arg(
                    OWNER_OPT.def().about(
                        "The owner account address whose bonds to query.",
                    ),
                )
                .arg(
                    VALIDATOR_OPT
                        .def()
                        .about("The validator's address whose bonds to query."),
                )
        }
    }

    /// Query PoS bonded stake
    #[derive(Clone, Debug)]
    pub struct QueryBondedStake {
        /// Common query args
        pub query: Query,
        /// Address of a validator
        pub validator: Option<WalletAddress>,
        /// Epoch in which to find bonded stake
        pub epoch: Option<Epoch>,
    }

    impl Args for QueryBondedStake {
        fn parse(matches: &ArgMatches) -> Self {
            let query = Query::parse(matches);
            let validator = VALIDATOR_OPT.parse(matches);
            let epoch = EPOCH.parse(matches);
            Self {
                query,
                validator,
                epoch,
            }
        }

        fn def(app: App) -> App {
            app.add_args::<Query>()
                .arg(VALIDATOR_OPT.def().about(
                    "The validator's address whose bonded stake to query.",
                ))
                .arg(EPOCH.def().about(
                    "The epoch at which to query (last committed, if not \
                     specified).",
                ))
        }
    }

    #[derive(Clone, Debug)]
    /// Commission rate change args
    pub struct TxCommissionRateChange {
        /// Common tx arguments
        pub tx: Tx,
        /// Validator address (should be self)
        pub validator: WalletAddress,
        /// Value to which the tx changes the commission rate
        pub rate: Decimal,
    }

    impl Args for TxCommissionRateChange {
        fn parse(matches: &ArgMatches) -> Self {
            let tx = Tx::parse(matches);
            let validator = VALIDATOR.parse(matches);
            let rate = COMMISSION_RATE.parse(matches);
            Self {
                tx,
                validator,
                rate,
            }
        }

        fn def(app: App) -> App {
            app.add_args::<Query>()
                .arg(VALIDATOR.def().about(
                    "The validator's address whose commission rate to change.",
                ))
                .arg(
                    COMMISSION_RATE
                        .def()
                        .about("The desired new commission rate."),
                )
        }
    }

    /// Query PoS commission rate
    #[derive(Clone, Debug)]
    pub struct QueryCommissionRate {
        /// Common query args
        pub query: Query,
        /// Address of a validator
        pub validator: WalletAddress,
        /// Epoch in which to find commission rate
        pub epoch: Option<Epoch>,
    }

    impl Args for QueryCommissionRate {
        fn parse(matches: &ArgMatches) -> Self {
            let query = Query::parse(matches);
            let validator = VALIDATOR.parse(matches);
            let epoch = EPOCH.parse(matches);
            Self {
                query,
                validator,
                epoch,
            }
        }

        fn def(app: App) -> App {
            app.add_args::<Query>()
                .arg(VALIDATOR.def().about(
                    "The validator's address whose commission rate to query.",
                ))
                .arg(EPOCH.def().about(
                    "The epoch at which to query (last committed, if not \
                     specified).",
                ))
        }
    }

    /// Query PoS slashes
    #[derive(Clone, Debug)]
    pub struct QuerySlashes {
        /// Common query args
        pub query: Query,
        /// Address of a validator
        pub validator: Option<WalletAddress>,
    }

    impl Args for QuerySlashes {
        fn parse(matches: &ArgMatches) -> Self {
            let query = Query::parse(matches);
            let validator = VALIDATOR_OPT.parse(matches);
            Self { query, validator }
        }

        fn def(app: App) -> App {
            app.add_args::<Query>().arg(
                VALIDATOR_OPT
                    .def()
                    .about("The validator's address whose slashes to query."),
            )
        }
    }

    /// Query PoS delegations
    #[derive(Clone, Debug)]
    pub struct QueryDelegations {
        /// Common query args
        pub query: Query,
        /// Address of an owner
        pub owner: WalletAddress,
    }

    impl Args for QueryDelegations {
        fn parse(matches: &ArgMatches) -> Self {
            let query = Query::parse(matches);
            let owner = OWNER.parse(matches);
            Self { query, owner }
        }

        fn def(app: App) -> App {
            app.add_args::<Query>().arg(
                OWNER.def().about(
                    "The address of the owner of the delegations to find.",
                ),
            )
        }
    }

    /// Query the raw bytes of given storage key
    #[derive(Clone, Debug)]
    pub struct QueryRawBytes {
        /// The storage key to query
        pub storage_key: storage::Key,
        /// Common query args
        pub query: Query,
    }

    impl Args for QueryRawBytes {
        fn parse(matches: &ArgMatches) -> Self {
            let storage_key = STORAGE_KEY.parse(matches);
            let query = Query::parse(matches);
            Self { storage_key, query }
        }

        fn def(app: App) -> App {
            app.add_args::<Query>()
                .arg(STORAGE_KEY.def().about("Storage key"))
        }
    }
    /// Common transaction arguments
    #[derive(Clone, Debug)]
    pub struct Tx {
        /// Simulate applying the transaction
        pub dry_run: bool,
        /// Dump the transaction bytes
        pub dump_tx: bool,
        /// Submit the transaction even if it doesn't pass client checks
        pub force: bool,
        /// Do not wait for the transaction to be added to the blockchain
        pub broadcast_only: bool,
        /// The address of the ledger node as host:port
        pub ledger_address: TendermintAddress,
        /// If any new account is initialized by the tx, use the given alias to
        /// save it in the wallet.
        pub initialized_account_alias: Option<String>,
        /// The amount being payed to include the transaction
        pub fee_amount: token::Amount,
        /// The token in which the fee is being paid
        pub fee_token: WalletAddress,
        /// The max amount of gas used to process tx
        pub gas_limit: GasLimit,
        /// The optional expiration of the transaction
        pub expiration: Option<DateTimeUtc>,
        /// Sign the tx with the key for the given alias from your wallet
        pub signing_key: Option<WalletKeypair>,
        /// Sign the tx with the keypair of the public key of the given address
        pub signer: Option<WalletAddress>,
    }

<<<<<<< HEAD
    impl Tx {
        pub fn parse_from_context(&self, ctx: &mut Context) -> ParsedTxArgs {
            ParsedTxArgs {
                dry_run: self.dry_run,
                dump_tx: self.dump_tx,
                force: self.force,
                broadcast_only: self.broadcast_only,
                ledger_address: self.ledger_address.clone(),
                initialized_account_alias: self
                    .initialized_account_alias
                    .clone(),
                fee_amount: self.fee_amount,
                fee_token: ctx.get(&self.fee_token),
                gas_limit: self.gas_limit.clone(),
                signing_key: self
                    .signing_key
                    .as_ref()
                    .map(|sk| ctx.get_cached(sk)),
                signer: self.signer.as_ref().map(|signer| ctx.get(signer)),
            }
        }
    }

=======
>>>>>>> c7e2eb75
    impl Args for Tx {
        fn def(app: App) -> App {
            app.arg(
                DRY_RUN_TX
                    .def()
                    .about("Simulate the transaction application."),
            )
            .arg(DUMP_TX.def().about("Dump transaction bytes to a file."))
            .arg(FORCE.def().about(
                "Submit the transaction even if it doesn't pass client checks.",
            ))
            .arg(BROADCAST_ONLY.def().about(
                "Do not wait for the transaction to be applied. This will \
                 return once the transaction is added to the mempool.",
            ))
            .arg(
                LEDGER_ADDRESS_DEFAULT
                    .def()
                    .about(LEDGER_ADDRESS_ABOUT)
                    // This used to be "ledger-address", alias for compatibility
                    .alias("ledger-address"),
            )
            .arg(ALIAS_OPT.def().about(
                "If any new account is initialized by the tx, use the given \
                 alias to save it in the wallet. If multiple accounts are \
                 initialized, the alias will be the prefix of each new \
                 address joined with a number.",
            ))
            .arg(GAS_AMOUNT.def().about(
                "The amount being paid for the inclusion of this transaction",
            ))
            .arg(GAS_TOKEN.def().about("The token for paying the gas"))
            .arg(
                GAS_LIMIT.def().about(
                    "The maximum amount of gas needed to run transaction",
                ),
            )
            .arg(EXPIRATION_OPT.def().about(
                "The expiration datetime of the transaction, after which the \
                 tx won't be accepted anymore. All of these examples are \
                 equivalent:\n2012-12-12T12:12:12Z\n2012-12-12 \
                 12:12:12Z\n2012-  12-12T12:  12:12Z",
            ))
            .arg(
                SIGNING_KEY_OPT
                    .def()
                    .about(
                        "Sign the transaction with the key for the given \
                         public key, public key hash or alias from your \
                         wallet.",
                    )
                    .conflicts_with(SIGNER.name),
            )
            .arg(
                SIGNER
                    .def()
                    .about(
                        "Sign the transaction with the keypair of the public \
                         key of the given address.",
                    )
                    .conflicts_with(SIGNING_KEY_OPT.name),
            )
        }

        fn parse(matches: &ArgMatches) -> Self {
            let dry_run = DRY_RUN_TX.parse(matches);
            let dump_tx = DUMP_TX.parse(matches);
            let force = FORCE.parse(matches);
            let broadcast_only = BROADCAST_ONLY.parse(matches);
            let ledger_address = LEDGER_ADDRESS_DEFAULT.parse(matches);
            let initialized_account_alias = ALIAS_OPT.parse(matches);
            let fee_amount = GAS_AMOUNT.parse(matches);
            let fee_token = GAS_TOKEN.parse(matches);
            let gas_limit = GAS_LIMIT.parse(matches).into();
            let expiration = EXPIRATION_OPT.parse(matches);

            let signing_key = SIGNING_KEY_OPT.parse(matches);
            let signer = SIGNER.parse(matches);
            Self {
                dry_run,
                dump_tx,
                force,
                broadcast_only,
                ledger_address,
                initialized_account_alias,
                fee_amount,
                fee_token,
                gas_limit,
                expiration,
                signing_key,
                signer,
            }
        }
    }

    /// Common query arguments
    #[derive(Clone, Debug)]
    pub struct Query {
        /// The address of the ledger node as host:port
        pub ledger_address: TendermintAddress,
    }

    impl Args for Query {
        fn def(app: App) -> App {
            app.arg(
                LEDGER_ADDRESS_DEFAULT
                    .def()
                    .about(LEDGER_ADDRESS_ABOUT)
                    // This used to be "ledger-address", alias for compatibility
                    .alias("ledger-address"),
            )
        }

        fn parse(matches: &ArgMatches) -> Self {
            let ledger_address = LEDGER_ADDRESS_DEFAULT.parse(matches);
            Self { ledger_address }
        }
    }

    /// MASP add key or address arguments
    #[derive(Clone, Debug)]
    pub struct MaspAddrKeyAdd {
        /// Key alias
        pub alias: String,
        /// Any MASP value
        pub value: MaspValue,
        /// Don't encrypt the keypair
        pub unsafe_dont_encrypt: bool,
    }

    impl Args for MaspAddrKeyAdd {
        fn parse(matches: &ArgMatches) -> Self {
            let alias = ALIAS.parse(matches);
            let value = MASP_VALUE.parse(matches);
            let unsafe_dont_encrypt = UNSAFE_DONT_ENCRYPT.parse(matches);
            Self {
                alias,
                value,
                unsafe_dont_encrypt,
            }
        }

        fn def(app: App) -> App {
            app.arg(
                ALIAS
                    .def()
                    .about("An alias to be associated with the new entry."),
            )
            .arg(
                MASP_VALUE
                    .def()
                    .about("A spending key, viewing key, or payment address."),
            )
            .arg(UNSAFE_DONT_ENCRYPT.def().about(
                "UNSAFE: Do not encrypt the keypair. Do not use this for keys \
                 used in a live network.",
            ))
        }
    }

    /// MASP generate spending key arguments
    #[derive(Clone, Debug)]
    pub struct MaspSpendKeyGen {
        /// Key alias
        pub alias: String,
        /// Don't encrypt the keypair
        pub unsafe_dont_encrypt: bool,
    }

    impl Args for MaspSpendKeyGen {
        fn parse(matches: &ArgMatches) -> Self {
            let alias = ALIAS.parse(matches);
            let unsafe_dont_encrypt = UNSAFE_DONT_ENCRYPT.parse(matches);
            Self {
                alias,
                unsafe_dont_encrypt,
            }
        }

        fn def(app: App) -> App {
            app.arg(
                ALIAS
                    .def()
                    .about("An alias to be associated with the spending key."),
            )
            .arg(UNSAFE_DONT_ENCRYPT.def().about(
                "UNSAFE: Do not encrypt the keypair. Do not use this for keys \
                 used in a live network.",
            ))
        }
    }

    /// MASP generate payment address arguments
    #[derive(Clone, Debug)]
    pub struct MaspPayAddrGen {
        /// Key alias
        pub alias: String,
        /// Viewing key
        pub viewing_key: WalletViewingKey,
        /// Pin
        pub pin: bool,
    }

    impl Args for MaspPayAddrGen {
        fn parse(matches: &ArgMatches) -> Self {
            let alias = ALIAS.parse(matches);
            let viewing_key = VIEWING_KEY.parse(matches);
            let pin = PIN.parse(matches);
            Self {
                alias,
                viewing_key,
                pin,
            }
        }

        fn def(app: App) -> App {
            app.arg(
                ALIAS.def().about(
                    "An alias to be associated with the payment address.",
                ),
            )
            .arg(VIEWING_KEY.def().about("The viewing key."))
            .arg(PIN.def().about(
                "Require that the single transaction to this address be \
                 pinned.",
            ))
        }
    }

    /// Wallet generate key and implicit address arguments
    #[derive(Clone, Debug)]
    pub struct KeyAndAddressGen {
        /// Scheme type
        pub scheme: SchemeType,
        /// Key alias
        pub alias: Option<String>,
        /// Don't encrypt the keypair
        pub unsafe_dont_encrypt: bool,
    }

    impl Args for KeyAndAddressGen {
        fn parse(matches: &ArgMatches) -> Self {
            let scheme = SCHEME.parse(matches);
            let alias = ALIAS_OPT.parse(matches);
            let unsafe_dont_encrypt = UNSAFE_DONT_ENCRYPT.parse(matches);
            Self {
                scheme,
                alias,
                unsafe_dont_encrypt,
            }
        }

        fn def(app: App) -> App {
            app.arg(SCHEME.def().about(
                "The type of key that should be generated. Argument must be \
                 either ed25519 or secp256k1. If none provided, the default \
                 key scheme is ed25519.",
            ))
            .arg(ALIAS_OPT.def().about(
                "The key and address alias. If none provided, the alias will \
                 be the public key hash.",
            ))
            .arg(UNSAFE_DONT_ENCRYPT.def().about(
                "UNSAFE: Do not encrypt the keypair. Do not use this for keys \
                 used in a live network.",
            ))
        }
    }

    /// Wallet key lookup arguments
    #[derive(Clone, Debug)]
    pub struct KeyFind {
        pub public_key: Option<common::PublicKey>,
        pub alias: Option<String>,
        pub value: Option<String>,
        pub unsafe_show_secret: bool,
    }

    impl Args for KeyFind {
        fn parse(matches: &ArgMatches) -> Self {
            let public_key = RAW_PUBLIC_KEY_OPT.parse(matches);
            let alias = ALIAS_OPT.parse(matches);
            let value = VALUE.parse(matches);
            let unsafe_show_secret = UNSAFE_SHOW_SECRET.parse(matches);

            Self {
                public_key,
                alias,
                value,
                unsafe_show_secret,
            }
        }

        fn def(app: App) -> App {
            app.arg(
                RAW_PUBLIC_KEY_OPT
                    .def()
                    .about("A public key associated with the keypair.")
                    .conflicts_with_all(&[ALIAS_OPT.name, VALUE.name]),
            )
            .arg(
                ALIAS_OPT
                    .def()
                    .about("An alias associated with the keypair.")
                    .conflicts_with(VALUE.name),
            )
            .arg(
                VALUE.def().about(
                    "A public key or alias associated with the keypair.",
                ),
            )
            .arg(
                UNSAFE_SHOW_SECRET
                    .def()
                    .about("UNSAFE: Print the secret key."),
            )
        }
    }

    /// Wallet find shielded address or key arguments
    #[derive(Clone, Debug)]
    pub struct AddrKeyFind {
        pub alias: String,
        pub unsafe_show_secret: bool,
    }

    impl Args for AddrKeyFind {
        fn parse(matches: &ArgMatches) -> Self {
            let alias = ALIAS.parse(matches);
            let unsafe_show_secret = UNSAFE_SHOW_SECRET.parse(matches);
            Self {
                alias,
                unsafe_show_secret,
            }
        }

        fn def(app: App) -> App {
            app.arg(ALIAS.def().about("The alias that is to be found."))
                .arg(
                    UNSAFE_SHOW_SECRET
                        .def()
                        .about("UNSAFE: Print the spending key values."),
                )
        }
    }

    /// Wallet list shielded keys arguments
    #[derive(Clone, Debug)]
    pub struct MaspKeysList {
        pub decrypt: bool,
        pub unsafe_show_secret: bool,
    }

    impl Args for MaspKeysList {
        fn parse(matches: &ArgMatches) -> Self {
            let decrypt = DECRYPT.parse(matches);
            let unsafe_show_secret = UNSAFE_SHOW_SECRET.parse(matches);
            Self {
                decrypt,
                unsafe_show_secret,
            }
        }

        fn def(app: App) -> App {
            app.arg(DECRYPT.def().about("Decrypt keys that are encrypted."))
                .arg(
                    UNSAFE_SHOW_SECRET
                        .def()
                        .about("UNSAFE: Print the spending key values."),
                )
        }
    }

    /// Wallet list keys arguments
    #[derive(Clone, Debug)]
    pub struct KeyList {
        pub decrypt: bool,
        pub unsafe_show_secret: bool,
    }

    impl Args for KeyList {
        fn parse(matches: &ArgMatches) -> Self {
            let decrypt = DECRYPT.parse(matches);
            let unsafe_show_secret = UNSAFE_SHOW_SECRET.parse(matches);
            Self {
                decrypt,
                unsafe_show_secret,
            }
        }

        fn def(app: App) -> App {
            app.arg(DECRYPT.def().about("Decrypt keys that are encrypted."))
                .arg(
                    UNSAFE_SHOW_SECRET
                        .def()
                        .about("UNSAFE: Print the secret keys."),
                )
        }
    }

    /// Wallet key export arguments
    #[derive(Clone, Debug)]
    pub struct KeyExport {
        pub alias: String,
    }

    impl Args for KeyExport {
        fn parse(matches: &ArgMatches) -> Self {
            let alias = ALIAS.parse(matches);

            Self { alias }
        }

        fn def(app: App) -> App {
            app.arg(
                ALIAS
                    .def()
                    .about("The alias of the key you wish to export."),
            )
        }
    }

    /// Wallet address lookup arguments
    #[derive(Clone, Debug)]
    pub struct AddressOrAliasFind {
        pub alias: Option<String>,
        pub address: Option<Address>,
    }

    impl Args for AddressOrAliasFind {
        fn parse(matches: &ArgMatches) -> Self {
            let alias = ALIAS_OPT.parse(matches);
            let address = RAW_ADDRESS_OPT.parse(matches);
            Self { alias, address }
        }

        fn def(app: App) -> App {
            app.arg(
                ALIAS_OPT
                    .def()
                    .about("An alias associated with the address."),
            )
            .arg(
                RAW_ADDRESS_OPT
                    .def()
                    .about("The bech32m encoded address string."),
            )
            .group(
                ArgGroup::new("find_flags")
                    .args(&[ALIAS_OPT.name, RAW_ADDRESS_OPT.name])
                    .required(true),
            )
        }
    }

    /// Wallet address add arguments
    #[derive(Clone, Debug)]
    pub struct AddressAdd {
        pub alias: String,
        pub address: Address,
    }

    impl Args for AddressAdd {
        fn parse(matches: &ArgMatches) -> Self {
            let alias = ALIAS.parse(matches);
            let address = RAW_ADDRESS.parse(matches);
            Self { alias, address }
        }

        fn def(app: App) -> App {
            app.arg(
                ALIAS
                    .def()
                    .about("An alias to be associated with the address."),
            )
            .arg(
                RAW_ADDRESS
                    .def()
                    .about("The bech32m encoded address string."),
            )
        }
    }

    #[derive(Clone, Debug)]
    pub struct JoinNetwork {
        pub chain_id: ChainId,
        pub genesis_validator: Option<String>,
        pub pre_genesis_path: Option<PathBuf>,
        pub dont_prefetch_wasm: bool,
    }

    impl Args for JoinNetwork {
        fn parse(matches: &ArgMatches) -> Self {
            let chain_id = CHAIN_ID.parse(matches);
            let genesis_validator = GENESIS_VALIDATOR.parse(matches);
            let pre_genesis_path = PRE_GENESIS_PATH.parse(matches);
            let dont_prefetch_wasm = DONT_PREFETCH_WASM.parse(matches);
            Self {
                chain_id,
                genesis_validator,
                pre_genesis_path,
                dont_prefetch_wasm,
            }
        }

        fn def(app: App) -> App {
            app.arg(CHAIN_ID.def().about("The chain ID. The chain must be known in the repository: \
                                          https://github.com/heliaxdev/anoma-network-config"))
                .arg(GENESIS_VALIDATOR.def().about("The alias of the genesis validator that you want to set up as, if any."))
                .arg(PRE_GENESIS_PATH.def().about("The path to the pre-genesis directory for genesis validator, if any. Defaults to \"{base-dir}/pre-genesis/{genesis-validator}\"."))
            .arg(DONT_PREFETCH_WASM.def().about(
                "Do not pre-fetch WASM.",
            ))
        }
    }

    #[derive(Clone, Debug)]
    pub struct FetchWasms {
        pub chain_id: ChainId,
    }

    impl Args for FetchWasms {
        fn parse(matches: &ArgMatches) -> Self {
            let chain_id = CHAIN_ID.parse(matches);
            Self { chain_id }
        }

        fn def(app: App) -> App {
            app.arg(CHAIN_ID.def().about("The chain ID. The chain must be known in the https://github.com/heliaxdev/anoma-network-config repository, in which case it should have pre-built wasms available for download."))
        }
    }

    #[derive(Clone, Debug)]
    pub struct InitNetwork {
        pub genesis_path: PathBuf,
        pub wasm_checksums_path: PathBuf,
        pub chain_id_prefix: ChainIdPrefix,
        pub unsafe_dont_encrypt: bool,
        pub consensus_timeout_commit: Timeout,
        pub localhost: bool,
        pub allow_duplicate_ip: bool,
        pub dont_archive: bool,
        pub archive_dir: Option<PathBuf>,
    }

    impl Args for InitNetwork {
        fn parse(matches: &ArgMatches) -> Self {
            let genesis_path = GENESIS_PATH.parse(matches);
            let wasm_checksums_path = WASM_CHECKSUMS_PATH.parse(matches);
            let chain_id_prefix = CHAIN_ID_PREFIX.parse(matches);
            let unsafe_dont_encrypt = UNSAFE_DONT_ENCRYPT.parse(matches);
            let consensus_timeout_commit =
                CONSENSUS_TIMEOUT_COMMIT.parse(matches);
            let localhost = LOCALHOST.parse(matches);
            let allow_duplicate_ip = ALLOW_DUPLICATE_IP.parse(matches);
            let dont_archive = DONT_ARCHIVE.parse(matches);
            let archive_dir = ARCHIVE_DIR.parse(matches);
            Self {
                genesis_path,
                wasm_checksums_path,
                chain_id_prefix,
                unsafe_dont_encrypt,
                consensus_timeout_commit,
                localhost,
                allow_duplicate_ip,
                dont_archive,
                archive_dir,
            }
        }

        fn def(app: App) -> App {
            app.arg(
                GENESIS_PATH.def().about(
                    "Path to the preliminary genesis configuration file.",
                ),
            )
            .arg(
                WASM_CHECKSUMS_PATH
                    .def()
                    .about("Path to the WASM checksums file."),
            )
            .arg(CHAIN_ID_PREFIX.def().about(
                "The chain ID prefix. Up to 19 alphanumeric, '.', '-' or '_' \
                 characters.",
            ))
            .arg(UNSAFE_DONT_ENCRYPT.def().about(
                "UNSAFE: Do not encrypt the generated keypairs. Do not use \
                 this for keys used in a live network.",
            ))
            .arg(CONSENSUS_TIMEOUT_COMMIT.def().about(
                "The Tendermint consensus timeout_commit configuration as \
                 e.g. `1s` or `1000ms`. Defaults to 10 seconds.",
            ))
            .arg(LOCALHOST.def().about(
                "Use localhost address for P2P and RPC connections for the \
                 validators ledger",
            ))
            .arg(ALLOW_DUPLICATE_IP.def().about(
                "Toggle to disable guard against peers connecting from the \
                 same IP. This option shouldn't be used in mainnet.",
            ))
            .arg(
                DONT_ARCHIVE
                    .def()
                    .about("Do NOT create the release archive."),
            )
            .arg(ARCHIVE_DIR.def().about(
                "Specify a directory into which to store the archive. Default \
                 is the current working directory.",
            ))
        }
    }

    #[derive(Clone, Debug)]
    pub struct InitGenesisValidator {
        pub alias: String,
        pub commission_rate: Decimal,
        pub max_commission_rate_change: Decimal,
        pub net_address: SocketAddr,
        pub unsafe_dont_encrypt: bool,
        pub key_scheme: SchemeType,
    }

    impl Args for InitGenesisValidator {
        fn parse(matches: &ArgMatches) -> Self {
            let alias = ALIAS.parse(matches);
            let commission_rate = COMMISSION_RATE.parse(matches);
            let max_commission_rate_change =
                MAX_COMMISSION_RATE_CHANGE.parse(matches);
            let net_address = NET_ADDRESS.parse(matches);
            let unsafe_dont_encrypt = UNSAFE_DONT_ENCRYPT.parse(matches);
            let key_scheme = SCHEME.parse(matches);
            Self {
                alias,
                net_address,
                unsafe_dont_encrypt,
                key_scheme,
                commission_rate,
                max_commission_rate_change,
            }
        }

        fn def(app: App) -> App {
            app.arg(ALIAS.def().about("The validator address alias."))
                .arg(NET_ADDRESS.def().about(
                    "Static {host:port} of your validator node's P2P address. \
                     Namada uses port `26656` for P2P connections by default, \
                     but you can configure a different value.",
                ))
                .arg(COMMISSION_RATE.def().about(
                    "The commission rate charged by the validator for \
                     delegation rewards. This is a required parameter.",
                ))
                .arg(MAX_COMMISSION_RATE_CHANGE.def().about(
                    "The maximum change per epoch in the commission rate \
                     charged by the validator for delegation rewards. This is \
                     a required parameter.",
                ))
                .arg(UNSAFE_DONT_ENCRYPT.def().about(
                    "UNSAFE: Do not encrypt the generated keypairs. Do not \
                     use this for keys used in a live network.",
                ))
                .arg(SCHEME.def().about(
                    "The key scheme/type used for the validator keys. \
                     Currently supports ed25519 and secp256k1.",
                ))
        }
    }
}

pub fn namada_cli() -> (cmds::Namada, String) {
    let app = namada_app();
    let matches = app.get_matches();
    let raw_sub_cmd =
        matches.subcommand().map(|(raw, _matches)| raw.to_string());
    let result = cmds::Namada::parse(&matches);
    match (result, raw_sub_cmd) {
        (Some(cmd), Some(raw_sub)) => return (cmd, raw_sub),
        _ => {
            namada_app().print_help().unwrap();
        }
    }
    safe_exit(2);
}

pub fn namada_node_cli() -> Result<(cmds::NamadaNode, Context)> {
    let app = namada_node_app();
    cmds::NamadaNode::parse_or_print_help(app)
}

#[allow(clippy::large_enum_variant)]
pub enum NamadaClient {
    WithoutContext(cmds::Utils, args::Global),
    WithContext(Box<(cmds::NamadaClientWithContext, Context)>),
}

pub fn namada_client_cli() -> Result<NamadaClient> {
    let app = namada_client_app();
    let mut app = cmds::NamadaClient::add_sub(app);
    let matches = app.clone().get_matches();
    match Cmd::parse(&matches) {
        Some(cmd) => {
            let global_args = args::Global::parse(&matches);
            match cmd {
                cmds::NamadaClient::WithContext(sub_cmd) => {
                    let context = Context::new(global_args)?;
                    Ok(NamadaClient::WithContext(Box::new((sub_cmd, context))))
                }
                cmds::NamadaClient::WithoutContext(sub_cmd) => {
                    Ok(NamadaClient::WithoutContext(sub_cmd, global_args))
                }
            }
        }
        None => {
            app.print_help().unwrap();
            safe_exit(2);
        }
    }
}

pub fn namada_wallet_cli() -> Result<(cmds::NamadaWallet, Context)> {
    let app = namada_wallet_app();
    cmds::NamadaWallet::parse_or_print_help(app)
}

fn namada_app() -> App {
    let app = App::new(APP_NAME)
        .version(namada_version())
        .about("Namada command line interface.")
        .setting(AppSettings::SubcommandRequiredElseHelp);
    cmds::Namada::add_sub(args::Global::def(app))
}

fn namada_node_app() -> App {
    let app = App::new(APP_NAME)
        .version(namada_version())
        .about("Namada node command line interface.")
        .setting(AppSettings::SubcommandRequiredElseHelp);
    cmds::NamadaNode::add_sub(args::Global::def(app))
}

fn namada_client_app() -> App {
    let app = App::new(APP_NAME)
        .version(namada_version())
        .about("Namada client command line interface.")
        .setting(AppSettings::SubcommandRequiredElseHelp);
    cmds::NamadaClient::add_sub(args::Global::def(app))
}

fn namada_wallet_app() -> App {
    let app = App::new(APP_NAME)
        .version(namada_version())
        .about("Namada wallet command line interface.")
        .setting(AppSettings::SubcommandRequiredElseHelp);
    cmds::NamadaWallet::add_sub(args::Global::def(app))
}<|MERGE_RESOLUTION|>--- conflicted
+++ resolved
@@ -2890,32 +2890,6 @@
         pub signer: Option<WalletAddress>,
     }
 
-<<<<<<< HEAD
-    impl Tx {
-        pub fn parse_from_context(&self, ctx: &mut Context) -> ParsedTxArgs {
-            ParsedTxArgs {
-                dry_run: self.dry_run,
-                dump_tx: self.dump_tx,
-                force: self.force,
-                broadcast_only: self.broadcast_only,
-                ledger_address: self.ledger_address.clone(),
-                initialized_account_alias: self
-                    .initialized_account_alias
-                    .clone(),
-                fee_amount: self.fee_amount,
-                fee_token: ctx.get(&self.fee_token),
-                gas_limit: self.gas_limit.clone(),
-                signing_key: self
-                    .signing_key
-                    .as_ref()
-                    .map(|sk| ctx.get_cached(sk)),
-                signer: self.signer.as_ref().map(|signer| ctx.get(signer)),
-            }
-        }
-    }
-
-=======
->>>>>>> c7e2eb75
     impl Args for Tx {
         fn def(app: App) -> App {
             app.arg(
