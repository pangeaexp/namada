//! The CLI commands that are re-used between the executables `anoma`,
//! `anoma-node` and `anoma-client`.
//!
//! The `anoma` executable groups together the most commonly used commands
//! inlined from the node and the client. The other commands for the node or the
//! client can be dispatched via `anoma node ...` or `anoma client ...`,
//! respectively.

pub mod context;
mod utils;

use clap::{AppSettings, ArgGroup, ArgMatches};
use color_eyre::eyre::Result;
pub use utils::safe_exit;
use utils::*;

pub use self::context::Context;

include!("../../version.rs");

const APP_NAME: &str = "Namada";

// Main Anoma sub-commands
const NODE_CMD: &str = "node";
const CLIENT_CMD: &str = "client";
const WALLET_CMD: &str = "wallet";

pub mod cmds {
    use clap::AppSettings;

    use super::utils::*;
    use super::{args, ArgMatches, CLIENT_CMD, NODE_CMD, WALLET_CMD};

    /// Commands for `anoma` binary.
    #[allow(clippy::large_enum_variant)]
    #[derive(Clone, Debug)]
    pub enum Anoma {
        // Sub-binary-commands
        Node(AnomaNode),
        Client(AnomaClient),
        Wallet(AnomaWallet),

        // Inlined commands from the node.
        Ledger(Ledger),

        // Inlined commands from the client.
        TxCustom(TxCustom),
        TxTransfer(TxTransfer),
        TxUpdateVp(TxUpdateVp),
        TxInitNft(TxInitNft),
        TxMintNft(TxMintNft),
        TxInitProposal(TxInitProposal),
        TxVoteProposal(TxVoteProposal),
    }

    impl Cmd for Anoma {
        fn add_sub(app: App) -> App {
            app.subcommand(AnomaNode::def())
                .subcommand(AnomaClient::def())
                .subcommand(AnomaWallet::def())
                .subcommand(Ledger::def())
                .subcommand(TxCustom::def())
                .subcommand(TxTransfer::def())
                .subcommand(TxUpdateVp::def())
                .subcommand(TxInitNft::def())
                .subcommand(TxMintNft::def())
                .subcommand(TxInitProposal::def())
                .subcommand(TxVoteProposal::def())
        }

        fn parse(matches: &ArgMatches) -> Option<Self> {
            let node = SubCmd::parse(matches).map(Self::Node);
            let client = SubCmd::parse(matches).map(Self::Client);
            let wallet = SubCmd::parse(matches).map(Self::Wallet);
            let ledger = SubCmd::parse(matches).map(Self::Ledger);
            let tx_custom = SubCmd::parse(matches).map(Self::TxCustom);
            let tx_transfer = SubCmd::parse(matches).map(Self::TxTransfer);
            let tx_update_vp = SubCmd::parse(matches).map(Self::TxUpdateVp);
            let tx_nft_create = SubCmd::parse(matches).map(Self::TxInitNft);
            let tx_nft_mint = SubCmd::parse(matches).map(Self::TxMintNft);
            let tx_init_proposal =
                SubCmd::parse(matches).map(Self::TxInitProposal);
            let tx_vote_proposal =
                SubCmd::parse(matches).map(Self::TxVoteProposal);
            node.or(client)
                .or(wallet)
                .or(ledger)
                .or(tx_custom)
                .or(tx_transfer)
                .or(tx_update_vp)
                .or(tx_nft_create)
                .or(tx_nft_mint)
                .or(tx_init_proposal)
                .or(tx_vote_proposal)
        }
    }

    /// Used as top-level commands (`Cmd` instance) in `anoman` binary.
    /// Used as sub-commands (`SubCmd` instance) in `anoma` binary.
    #[derive(Clone, Debug)]
    #[allow(clippy::large_enum_variant)]
    pub enum AnomaNode {
        Ledger(Ledger),
        Config(Config),
    }

    impl Cmd for AnomaNode {
        fn add_sub(app: App) -> App {
            app.subcommand(Ledger::def()).subcommand(Config::def())
        }

        fn parse(matches: &ArgMatches) -> Option<Self> {
            let ledger = SubCmd::parse(matches).map(Self::Ledger);
            let config = SubCmd::parse(matches).map(Self::Config);
            ledger.or(config)
        }
    }
    impl SubCmd for AnomaNode {
        const CMD: &'static str = NODE_CMD;

        fn parse(matches: &ArgMatches) -> Option<Self> {
            matches
                .subcommand_matches(Self::CMD)
                .and_then(<Self as Cmd>::parse)
        }

        fn def() -> App {
            <Self as Cmd>::add_sub(
                App::new(Self::CMD)
                    .about("Node sub-commands.")
                    .setting(AppSettings::SubcommandRequiredElseHelp),
            )
        }
    }

    /// Used as top-level commands (`Cmd` instance) in `anomac` binary.
    /// Used as sub-commands (`SubCmd` instance) in `anoma` binary.
    #[derive(Clone, Debug)]
    #[allow(clippy::large_enum_variant)]
    pub enum AnomaClient {
        /// The [`super::Context`] provides access to the wallet and the
        /// config. It will generate a new wallet and config, if they
        /// don't exist.
        WithContext(AnomaClientWithContext),
        /// Utils don't have [`super::Context`], only the global arguments.
        WithoutContext(Utils),
    }

    impl Cmd for AnomaClient {
        fn add_sub(app: App) -> App {
            app
                // Simple transactions
                .subcommand(TxCustom::def().display_order(1))
                .subcommand(TxTransfer::def().display_order(1))
                .subcommand(TxUpdateVp::def().display_order(1))
                .subcommand(TxInitAccount::def().display_order(1))
                .subcommand(TxInitValidator::def().display_order(1))
                // Nft transactions
                .subcommand(TxInitNft::def().display_order(1))
                .subcommand(TxMintNft::def().display_order(1))
                // Proposal transactions
                .subcommand(TxInitProposal::def().display_order(1))
                .subcommand(TxVoteProposal::def().display_order(1))
                // PoS transactions
                .subcommand(Bond::def().display_order(2))
                .subcommand(Unbond::def().display_order(2))
                .subcommand(Withdraw::def().display_order(2))
                // Queries
                .subcommand(QueryEpoch::def().display_order(3))
                .subcommand(QueryConversions::def().display_order(3))
                .subcommand(QueryTransfers::def().display_order(3))
                .subcommand(QueryBalance::def().display_order(3))
                .subcommand(QueryBonds::def().display_order(3))
                .subcommand(QueryVotingPower::def().display_order(3))
                .subcommand(QuerySlashes::def().display_order(3))
                .subcommand(QueryResult::def().display_order(3))
                .subcommand(QueryRawBytes::def().display_order(3))
                .subcommand(QueryProposal::def().display_order(3))
                .subcommand(QueryProposalResult::def().display_order(3))
                .subcommand(QueryProtocolParameters::def().display_order(3))
                // Utils
                .subcommand(Utils::def().display_order(5))
        }

        fn parse(matches: &ArgMatches) -> Option<Self> {
            use AnomaClientWithContext::*;
            let tx_custom = Self::parse_with_ctx(matches, TxCustom);
            let tx_transfer = Self::parse_with_ctx(matches, TxTransfer);
            let tx_update_vp = Self::parse_with_ctx(matches, TxUpdateVp);
            let tx_init_account = Self::parse_with_ctx(matches, TxInitAccount);
            let tx_init_validator =
                Self::parse_with_ctx(matches, TxInitValidator);
            let tx_nft_create = Self::parse_with_ctx(matches, TxInitNft);
            let tx_nft_mint = Self::parse_with_ctx(matches, TxMintNft);
            let tx_init_proposal =
                Self::parse_with_ctx(matches, TxInitProposal);
            let tx_vote_proposal =
                Self::parse_with_ctx(matches, TxVoteProposal);
            let bond = Self::parse_with_ctx(matches, Bond);
            let unbond = Self::parse_with_ctx(matches, Unbond);
            let withdraw = Self::parse_with_ctx(matches, Withdraw);
            let query_epoch = Self::parse_with_ctx(matches, QueryEpoch);
            let query_conversions = Self::parse_with_ctx(matches, QueryConversions);
            let query_transfers = Self::parse_with_ctx(matches, QueryTransfers);
            let query_balance = Self::parse_with_ctx(matches, QueryBalance);
            let query_bonds = Self::parse_with_ctx(matches, QueryBonds);
            let query_voting_power =
                Self::parse_with_ctx(matches, QueryVotingPower);
            let query_slashes = Self::parse_with_ctx(matches, QuerySlashes);
            let query_result = Self::parse_with_ctx(matches, QueryResult);
            let query_raw_bytes = Self::parse_with_ctx(matches, QueryRawBytes);
            let query_proposal = Self::parse_with_ctx(matches, QueryProposal);
            let query_proposal_result =
                Self::parse_with_ctx(matches, QueryProposalResult);
            let query_protocol_parameters =
                Self::parse_with_ctx(matches, QueryProtocolParameters);
            let utils = SubCmd::parse(matches).map(Self::WithoutContext);
            tx_custom
                .or(tx_transfer)
                .or(tx_update_vp)
                .or(tx_init_account)
                .or(tx_init_validator)
                .or(tx_nft_create)
                .or(tx_nft_mint)
                .or(tx_init_proposal)
                .or(tx_vote_proposal)
                .or(bond)
                .or(unbond)
                .or(withdraw)
                .or(query_epoch)
                .or(query_conversions)
                .or(query_transfers)
                .or(query_balance)
                .or(query_bonds)
                .or(query_voting_power)
                .or(query_slashes)
                .or(query_result)
                .or(query_raw_bytes)
                .or(query_proposal)
                .or(query_proposal_result)
                .or(query_protocol_parameters)
                .or(utils)
        }
    }

    impl AnomaClient {
        /// A helper method to parse sub cmds with context
        fn parse_with_ctx<T: SubCmd>(
            matches: &ArgMatches,
            sub_to_self: impl Fn(T) -> AnomaClientWithContext,
        ) -> Option<Self> {
            SubCmd::parse(matches)
                .map(|sub| Self::WithContext(sub_to_self(sub)))
        }
    }

    impl SubCmd for AnomaClient {
        const CMD: &'static str = CLIENT_CMD;

        fn parse(matches: &ArgMatches) -> Option<Self> {
            matches
                .subcommand_matches(Self::CMD)
                .and_then(<Self as Cmd>::parse)
        }

        fn def() -> App {
            <Self as Cmd>::add_sub(
                App::new(Self::CMD)
                    .about("Client sub-commands.")
                    .setting(AppSettings::SubcommandRequiredElseHelp),
            )
        }
    }

    #[derive(Clone, Debug)]
    pub enum AnomaClientWithContext {
        // Ledger cmds
        TxCustom(TxCustom),
        TxTransfer(TxTransfer),
        QueryResult(QueryResult),
        TxUpdateVp(TxUpdateVp),
        TxInitAccount(TxInitAccount),
        TxInitValidator(TxInitValidator),
        TxInitNft(TxInitNft),
        TxMintNft(TxMintNft),
        TxInitProposal(TxInitProposal),
        TxVoteProposal(TxVoteProposal),
        Bond(Bond),
        Unbond(Unbond),
        Withdraw(Withdraw),
        QueryEpoch(QueryEpoch),
        QueryConversions(QueryConversions),
        QueryTransfers(QueryTransfers),
        QueryBalance(QueryBalance),
        QueryBonds(QueryBonds),
        QueryVotingPower(QueryVotingPower),
        QuerySlashes(QuerySlashes),
        QueryRawBytes(QueryRawBytes),
        QueryProposal(QueryProposal),
        QueryProposalResult(QueryProposalResult),
        QueryProtocolParameters(QueryProtocolParameters),
    }

    #[allow(clippy::large_enum_variant)]
    #[derive(Clone, Debug)]
    pub enum AnomaWallet {
        /// Key management commands
        Key(WalletKey),
        /// Address management commands
        Address(WalletAddress),
        /// MASP key, address management commands
        Masp(WalletMasp),
    }

    impl Cmd for AnomaWallet {
        fn add_sub(app: App) -> App {
            app.subcommand(WalletKey::def())
                .subcommand(WalletAddress::def())
                .subcommand(WalletMasp::def())
        }

        fn parse(matches: &ArgMatches) -> Option<Self> {
            let key = SubCmd::parse(matches).map(Self::Key);
            let address = SubCmd::parse(matches).map(Self::Address);
            let masp = SubCmd::parse(matches).map(Self::Masp);
            key.or(address).or(masp)
        }
    }

    impl SubCmd for AnomaWallet {
        const CMD: &'static str = WALLET_CMD;

        fn parse(matches: &ArgMatches) -> Option<Self> {
            matches
                .subcommand_matches(Self::CMD)
                .and_then(<Self as Cmd>::parse)
        }

        fn def() -> App {
            <Self as Cmd>::add_sub(
                App::new(Self::CMD)
                    .about("Wallet sub-commands.")
                    .setting(AppSettings::SubcommandRequiredElseHelp),
            )
        }
    }

    #[derive(Clone, Debug)]
    #[allow(clippy::large_enum_variant)]
    pub enum WalletKey {
        Gen(KeyGen),
        Find(KeyFind),
        List(KeyList),
        Export(Export),
    }

    impl SubCmd for WalletKey {
        const CMD: &'static str = "key";

        fn parse(matches: &ArgMatches) -> Option<Self> {
            matches.subcommand_matches(Self::CMD).and_then(|matches| {
                let generate = SubCmd::parse(matches).map(Self::Gen);
                let lookup = SubCmd::parse(matches).map(Self::Find);
                let list = SubCmd::parse(matches).map(Self::List);
                let export = SubCmd::parse(matches).map(Self::Export);
                generate.or(lookup).or(list).or(export)
            })
        }

        fn def() -> App {
            App::new(Self::CMD)
                .about(
                    "Keypair management, including methods to generate and \
                     look-up keys.",
                )
                .setting(AppSettings::SubcommandRequiredElseHelp)
                .subcommand(KeyGen::def())
                .subcommand(KeyFind::def())
                .subcommand(KeyList::def())
                .subcommand(Export::def())
        }
    }

    /// Generate a new keypair and an implicit address derived from it
    #[derive(Clone, Debug)]
    pub struct KeyGen(pub args::KeyAndAddressGen);

    impl SubCmd for KeyGen {
        const CMD: &'static str = "gen";

        fn parse(matches: &ArgMatches) -> Option<Self> {
            matches
                .subcommand_matches(Self::CMD)
                .map(|matches| Self(args::KeyAndAddressGen::parse(matches)))
        }

        fn def() -> App {
            App::new(Self::CMD)
                .about(
                    "Generates a keypair with a given alias and derive the \
                     implicit address from its public key. The address will \
                     be stored with the same alias.",
                )
                .add_args::<args::KeyAndAddressGen>()
        }
    }

    #[derive(Clone, Debug)]
    pub struct KeyFind(pub args::KeyFind);

    impl SubCmd for KeyFind {
        const CMD: &'static str = "find";

        fn parse(matches: &ArgMatches) -> Option<Self> {
            matches
                .subcommand_matches(Self::CMD)
                .map(|matches| (Self(args::KeyFind::parse(matches))))
        }

        fn def() -> App {
            App::new(Self::CMD)
                .about("Searches for a keypair from a public key or an alias.")
                .add_args::<args::KeyFind>()
        }
    }

    #[derive(Clone, Debug)]
    pub struct KeyList(pub args::KeyList);

    impl SubCmd for KeyList {
        const CMD: &'static str = "list";

        fn parse(matches: &ArgMatches) -> Option<Self> {
            matches
                .subcommand_matches(Self::CMD)
                .map(|matches| (Self(args::KeyList::parse(matches))))
        }

        fn def() -> App {
            App::new(Self::CMD)
                .about("List all known keys.")
                .add_args::<args::KeyList>()
        }
    }

    #[derive(Clone, Debug)]
    pub struct Export(pub args::KeyExport);

    impl SubCmd for Export {
        const CMD: &'static str = "export";

        fn parse(matches: &ArgMatches) -> Option<Self> {
            matches
                .subcommand_matches(Self::CMD)
                .map(|matches| (Self(args::KeyExport::parse(matches))))
        }

        fn def() -> App {
            App::new(Self::CMD)
                .about("Exports a keypair to a file.")
                .add_args::<args::KeyExport>()
        }
    }

    #[allow(clippy::large_enum_variant)]
    #[derive(Clone, Debug)]
    pub enum WalletMasp {
        GenPayAddr(MaspGenPayAddr),
        GenSpendKey(MaspGenSpendKey),
        AddAddrKey(MaspAddAddrKey),
        ListPayAddrs(MaspListPayAddrs),
        ListKeys(MaspListKeys),
        FindAddrKey(MaspFindAddrKey),
    }

    impl SubCmd for WalletMasp {
        const CMD: &'static str = "masp";

        fn parse(matches: &ArgMatches) -> Option<Self> {
            matches.subcommand_matches(Self::CMD).and_then(|matches| {
                let genpa = SubCmd::parse(matches).map(Self::GenPayAddr);
                let gensk = SubCmd::parse(matches).map(Self::GenSpendKey);
                let addak = SubCmd::parse(matches).map(Self::AddAddrKey);
                let listpa = SubCmd::parse(matches).map(Self::ListPayAddrs);
                let listsk = SubCmd::parse(matches).map(Self::ListKeys);
                let findak = SubCmd::parse(matches).map(Self::FindAddrKey);
                gensk.or(genpa).or(addak).or(listpa).or(listsk).or(findak)
            })
        }

        fn def() -> App {
            App::new(Self::CMD)
                .about(
                    "Multi-asset shielded pool address and keypair management \
                     including methods to generate and look-up addresses and \
                     keys.",
                )
                .setting(AppSettings::SubcommandRequiredElseHelp)
                .subcommand(MaspGenSpendKey::def())
                .subcommand(MaspGenPayAddr::def())
                .subcommand(MaspAddAddrKey::def())
                .subcommand(MaspListPayAddrs::def())
                .subcommand(MaspListKeys::def())
                .subcommand(MaspFindAddrKey::def())
        }
    }

    /// Find the given shielded address or key
    #[derive(Clone, Debug)]
    pub struct MaspFindAddrKey(pub args::AddrKeyFind);

    impl SubCmd for MaspFindAddrKey {
        const CMD: &'static str = "find";

        fn parse(matches: &ArgMatches) -> Option<Self> {
            matches
                .subcommand_matches(Self::CMD)
                .map(|matches| Self(args::AddrKeyFind::parse(matches)))
        }

        fn def() -> App {
            App::new(Self::CMD)
                .about("Find the given shielded address or key in the wallet")
                .add_args::<args::AddrKeyFind>()
        }
    }

    /// List all known shielded keys
    #[derive(Clone, Debug)]
    pub struct MaspListKeys(pub args::MaspKeysList);

    impl SubCmd for MaspListKeys {
        const CMD: &'static str = "list-keys";

        fn parse(matches: &ArgMatches) -> Option<Self> {
            matches
                .subcommand_matches(Self::CMD)
                .map(|matches| Self(args::MaspKeysList::parse(matches)))
        }

        fn def() -> App {
            App::new(Self::CMD)
                .about("Lists all shielded keys in the wallet")
                .add_args::<args::MaspKeysList>()
        }
    }

    /// List all known payment addresses
    #[derive(Clone, Debug)]
    pub struct MaspListPayAddrs;

    impl SubCmd for MaspListPayAddrs {
        const CMD: &'static str = "list-addrs";

        fn parse(matches: &ArgMatches) -> Option<Self> {
            matches
                .subcommand_matches(Self::CMD)
                .map(|_matches| MaspListPayAddrs)
        }

        fn def() -> App {
            App::new(Self::CMD)
                .about("Lists all payment addresses in the wallet")
        }
    }

    /// Add a key or an address
    #[derive(Clone, Debug)]
    pub struct MaspAddAddrKey(pub args::MaspAddrKeyAdd);

    impl SubCmd for MaspAddAddrKey {
        const CMD: &'static str = "add";

        fn parse(matches: &ArgMatches) -> Option<Self> {
            matches.subcommand_matches(Self::CMD).map(|matches| {
                MaspAddAddrKey(args::MaspAddrKeyAdd::parse(matches))
            })
        }

        fn def() -> App {
            App::new(Self::CMD)
                .about("Adds the given payment address or key to the wallet")
                .add_args::<args::MaspAddrKeyAdd>()
        }
    }

    /// Generate a spending key
    #[derive(Clone, Debug)]
    pub struct MaspGenSpendKey(pub args::MaspSpendKeyGen);

    impl SubCmd for MaspGenSpendKey {
        const CMD: &'static str = "gen-key";

        fn parse(matches: &ArgMatches) -> Option<Self> {
            matches.subcommand_matches(Self::CMD).map(|matches| {
                MaspGenSpendKey(args::MaspSpendKeyGen::parse(matches))
            })
        }

        fn def() -> App {
            App::new(Self::CMD)
                .about("Generates a random spending key")
                .add_args::<args::MaspSpendKeyGen>()
        }
    }

    /// Generate a payment address from a viewing key or payment address
    #[derive(Clone, Debug)]
    pub struct MaspGenPayAddr(pub args::MaspPayAddrGen);

    impl SubCmd for MaspGenPayAddr {
        const CMD: &'static str = "gen-addr";

        fn parse(matches: &ArgMatches) -> Option<Self> {
            matches.subcommand_matches(Self::CMD).map(|matches| {
                MaspGenPayAddr(args::MaspPayAddrGen::parse(matches))
            })
        }

        fn def() -> App {
            App::new(Self::CMD)
                .about(
                    "Generates a payment address from the given spending key",
                )
                .add_args::<args::MaspPayAddrGen>()
        }
    }

    #[derive(Clone, Debug)]
    pub enum WalletAddress {
        Gen(AddressGen),
        Find(AddressOrAliasFind),
        List(AddressList),
        Add(AddressAdd),
    }

    impl SubCmd for WalletAddress {
        const CMD: &'static str = "address";

        fn parse(matches: &ArgMatches) -> Option<Self> {
            matches.subcommand_matches(Self::CMD).and_then(|matches| {
                let gen = SubCmd::parse(matches).map(Self::Gen);
                let find = SubCmd::parse(matches).map(Self::Find);
                let list = SubCmd::parse(matches).map(Self::List);
                let add = SubCmd::parse(matches).map(Self::Add);
                gen.or(find).or(list).or(add)
            })
        }

        fn def() -> App {
            App::new(Self::CMD)
                .about(
                    "Address management, including methods to generate and \
                     look-up addresses.",
                )
                .setting(AppSettings::SubcommandRequiredElseHelp)
                .subcommand(AddressGen::def())
                .subcommand(AddressOrAliasFind::def())
                .subcommand(AddressList::def())
                .subcommand(AddressAdd::def())
        }
    }

    /// Generate a new keypair and an implicit address derived from it
    #[derive(Clone, Debug)]
    pub struct AddressGen(pub args::KeyAndAddressGen);

    impl SubCmd for AddressGen {
        const CMD: &'static str = "gen";

        fn parse(matches: &ArgMatches) -> Option<Self> {
            matches.subcommand_matches(Self::CMD).map(|matches| {
                AddressGen(args::KeyAndAddressGen::parse(matches))
            })
        }

        fn def() -> App {
            App::new(Self::CMD)
                .about(
                    "Generates a keypair with a given alias and derive the \
                     implicit address from its public key. The address will \
                     be stored with the same alias.",
                )
                .add_args::<args::KeyAndAddressGen>()
        }
    }

    /// Find an address by its alias
    #[derive(Clone, Debug)]
    pub struct AddressOrAliasFind(pub args::AddressOrAliasFind);

    impl SubCmd for AddressOrAliasFind {
        const CMD: &'static str = "find";

        fn parse(matches: &ArgMatches) -> Option<Self> {
            matches.subcommand_matches(Self::CMD).map(|matches| {
                AddressOrAliasFind(args::AddressOrAliasFind::parse(matches))
            })
        }

        fn def() -> App {
            App::new(Self::CMD)
                .about(
                    "Find an address by its alias or an alias by its address.",
                )
                .add_args::<args::AddressOrAliasFind>()
        }
    }

    /// List known addresses
    #[derive(Clone, Debug)]
    pub struct AddressList;

    impl SubCmd for AddressList {
        const CMD: &'static str = "list";

        fn parse(matches: &ArgMatches) -> Option<Self> {
            matches
                .subcommand_matches(Self::CMD)
                .map(|_matches| AddressList)
        }

        fn def() -> App {
            App::new(Self::CMD).about("List all known addresses.")
        }
    }

    /// Generate a new keypair and an implicit address derived from it
    #[derive(Clone, Debug)]
    pub struct AddressAdd(pub args::AddressAdd);

    impl SubCmd for AddressAdd {
        const CMD: &'static str = "add";

        fn parse(matches: &ArgMatches) -> Option<Self> {
            matches
                .subcommand_matches(Self::CMD)
                .map(|matches| AddressAdd(args::AddressAdd::parse(matches)))
        }

        fn def() -> App {
            App::new(Self::CMD)
                .about("Store an alias for an address in the wallet.")
                .add_args::<args::AddressAdd>()
        }
    }

    #[derive(Clone, Debug)]
    pub enum Ledger {
        Run(LedgerRun),
        Reset(LedgerReset),
    }

    impl SubCmd for Ledger {
        const CMD: &'static str = "ledger";

        fn parse(matches: &ArgMatches) -> Option<Self> {
            matches.subcommand_matches(Self::CMD).and_then(|matches| {
                let run = SubCmd::parse(matches).map(Self::Run);
                let reset = SubCmd::parse(matches).map(Self::Reset);
                run.or(reset)
                    // The `run` command is the default if no sub-command given
                    .or(Some(Self::Run(LedgerRun)))
            })
        }

        fn def() -> App {
            App::new(Self::CMD)
                .about(
                    "Ledger node sub-commands. If no sub-command specified, \
                     defaults to run the node.",
                )
                .subcommand(LedgerRun::def())
                .subcommand(LedgerReset::def())
        }
    }

    #[derive(Clone, Debug)]
    pub struct LedgerRun;

    impl SubCmd for LedgerRun {
        const CMD: &'static str = "run";

        fn parse(matches: &ArgMatches) -> Option<Self> {
            matches.subcommand_matches(Self::CMD).map(|_matches| Self)
        }

        fn def() -> App {
            App::new(Self::CMD).about("Run Anoma ledger node.")
        }
    }

    #[derive(Clone, Debug)]
    pub struct LedgerReset;

    impl SubCmd for LedgerReset {
        const CMD: &'static str = "reset";

        fn parse(matches: &ArgMatches) -> Option<Self> {
            matches.subcommand_matches(Self::CMD).map(|_matches| Self)
        }

        fn def() -> App {
            App::new(Self::CMD).about(
                "Delete Anoma ledger node's and Tendermint node's storage \
                 data.",
            )
        }
    }

    #[derive(Clone, Debug)]
    pub enum Config {
        Gen(ConfigGen),
    }

    impl SubCmd for Config {
        const CMD: &'static str = "config";

        fn parse(matches: &ArgMatches) -> Option<Self> {
            matches
                .subcommand_matches(Self::CMD)
                .and_then(|matches| SubCmd::parse(matches).map(Self::Gen))
        }

        fn def() -> App {
            App::new(Self::CMD)
                .setting(AppSettings::SubcommandRequiredElseHelp)
                .about("Configuration sub-commands.")
                .subcommand(ConfigGen::def())
        }
    }

    #[derive(Clone, Debug)]
    pub struct ConfigGen;

    impl SubCmd for ConfigGen {
        const CMD: &'static str = "gen";

        fn parse(matches: &ArgMatches) -> Option<Self> {
            matches.subcommand_matches(Self::CMD).map(|_matches| Self)
        }

        fn def() -> App {
            App::new(Self::CMD)
                .about("Generate the default configuration file.")
        }
    }

    #[derive(Clone, Debug)]
    pub struct QueryResult(pub args::QueryResult);

    impl SubCmd for QueryResult {
        const CMD: &'static str = "tx-result";

        fn parse(matches: &ArgMatches) -> Option<Self> {
            matches
                .subcommand_matches(Self::CMD)
                .map(|matches| QueryResult(args::QueryResult::parse(matches)))
        }

        fn def() -> App {
            App::new(Self::CMD)
                .about("Query the result of a transaction.")
                .add_args::<args::QueryResult>()
        }
    }

    #[derive(Clone, Debug)]
    pub struct QueryProposal(pub args::QueryProposal);

    impl SubCmd for QueryProposal {
        const CMD: &'static str = "query-proposal";

        fn parse(matches: &ArgMatches) -> Option<Self>
        where
            Self: Sized,
        {
            matches.subcommand_matches(Self::CMD).map(|matches| {
                QueryProposal(args::QueryProposal::parse(matches))
            })
        }

        fn def() -> App {
            App::new(Self::CMD)
                .about("Query proposals.")
                .add_args::<args::QueryProposal>()
        }
    }

    #[derive(Clone, Debug)]
    pub struct QueryProposalResult(pub args::QueryProposalResult);

    impl SubCmd for QueryProposalResult {
        const CMD: &'static str = "query-proposal-result";

        fn parse(matches: &ArgMatches) -> Option<Self>
        where
            Self: Sized,
        {
            matches.subcommand_matches(Self::CMD).map(|matches| {
                QueryProposalResult(args::QueryProposalResult::parse(matches))
            })
        }

        fn def() -> App {
            App::new(Self::CMD)
                .about("Query proposals result.")
                .add_args::<args::QueryProposalResult>()
        }
    }

    #[derive(Clone, Debug)]
    pub struct QueryProtocolParameters(pub args::QueryProtocolParameters);

    impl SubCmd for QueryProtocolParameters {
        const CMD: &'static str = "query-protocol-parameters";

        fn parse(matches: &ArgMatches) -> Option<Self>
        where
            Self: Sized,
        {
            matches.subcommand_matches(Self::CMD).map(|matches| {
                QueryProtocolParameters(args::QueryProtocolParameters::parse(
                    matches,
                ))
            })
        }

        fn def() -> App {
            App::new(Self::CMD)
                .about("Query protocol parameters.")
                .add_args::<args::QueryProtocolParameters>()
        }
    }

    #[derive(Clone, Debug)]
    pub struct TxCustom(pub args::TxCustom);

    impl SubCmd for TxCustom {
        const CMD: &'static str = "tx";

        fn parse(matches: &ArgMatches) -> Option<Self> {
            matches
                .subcommand_matches(Self::CMD)
                .map(|matches| TxCustom(args::TxCustom::parse(matches)))
        }

        fn def() -> App {
            App::new(Self::CMD)
                .about("Send a transaction with custom WASM code.")
                .add_args::<args::TxCustom>()
        }
    }

    #[derive(Clone, Debug)]
    pub struct TxTransfer(pub args::TxTransfer);

    impl SubCmd for TxTransfer {
        const CMD: &'static str = "transfer";

        fn parse(matches: &ArgMatches) -> Option<Self> {
            matches
                .subcommand_matches(Self::CMD)
                .map(|matches| TxTransfer(args::TxTransfer::parse(matches)))
        }

        fn def() -> App {
            App::new(Self::CMD)
                .about("Send a signed transfer transaction.")
                .add_args::<args::TxTransfer>()
        }
    }

    #[derive(Clone, Debug)]
    pub struct TxUpdateVp(pub args::TxUpdateVp);

    impl SubCmd for TxUpdateVp {
        const CMD: &'static str = "update";

        fn parse(matches: &ArgMatches) -> Option<Self> {
            matches
                .subcommand_matches(Self::CMD)
                .map(|matches| TxUpdateVp(args::TxUpdateVp::parse(matches)))
        }

        fn def() -> App {
            App::new(Self::CMD)
                .about(
                    "Send a signed transaction to update account's validity \
                     predicate.",
                )
                .add_args::<args::TxUpdateVp>()
        }
    }

    #[derive(Clone, Debug)]
    pub struct TxInitAccount(pub args::TxInitAccount);

    impl SubCmd for TxInitAccount {
        const CMD: &'static str = "init-account";

        fn parse(matches: &ArgMatches) -> Option<Self> {
            matches.subcommand_matches(Self::CMD).map(|matches| {
                TxInitAccount(args::TxInitAccount::parse(matches))
            })
        }

        fn def() -> App {
            App::new(Self::CMD)
                .about(
                    "Send a signed transaction to create a new established \
                     account.",
                )
                .add_args::<args::TxInitAccount>()
        }
    }

    #[derive(Clone, Debug)]
    pub struct TxInitValidator(pub args::TxInitValidator);

    impl SubCmd for TxInitValidator {
        const CMD: &'static str = "init-validator";

        fn parse(matches: &ArgMatches) -> Option<Self> {
            matches.subcommand_matches(Self::CMD).map(|matches| {
                TxInitValidator(args::TxInitValidator::parse(matches))
            })
        }

        fn def() -> App {
            App::new(Self::CMD)
                .about(
                    "Send a signed transaction to create a new validator and \
                     its staking reward account.",
                )
                .add_args::<args::TxInitValidator>()
        }
    }

    #[derive(Clone, Debug)]
    pub struct Bond(pub args::Bond);

    impl SubCmd for Bond {
        const CMD: &'static str = "bond";

        fn parse(matches: &ArgMatches) -> Option<Self> {
            matches
                .subcommand_matches(Self::CMD)
                .map(|matches| Bond(args::Bond::parse(matches)))
        }

        fn def() -> App {
            App::new(Self::CMD)
                .about("Bond tokens in PoS system.")
                .add_args::<args::Bond>()
        }
    }

    #[derive(Clone, Debug)]
    pub struct Unbond(pub args::Unbond);

    impl SubCmd for Unbond {
        const CMD: &'static str = "unbond";

        fn parse(matches: &ArgMatches) -> Option<Self> {
            matches
                .subcommand_matches(Self::CMD)
                .map(|matches| Unbond(args::Unbond::parse(matches)))
        }

        fn def() -> App {
            App::new(Self::CMD)
                .about("Unbond tokens from a PoS bond.")
                .add_args::<args::Unbond>()
        }
    }

    #[derive(Clone, Debug)]
    pub struct Withdraw(pub args::Withdraw);

    impl SubCmd for Withdraw {
        const CMD: &'static str = "withdraw";

        fn parse(matches: &ArgMatches) -> Option<Self> {
            matches
                .subcommand_matches(Self::CMD)
                .map(|matches| Withdraw(args::Withdraw::parse(matches)))
        }

        fn def() -> App {
            App::new(Self::CMD)
                .about("Withdraw tokens from previously unbonded PoS bond.")
                .add_args::<args::Withdraw>()
        }
    }

    #[derive(Clone, Debug)]
    pub struct QueryEpoch(pub args::Query);

    impl SubCmd for QueryEpoch {
        const CMD: &'static str = "epoch";

        fn parse(matches: &ArgMatches) -> Option<Self> {
            matches
                .subcommand_matches(Self::CMD)
                .map(|matches| QueryEpoch(args::Query::parse(matches)))
        }

        fn def() -> App {
            App::new(Self::CMD)
                .about("Query the epoch of the last committed block.")
                .add_args::<args::Query>()
        }
    }

    #[derive(Clone, Debug)]
    pub struct QueryConversions(pub args::QueryConversions);

    impl SubCmd for QueryConversions {
        const CMD: &'static str = "conversions";

        fn parse(matches: &ArgMatches) -> Option<Self> {
            matches.subcommand_matches(Self::CMD).map(|matches| {
                QueryConversions(args::QueryConversions::parse(matches))
            })
        }

        fn def() -> App {
            App::new(Self::CMD)
                .about("Query currently applicable conversions.")
                .add_args::<args::QueryConversions>()
        }
    }

    #[derive(Clone, Debug)]
    pub struct QueryTransfers(pub args::QueryTransfers);

    impl SubCmd for QueryTransfers {
        const CMD: &'static str = "show-transfers";

        fn parse(matches: &ArgMatches) -> Option<Self> {
            matches.subcommand_matches(Self::CMD).map(|matches| {
                QueryTransfers(args::QueryTransfers::parse(matches))
            })
        }

        fn def() -> App {
            App::new(Self::CMD)
                .about("Query the accepted transfers to date.")
                .add_args::<args::QueryTransfers>()
        }
    }

    #[derive(Clone, Debug)]
    pub struct QueryBalance(pub args::QueryBalance);

    impl SubCmd for QueryBalance {
        const CMD: &'static str = "balance";

        fn parse(matches: &ArgMatches) -> Option<Self> {
            matches
                .subcommand_matches(Self::CMD)
                .map(|matches| QueryBalance(args::QueryBalance::parse(matches)))
        }

        fn def() -> App {
            App::new(Self::CMD)
                .about("Query balance(s) of tokens.")
                .add_args::<args::QueryBalance>()
        }
    }

    #[derive(Clone, Debug)]
    pub struct QueryBonds(pub args::QueryBonds);

    impl SubCmd for QueryBonds {
        const CMD: &'static str = "bonds";

        fn parse(matches: &ArgMatches) -> Option<Self> {
            matches
                .subcommand_matches(Self::CMD)
                .map(|matches| QueryBonds(args::QueryBonds::parse(matches)))
        }

        fn def() -> App {
            App::new(Self::CMD)
                .about("Query PoS bond(s).")
                .add_args::<args::QueryBonds>()
        }
    }

    #[derive(Clone, Debug)]
    pub struct QueryVotingPower(pub args::QueryVotingPower);

    impl SubCmd for QueryVotingPower {
        const CMD: &'static str = "voting-power";

        fn parse(matches: &ArgMatches) -> Option<Self> {
            matches.subcommand_matches(Self::CMD).map(|matches| {
                QueryVotingPower(args::QueryVotingPower::parse(matches))
            })
        }

        fn def() -> App {
            App::new(Self::CMD)
                .about("Query PoS voting power.")
                .add_args::<args::QueryVotingPower>()
        }
    }

    #[derive(Clone, Debug)]
    pub struct QuerySlashes(pub args::QuerySlashes);

    impl SubCmd for QuerySlashes {
        const CMD: &'static str = "slashes";

        fn parse(matches: &ArgMatches) -> Option<Self>
        where
            Self: Sized,
        {
            matches
                .subcommand_matches(Self::CMD)
                .map(|matches| QuerySlashes(args::QuerySlashes::parse(matches)))
        }

        fn def() -> App {
            App::new(Self::CMD)
                .about("Query PoS applied slashes.")
                .add_args::<args::QuerySlashes>()
        }
    }

    #[derive(Clone, Debug)]
    pub struct QueryRawBytes(pub args::QueryRawBytes);

    impl SubCmd for QueryRawBytes {
        const CMD: &'static str = "query-bytes";

        fn parse(matches: &ArgMatches) -> Option<Self> {
            matches.subcommand_matches(Self::CMD).map(|matches| {
                QueryRawBytes(args::QueryRawBytes::parse(matches))
            })
        }

        fn def() -> App {
            App::new(Self::CMD)
                .about("Query the raw bytes of a given storage key")
                .add_args::<args::QueryRawBytes>()
        }
    }

    #[derive(Clone, Debug)]
    pub struct TxInitNft(pub args::NftCreate);

    impl SubCmd for TxInitNft {
        const CMD: &'static str = "init-nft";

        fn parse(matches: &ArgMatches) -> Option<Self>
        where
            Self: Sized,
        {
            matches
                .subcommand_matches(Self::CMD)
                .map(|matches| TxInitNft(args::NftCreate::parse(matches)))
        }

        fn def() -> App {
            App::new(Self::CMD)
                .about("Create a new NFT.")
                .add_args::<args::NftCreate>()
        }
    }

    #[derive(Clone, Debug)]
    pub struct TxMintNft(pub args::NftMint);

    impl SubCmd for TxMintNft {
        const CMD: &'static str = "mint-nft";

        fn parse(matches: &ArgMatches) -> Option<Self>
        where
            Self: Sized,
        {
            matches
                .subcommand_matches(Self::CMD)
                .map(|matches| TxMintNft(args::NftMint::parse(matches)))
        }

        fn def() -> App {
            App::new(Self::CMD)
                .about("Mint new NFT tokens.")
                .add_args::<args::NftMint>()
        }
    }

    #[derive(Clone, Debug)]
    pub struct TxInitProposal(pub args::InitProposal);

    impl SubCmd for TxInitProposal {
        const CMD: &'static str = "init-proposal";

        fn parse(matches: &ArgMatches) -> Option<Self>
        where
            Self: Sized,
        {
            matches.subcommand_matches(Self::CMD).map(|matches| {
                TxInitProposal(args::InitProposal::parse(matches))
            })
        }

        fn def() -> App {
            App::new(Self::CMD)
                .about("Create a new proposal.")
                .add_args::<args::InitProposal>()
        }
    }

    #[derive(Clone, Debug)]
    pub struct TxVoteProposal(pub args::VoteProposal);

    impl SubCmd for TxVoteProposal {
        const CMD: &'static str = "vote-proposal";

        fn parse(matches: &ArgMatches) -> Option<Self>
        where
            Self: Sized,
        {
            matches.subcommand_matches(Self::CMD).map(|matches| {
                TxVoteProposal(args::VoteProposal::parse(matches))
            })
        }

        fn def() -> App {
            App::new(Self::CMD)
                .about("Vote a proposal.")
                .add_args::<args::VoteProposal>()
        }
    }

    #[derive(Clone, Debug)]
    pub enum Utils {
        JoinNetwork(JoinNetwork),
        FetchWasms(FetchWasms),
        InitNetwork(InitNetwork),
        InitGenesisValidator(InitGenesisValidator),
    }

    impl SubCmd for Utils {
        const CMD: &'static str = "utils";

        fn parse(matches: &ArgMatches) -> Option<Self> {
            matches.subcommand_matches(Self::CMD).and_then(|matches| {
                let join_network =
                    SubCmd::parse(matches).map(Self::JoinNetwork);
                let fetch_wasms = SubCmd::parse(matches).map(Self::FetchWasms);
                let init_network =
                    SubCmd::parse(matches).map(Self::InitNetwork);
                let init_genesis =
                    SubCmd::parse(matches).map(Self::InitGenesisValidator);
                join_network
                    .or(fetch_wasms)
                    .or(init_network)
                    .or(init_genesis)
            })
        }

        fn def() -> App {
            App::new(Self::CMD)
                .about("Utilities.")
                .subcommand(JoinNetwork::def())
                .subcommand(FetchWasms::def())
                .subcommand(InitNetwork::def())
                .subcommand(InitGenesisValidator::def())
                .setting(AppSettings::SubcommandRequiredElseHelp)
        }
    }

    #[derive(Clone, Debug)]
    pub struct JoinNetwork(pub args::JoinNetwork);

    impl SubCmd for JoinNetwork {
        const CMD: &'static str = "join-network";

        fn parse(matches: &ArgMatches) -> Option<Self> {
            matches
                .subcommand_matches(Self::CMD)
                .map(|matches| Self(args::JoinNetwork::parse(matches)))
        }

        fn def() -> App {
            App::new(Self::CMD)
                .about("Configure Anoma to join an existing network.")
                .add_args::<args::JoinNetwork>()
        }
    }

    #[derive(Clone, Debug)]
    pub struct FetchWasms(pub args::FetchWasms);

    impl SubCmd for FetchWasms {
        const CMD: &'static str = "fetch-wasms";

        fn parse(matches: &ArgMatches) -> Option<Self> {
            matches
                .subcommand_matches(Self::CMD)
                .map(|matches| Self(args::FetchWasms::parse(matches)))
        }

        fn def() -> App {
            App::new(Self::CMD)
                .about("Ensure pre-built wasms are present")
                .add_args::<args::FetchWasms>()
        }
    }

    #[derive(Clone, Debug)]
    pub struct InitNetwork(pub args::InitNetwork);

    impl SubCmd for InitNetwork {
        const CMD: &'static str = "init-network";

        fn parse(matches: &ArgMatches) -> Option<Self> {
            matches
                .subcommand_matches(Self::CMD)
                .map(|matches| Self(args::InitNetwork::parse(matches)))
        }

        fn def() -> App {
            App::new(Self::CMD)
                .about("Initialize a new test network.")
                .add_args::<args::InitNetwork>()
        }
    }

    #[derive(Clone, Debug)]
    pub struct InitGenesisValidator(pub args::InitGenesisValidator);

    impl SubCmd for InitGenesisValidator {
        const CMD: &'static str = "init-genesis-validator";

        fn parse(matches: &ArgMatches) -> Option<Self> {
            matches
                .subcommand_matches(Self::CMD)
                .map(|matches| Self(args::InitGenesisValidator::parse(matches)))
        }

        fn def() -> App {
            App::new(Self::CMD)
                .about(
                    "Initialize genesis validator's address, staking reward \
                     address, consensus key, validator account key and \
                     staking rewards key and use it in the ledger's node.",
                )
                .add_args::<args::InitGenesisValidator>()
        }
    }
}

pub mod args {

    use std::env;
    use std::net::SocketAddr;
    use std::path::PathBuf;
    use std::str::FromStr;

    use namada::types::address::Address;
    use namada::types::chain::{ChainId, ChainIdPrefix};
    use namada::types::governance::ProposalVote;
    use namada::types::key::*;
    use namada::types::masp::MaspValue;
    use namada::types::storage::{self, Epoch};
    use namada::types::token;
    use namada::types::transaction::GasLimit;

    use super::context::*;
    use super::utils::*;
    use super::{ArgGroup, ArgMatches};
    use crate::client::types::{ParsedTxArgs, ParsedTxTransferArgs};
    use crate::config;
    use crate::config::TendermintMode;
    use crate::facade::tendermint::Timeout;
    use crate::facade::tendermint_config::net::Address as TendermintAddress;

    const ADDRESS: Arg<WalletAddress> = arg("address");
    const ALIAS_OPT: ArgOpt<String> = ALIAS.opt();
    const ALIAS: Arg<String> = arg("alias");
    const ALLOW_DUPLICATE_IP: ArgFlag = flag("allow-duplicate-ip");
    const AMOUNT: Arg<token::Amount> = arg("amount");
    const ARCHIVE_DIR: ArgOpt<PathBuf> = arg_opt("archive-dir");
    const BALANCE_OWNER: ArgOpt<WalletBalanceOwner> = arg_opt("owner");
    const BASE_DIR: ArgDefault<PathBuf> = arg_default(
        "base-dir",
        DefaultFn(|| match env::var("ANOMA_BASE_DIR") {
            Ok(dir) => dir.into(),
            Err(_) => config::DEFAULT_BASE_DIR.into(),
        }),
    );
    const BROADCAST_ONLY: ArgFlag = flag("broadcast-only");
    const CHAIN_ID: Arg<ChainId> = arg("chain-id");
    const CHAIN_ID_OPT: ArgOpt<ChainId> = CHAIN_ID.opt();
    const CHAIN_ID_PREFIX: Arg<ChainIdPrefix> = arg("chain-prefix");
    const CODE_PATH: Arg<PathBuf> = arg("code-path");
    const CODE_PATH_OPT: ArgOpt<PathBuf> = CODE_PATH.opt();
    const CONSENSUS_TIMEOUT_COMMIT: ArgDefault<Timeout> = arg_default(
        "consensus-timeout-commit",
        DefaultFn(|| Timeout::from_str("1s").unwrap()),
    );
    const DATA_PATH_OPT: ArgOpt<PathBuf> = arg_opt("data-path");
    const DATA_PATH: Arg<PathBuf> = arg("data-path");
    const DECRYPT: ArgFlag = flag("decrypt");
    const DONT_ARCHIVE: ArgFlag = flag("dont-archive");
    const DRY_RUN_TX: ArgFlag = flag("dry-run");
    const EPOCH: ArgOpt<Epoch> = arg_opt("epoch");
    const FEE_AMOUNT: ArgDefault<token::Amount> =
        arg_default("fee-amount", DefaultFn(|| token::Amount::from(0)));
    const FEE_TOKEN: ArgDefaultFromCtx<WalletAddress> =
        arg_default_from_ctx("fee-token", DefaultFn(|| "NAM".into()));
    const FORCE: ArgFlag = flag("force");
    const DONT_PREFETCH_WASM: ArgFlag = flag("dont-prefetch-wasm");
    const GAS_LIMIT: ArgDefault<token::Amount> =
        arg_default("gas-limit", DefaultFn(|| token::Amount::from(0)));
    const GENESIS_PATH: Arg<PathBuf> = arg("genesis-path");
    const GENESIS_VALIDATOR: ArgOpt<String> = arg("genesis-validator").opt();
    const LEDGER_ADDRESS_ABOUT: &str =
        "Address of a ledger node as \"{scheme}://{host}:{port}\". If the \
         scheme is not supplied, it is assumed to be TCP.";
    const LEDGER_ADDRESS_DEFAULT: ArgDefault<TendermintAddress> =
        LEDGER_ADDRESS.default(DefaultFn(|| {
            let raw = "127.0.0.1:26657";
            TendermintAddress::from_str(raw).unwrap()
        }));

    const LEDGER_ADDRESS: Arg<TendermintAddress> = arg("ledger-address");
    const LOCALHOST: ArgFlag = flag("localhost");
<<<<<<< HEAD
    const MASP_VALUE: Arg<MaspValue> = arg("value");
    const MATCHMAKER_PATH: ArgOpt<PathBuf> = arg_opt("matchmaker-path");
=======
>>>>>>> 836a6dea
    const MODE: ArgOpt<String> = arg_opt("mode");
    const NET_ADDRESS: Arg<SocketAddr> = arg("net-address");
<<<<<<< HEAD
    const NODE_OPT: ArgOpt<String> = arg_opt("node");
    const NODE: Arg<String> = arg("node");
    const NO_CONVERSIONS: ArgFlag = flag("no-conversions");
=======
>>>>>>> 836a6dea
    const NFT_ADDRESS: Arg<Address> = arg("nft-address");
    const OWNER: ArgOpt<WalletAddress> = arg_opt("owner");
    const PIN: ArgFlag = flag("pin");
    const PROPOSAL_OFFLINE: ArgFlag = flag("offline");
    const PROTOCOL_KEY: ArgOpt<WalletPublicKey> = arg_opt("protocol-key");
    const PRE_GENESIS_PATH: ArgOpt<PathBuf> = arg_opt("pre-genesis-path");
    const PUBLIC_KEY: Arg<WalletPublicKey> = arg("public-key");
    const PROPOSAL_ID: Arg<u64> = arg("proposal-id");
    const PROPOSAL_ID_OPT: ArgOpt<u64> = arg_opt("proposal-id");
    const PROPOSAL_VOTE: Arg<ProposalVote> = arg("vote");
    const RAW_ADDRESS: Arg<Address> = arg("address");
    const RAW_ADDRESS_OPT: ArgOpt<Address> = RAW_ADDRESS.opt();
    const RAW_PUBLIC_KEY_OPT: ArgOpt<common::PublicKey> = arg_opt("public-key");
    const REWARDS_CODE_PATH: ArgOpt<PathBuf> = arg_opt("rewards-code-path");
    const REWARDS_KEY: ArgOpt<WalletPublicKey> = arg_opt("rewards-key");
    const SCHEME: ArgDefault<SchemeType> =
        arg_default("scheme", DefaultFn(|| SchemeType::Ed25519));
    const SIGNER: ArgOpt<WalletAddress> = arg_opt("signer");
    const SIGNING_KEY_OPT: ArgOpt<WalletKeypair> = SIGNING_KEY.opt();
    const SIGNING_KEY: Arg<WalletKeypair> = arg("signing-key");
    const SOURCE: Arg<WalletAddress> = arg("source");
    const SOURCE_OPT: ArgOpt<WalletAddress> = SOURCE.opt();
    const STORAGE_KEY: Arg<storage::Key> = arg("storage-key");
<<<<<<< HEAD
    const TO_STDOUT: ArgFlag = flag("stdout");
    const TOKEN_OPT: ArgOpt<WalletAddress> = TOKEN.opt();
    const TOKEN: Arg<WalletAddress> = arg("token");
    const TOPIC_OPT: ArgOpt<String> = arg_opt("topic");
    const TOPIC: Arg<String> = arg("topic");
    const TRANSFER_SOURCE: Arg<WalletTransferSource> = arg("source");
    const TRANSFER_TARGET: Arg<WalletTransferTarget> = arg("target");
    const TX_CODE_PATH: ArgOpt<PathBuf> = arg_opt("tx-code-path");
=======
    const SUB_PREFIX: ArgOpt<String> = arg_opt("sub-prefix");
    const TARGET: Arg<WalletAddress> = arg("target");
    const TOKEN_OPT: ArgOpt<WalletAddress> = TOKEN.opt();
    const TOKEN: Arg<WalletAddress> = arg("token");
>>>>>>> 836a6dea
    const TX_HASH: Arg<String> = arg("tx-hash");
    const UNSAFE_DONT_ENCRYPT: ArgFlag = flag("unsafe-dont-encrypt");
    const UNSAFE_SHOW_SECRET: ArgFlag = flag("unsafe-show-secret");
    const VALIDATOR: Arg<WalletAddress> = arg("validator");
    const VALIDATOR_OPT: ArgOpt<WalletAddress> = VALIDATOR.opt();
    const VALIDATOR_ACCOUNT_KEY: ArgOpt<WalletPublicKey> =
        arg_opt("account-key");
    const VALIDATOR_CONSENSUS_KEY: ArgOpt<WalletKeypair> =
        arg_opt("consensus-key");
    const VALIDATOR_CODE_PATH: ArgOpt<PathBuf> = arg_opt("validator-code-path");
    const VALUE: ArgOpt<String> = arg_opt("value");
    const VIEWING_KEY: Arg<WalletViewingKey> = arg("key");
    const WASM_CHECKSUMS_PATH: Arg<PathBuf> = arg("wasm-checksums-path");
    const WASM_DIR: ArgOpt<PathBuf> = arg_opt("wasm-dir");

    /// Global command arguments
    #[derive(Clone, Debug)]
    pub struct Global {
        pub chain_id: Option<ChainId>,
        pub base_dir: PathBuf,
        pub wasm_dir: Option<PathBuf>,
        pub mode: Option<TendermintMode>,
    }

    impl Global {
        /// Parse global arguments
        pub fn parse(matches: &ArgMatches) -> Self {
            let chain_id = CHAIN_ID_OPT.parse(matches);
            let base_dir = BASE_DIR.parse(matches);
            let wasm_dir = WASM_DIR.parse(matches);
            let mode = MODE.parse(matches).map(TendermintMode::from);
            Global {
                chain_id,
                base_dir,
                wasm_dir,
                mode,
            }
        }

        /// Add global args definition. Should be added to every top-level
        /// command.
        pub fn def(app: App) -> App {
            app.arg(CHAIN_ID_OPT.def().about("The chain ID."))
                .arg(BASE_DIR.def().about(
                    "The base directory is where the nodes, client and wallet \
                     configuration and state is stored. This value can also \
                     be set via `ANOMA_BASE_DIR` environment variable, but \
                     the argument takes precedence, if specified. Defaults to \
                     `.anoma`.",
                ))
                .arg(WASM_DIR.def().about(
                    "Directory with built WASM validity predicates, \
                     transactions. This value can also be set via \
                     `ANOMA_WASM_DIR` environment variable, but the argument \
                     takes precedence, if specified.",
                ))
                .arg(MODE.def().about(
                    "The mode in which to run Anoma. Options are \n\t * \
                     Validator (default)\n\t * Full\n\t * Seed",
                ))
        }
    }

    /// Transaction associated results arguments
    #[derive(Clone, Debug)]
    pub struct QueryResult {
        /// Common query args
        pub query: Query,
        /// Hash of transaction to lookup
        pub tx_hash: String,
    }

    impl Args for QueryResult {
        fn parse(matches: &ArgMatches) -> Self {
            let query = Query::parse(matches);
            let tx_hash = TX_HASH.parse(matches);
            Self { query, tx_hash }
        }

        fn def(app: App) -> App {
            app.add_args::<Query>().arg(
                TX_HASH
                    .def()
                    .about("The hash of the transaction being looked up."),
            )
        }
    }

    /// Custom transaction arguments
    #[derive(Clone, Debug)]
    pub struct TxCustom {
        /// Common tx arguments
        pub tx: Tx,
        /// Path to the tx WASM code file
        pub code_path: PathBuf,
        /// Path to the data file
        pub data_path: Option<PathBuf>,
    }

    impl Args for TxCustom {
        fn parse(matches: &ArgMatches) -> Self {
            let tx = Tx::parse(matches);
            let code_path = CODE_PATH.parse(matches);
            let data_path = DATA_PATH_OPT.parse(matches);
            Self {
                tx,
                code_path,
                data_path,
            }
        }

        fn def(app: App) -> App {
            app.add_args::<Tx>()
                .arg(
                    CODE_PATH
                        .def()
                        .about("The path to the transaction's WASM code."),
                )
                .arg(DATA_PATH_OPT.def().about(
                    "The data file at this path containing arbitrary bytes \
                     will be passed to the transaction code when it's \
                     executed.",
                ))
        }
    }

    /// Transfer transaction arguments
    #[derive(Clone, Debug)]
    pub struct TxTransfer {
        /// Common tx arguments
        pub tx: Tx,
        /// Transfer source address
        pub source: WalletTransferSource,
        /// Transfer target address
        pub target: WalletTransferTarget,
        /// Transferred token address
        pub token: WalletAddress,
        /// Transferred token address
        pub sub_prefix: Option<String>,
        /// Transferred token amount
        pub amount: token::Amount,
    }

    impl TxTransfer {
        pub fn parse_from_context(
            &self,
            ctx: &mut Context,
        ) -> ParsedTxTransferArgs {
            ParsedTxTransferArgs {
                tx: self.tx.parse_from_context(ctx),
                source: ctx.get_cached(&self.source),
                target: ctx.get(&self.target),
                token: ctx.get(&self.token),
                amount: self.amount,
            }
        }
    }

    impl Args for TxTransfer {
        fn parse(matches: &ArgMatches) -> Self {
            let tx = Tx::parse(matches);
            let source = TRANSFER_SOURCE.parse(matches);
            let target = TRANSFER_TARGET.parse(matches);
            let token = TOKEN.parse(matches);
            let sub_prefix = SUB_PREFIX.parse(matches);
            let amount = AMOUNT.parse(matches);
            Self {
                tx,
                source,
                target,
                token,
                sub_prefix,
                amount,
            }
        }

        fn def(app: App) -> App {
            app.add_args::<Tx>()
                .arg(TRANSFER_SOURCE.def().about(
                    "The source account address. The source's key may be used \
                     to produce the signature.",
                ))
                .arg(TRANSFER_TARGET.def().about(
                    "The target account address. The target's key may be used \
                     to produce the signature.",
                ))
                .arg(TOKEN.def().about("The transfer token."))
                .arg(SUB_PREFIX.def().about("The token's sub prefix."))
                .arg(AMOUNT.def().about("The amount to transfer in decimal."))
        }
    }

    /// Transaction to initialize a new account
    #[derive(Clone, Debug)]
    pub struct TxInitAccount {
        /// Common tx arguments
        pub tx: Tx,
        /// Address of the source account
        pub source: WalletAddress,
        /// Path to the VP WASM code file for the new account
        pub vp_code_path: Option<PathBuf>,
        /// Public key for the new account
        pub public_key: WalletPublicKey,
    }

    impl Args for TxInitAccount {
        fn parse(matches: &ArgMatches) -> Self {
            let tx = Tx::parse(matches);
            let source = SOURCE.parse(matches);
            let vp_code_path = CODE_PATH_OPT.parse(matches);
            let public_key = PUBLIC_KEY.parse(matches);
            Self {
                tx,
                source,
                vp_code_path,
                public_key,
            }
        }

        fn def(app: App) -> App {
            app.add_args::<Tx>()
                .arg(SOURCE.def().about(
                    "The source account's address that signs the transaction.",
                ))
                .arg(CODE_PATH_OPT.def().about(
                    "The path to the validity predicate WASM code to be used \
                     for the new account. Uses the default user VP if none \
                     specified.",
                ))
                .arg(PUBLIC_KEY.def().about(
                    "A public key to be used for the new account in \
                     hexadecimal encoding.",
                ))
        }
    }

    /// Transaction to initialize a new account
    #[derive(Clone, Debug)]
    pub struct TxInitValidator {
        pub tx: Tx,
        pub source: WalletAddress,
        pub scheme: SchemeType,
        pub account_key: Option<WalletPublicKey>,
        pub consensus_key: Option<WalletKeypair>,
        pub rewards_account_key: Option<WalletPublicKey>,
        pub protocol_key: Option<WalletPublicKey>,
        pub validator_vp_code_path: Option<PathBuf>,
        pub rewards_vp_code_path: Option<PathBuf>,
        pub unsafe_dont_encrypt: bool,
    }

    impl Args for TxInitValidator {
        fn parse(matches: &ArgMatches) -> Self {
            let tx = Tx::parse(matches);
            let source = SOURCE.parse(matches);
            let scheme = SCHEME.parse(matches);
            let account_key = VALIDATOR_ACCOUNT_KEY.parse(matches);
            let consensus_key = VALIDATOR_CONSENSUS_KEY.parse(matches);
            let rewards_account_key = REWARDS_KEY.parse(matches);
            let protocol_key = PROTOCOL_KEY.parse(matches);
            let validator_vp_code_path = VALIDATOR_CODE_PATH.parse(matches);
            let rewards_vp_code_path = REWARDS_CODE_PATH.parse(matches);
            let unsafe_dont_encrypt = UNSAFE_DONT_ENCRYPT.parse(matches);
            Self {
                tx,
                source,
                scheme,
                account_key,
                consensus_key,
                rewards_account_key,
                protocol_key,
                validator_vp_code_path,
                rewards_vp_code_path,
                unsafe_dont_encrypt,
            }
        }

        fn def(app: App) -> App {
            app.add_args::<Tx>()
                .arg(SOURCE.def().about(
                    "The source account's address that signs the transaction.",
                ))
                .arg(SCHEME.def().about(
                    "The key scheme/type used for the validator keys. \
                     Currently supports ed25519 and secp256k1.",
                ))
                .arg(VALIDATOR_ACCOUNT_KEY.def().about(
                    "A public key for the validator account. A new one will \
                     be generated if none given.",
                ))
                .arg(VALIDATOR_CONSENSUS_KEY.def().about(
                    "A consensus key for the validator account. A new one \
                     will be generated if none given.",
                ))
                .arg(REWARDS_KEY.def().about(
                    "A public key for the staking reward account. A new one \
                     will be generated if none given.",
                ))
                .arg(PROTOCOL_KEY.def().about(
                    "A public key for signing protocol transactions. A new \
                     one will be generated if none given.",
                ))
                .arg(VALIDATOR_CODE_PATH.def().about(
                    "The path to the validity predicate WASM code to be used \
                     for the validator account. Uses the default validator VP \
                     if none specified.",
                ))
                .arg(REWARDS_CODE_PATH.def().about(
                    "The path to the validity predicate WASM code to be used \
                     for the staking reward account. Uses the default staking \
                     reward VP if none specified.",
                ))
                .arg(UNSAFE_DONT_ENCRYPT.def().about(
                    "UNSAFE: Do not encrypt the generated keypairs. Do not \
                     use this for keys used in a live network.",
                ))
        }
    }

    /// Transaction to update a VP arguments
    #[derive(Clone, Debug)]
    pub struct TxUpdateVp {
        /// Common tx arguments
        pub tx: Tx,
        /// Path to the VP WASM code file
        pub vp_code_path: PathBuf,
        /// Address of the account whose VP is to be updated
        pub addr: WalletAddress,
    }

    impl Args for TxUpdateVp {
        fn parse(matches: &ArgMatches) -> Self {
            let tx = Tx::parse(matches);
            let vp_code_path = CODE_PATH.parse(matches);
            let addr = ADDRESS.parse(matches);
            Self {
                tx,
                vp_code_path,
                addr,
            }
        }

        fn def(app: App) -> App {
            app.add_args::<Tx>()
                .arg(
                    CODE_PATH.def().about(
                        "The path to the new validity predicate WASM code.",
                    ),
                )
                .arg(ADDRESS.def().about(
                    "The account's address. It's key is used to produce the \
                     signature.",
                ))
        }
    }

    /// Bond arguments
    #[derive(Clone, Debug)]
    pub struct Bond {
        /// Common tx arguments
        pub tx: Tx,
        /// Validator address
        pub validator: WalletAddress,
        /// Amount of tokens to stake in a bond
        pub amount: token::Amount,
        /// Source address for delegations. For self-bonds, the validator is
        /// also the source.
        pub source: Option<WalletAddress>,
    }

    impl Args for Bond {
        fn parse(matches: &ArgMatches) -> Self {
            let tx = Tx::parse(matches);
            let validator = VALIDATOR.parse(matches);
            let amount = AMOUNT.parse(matches);
            let source = SOURCE_OPT.parse(matches);
            Self {
                tx,
                validator,
                amount,
                source,
            }
        }

        fn def(app: App) -> App {
            app.add_args::<Tx>()
                .arg(VALIDATOR.def().about("Validator address."))
                .arg(AMOUNT.def().about("Amount of tokens to stake in a bond."))
                .arg(SOURCE_OPT.def().about(
                    "Source address for delegations. For self-bonds, the \
                     validator is also the source.",
                ))
        }
    }

    /// Unbond arguments
    #[derive(Clone, Debug)]
    pub struct Unbond {
        /// Common tx arguments
        pub tx: Tx,
        /// Validator address
        pub validator: WalletAddress,
        /// Amount of tokens to unbond from a bond
        pub amount: token::Amount,
        /// Source address for unbonding from delegations. For unbonding from
        /// self-bonds, the validator is also the source
        pub source: Option<WalletAddress>,
    }

    impl Args for Unbond {
        fn parse(matches: &ArgMatches) -> Self {
            let tx = Tx::parse(matches);
            let validator = VALIDATOR.parse(matches);
            let amount = AMOUNT.parse(matches);
            let source = SOURCE_OPT.parse(matches);
            Self {
                tx,
                validator,
                amount,
                source,
            }
        }

        fn def(app: App) -> App {
            app.add_args::<Tx>()
                .arg(VALIDATOR.def().about("Validator address."))
                .arg(
                    AMOUNT
                        .def()
                        .about("Amount of tokens to unbond from a bond."),
                )
                .arg(SOURCE_OPT.def().about(
                    "Source address for unbonding from delegations. For \
                     unbonding from self-bonds, the validator is also the \
                     source.",
                ))
        }
    }

    #[derive(Clone, Debug)]
    pub struct InitProposal {
        /// Common tx arguments
        pub tx: Tx,
        /// The proposal file path
        pub proposal_data: PathBuf,
        /// Flag if proposal should be run offline
        pub offline: bool,
    }

    impl Args for InitProposal {
        fn parse(matches: &ArgMatches) -> Self {
            let tx = Tx::parse(matches);
            let proposal_data = DATA_PATH.parse(matches);
            let offline = PROPOSAL_OFFLINE.parse(matches);

            Self {
                tx,
                proposal_data,
                offline,
            }
        }

        fn def(app: App) -> App {
            app.add_args::<Tx>()
                .arg(DATA_PATH.def().about(
                    "The data path file (json) that describes the proposal.",
                ))
                .arg(
                    PROPOSAL_OFFLINE
                        .def()
                        .about("Flag if the proposal vote should run offline."),
                )
        }
    }

    #[derive(Clone, Debug)]
    pub struct VoteProposal {
        /// Common tx arguments
        pub tx: Tx,
        /// Proposal id
        pub proposal_id: Option<u64>,
        /// The vote
        pub vote: ProposalVote,
        /// Flag if proposal vote should be run offline
        pub offline: bool,
        /// The proposal file path
        pub proposal_data: Option<PathBuf>,
    }

    impl Args for VoteProposal {
        fn parse(matches: &ArgMatches) -> Self {
            let tx = Tx::parse(matches);
            let proposal_id = PROPOSAL_ID_OPT.parse(matches);
            let vote = PROPOSAL_VOTE.parse(matches);
            let offline = PROPOSAL_OFFLINE.parse(matches);
            let proposal_data = DATA_PATH_OPT.parse(matches);

            Self {
                tx,
                proposal_id,
                vote,
                offline,
                proposal_data,
            }
        }

        fn def(app: App) -> App {
            app.add_args::<Tx>()
                .arg(
                    PROPOSAL_ID_OPT
                        .def()
                        .about("The proposal identifier.")
                        .conflicts_with_all(&[
                            PROPOSAL_OFFLINE.name,
                            DATA_PATH_OPT.name,
                        ]),
                )
                .arg(
                    PROPOSAL_VOTE
                        .def()
                        .about("The vote for the proposal. Either yay or nay."),
                )
                .arg(
                    PROPOSAL_OFFLINE
                        .def()
                        .about("Flag if the proposal vote should run offline.")
                        .conflicts_with(PROPOSAL_ID.name),
                )
                .arg(
                    DATA_PATH_OPT
                        .def()
                        .about(
                            "The data path file (json) that describes the \
                             proposal.",
                        )
                        .conflicts_with(PROPOSAL_ID.name),
                )
        }
    }

    #[derive(Clone, Debug)]
    pub struct QueryProposal {
        /// Common query args
        pub query: Query,
        /// Proposal id
        pub proposal_id: Option<u64>,
    }

    impl Args for QueryProposal {
        fn parse(matches: &ArgMatches) -> Self {
            let query = Query::parse(matches);
            let proposal_id = PROPOSAL_ID_OPT.parse(matches);

            Self { query, proposal_id }
        }

        fn def(app: App) -> App {
            app.add_args::<Tx>()
                .arg(PROPOSAL_ID_OPT.def().about("The proposal identifier."))
        }
    }

    #[derive(Clone, Debug)]
    pub struct QueryProposalResult {
        /// Common query args
        pub query: Query,
        /// Proposal id
        pub proposal_id: Option<u64>,
        /// Flag if proposal result should be run on offline data
        pub offline: bool,
        /// The folder containing the proposal and votes
        pub proposal_folder: Option<PathBuf>,
    }

    impl Args for QueryProposalResult {
        fn parse(matches: &ArgMatches) -> Self {
            let query = Query::parse(matches);
            let proposal_id = PROPOSAL_ID_OPT.parse(matches);
            let offline = PROPOSAL_OFFLINE.parse(matches);
            let proposal_folder = DATA_PATH_OPT.parse(matches);

            Self {
                query,
                proposal_id,
                offline,
                proposal_folder,
            }
        }

        fn def(app: App) -> App {
            app.add_args::<Query>()
                .arg(PROPOSAL_ID_OPT.def().about("The proposal identifier."))
                .arg(
                    PROPOSAL_OFFLINE
                        .def()
                        .about(
                            "Flag if the proposal result should run on \
                             offline data.",
                        )
                        .conflicts_with(PROPOSAL_ID.name),
                )
                .arg(
                    DATA_PATH_OPT
                        .def()
                        .about(
                            "The path to the folder containing the proposal \
                             json and votes",
                        )
                        .conflicts_with(PROPOSAL_ID.name),
                )
        }
    }

    #[derive(Clone, Debug)]
    pub struct QueryProtocolParameters {
        /// Common query args
        pub query: Query,
    }

    impl Args for QueryProtocolParameters {
        fn parse(matches: &ArgMatches) -> Self {
            let query = Query::parse(matches);

            Self { query }
        }

        fn def(app: App) -> App {
            app.add_args::<Query>()
        }
    }

    /// Withdraw arguments
    #[derive(Clone, Debug)]
    pub struct Withdraw {
        /// Common tx arguments
        pub tx: Tx,
        /// Validator address
        pub validator: WalletAddress,
        /// Source address for withdrawing from delegations. For withdrawing
        /// from self-bonds, the validator is also the source
        pub source: Option<WalletAddress>,
    }

    impl Args for Withdraw {
        fn parse(matches: &ArgMatches) -> Self {
            let tx = Tx::parse(matches);
            let validator = VALIDATOR.parse(matches);
            let source = SOURCE_OPT.parse(matches);
            Self {
                tx,
                validator,
                source,
            }
        }

        fn def(app: App) -> App {
            app.add_args::<Tx>()
                .arg(VALIDATOR.def().about("Validator address."))
                .arg(SOURCE_OPT.def().about(
                    "Source address for withdrawing from delegations. For \
                     withdrawing from self-bonds, the validator is also the \
                     source.",
                ))
        }
    }

    // Transaction to create a new nft
    #[derive(Clone, Debug)]
    pub struct NftCreate {
        /// Common tx argumentsips
        pub tx: Tx,
        /// Path to the nft file description
        pub nft_data: PathBuf,
    }

    impl Args for NftCreate {
        fn parse(matches: &ArgMatches) -> Self {
            let tx = Tx::parse(matches);
            let data_path = DATA_PATH.parse(matches);

            Self {
                tx,
                nft_data: data_path,
            }
        }

        fn def(app: App) -> App {
            app.add_args::<Tx>()
                .arg(DATA_PATH.def().about("The path nft description file."))
        }
    }

    #[derive(Clone, Debug)]
    pub struct NftMint {
        /// Common tx arguments
        pub tx: Tx,
        /// The nft address
        pub nft_address: Address,
        /// The nft token description
        pub nft_data: PathBuf,
    }

    impl Args for NftMint {
        fn parse(matches: &ArgMatches) -> Self {
            let tx = Tx::parse(matches);
            let nft_address = NFT_ADDRESS.parse(matches);
            let data_path = DATA_PATH.parse(matches);

            Self {
                tx,
                nft_address,
                nft_data: data_path,
            }
        }

        fn def(app: App) -> App {
            app.add_args::<Tx>()
                .arg(NFT_ADDRESS.def().about("The nft address."))
                .arg(
                    DATA_PATH.def().about(
                        "The data path file that describes the nft tokens.",
                    ),
                )
        }
    }

    /// Query asset conversions
    #[derive(Clone, Debug)]
    pub struct QueryConversions {
        /// Common query args
        pub query: Query,
        /// Address of a token
        pub token: Option<WalletAddress>,
        /// Epoch of the asset
        pub epoch: Option<Epoch>,
    }

    impl Args for QueryConversions {
        fn parse(matches: &ArgMatches) -> Self {
            let query = Query::parse(matches);
            let token = TOKEN_OPT.parse(matches);
            let epoch = EPOCH.parse(matches);
            Self {
                query,
                epoch,
                token,
            }
        }

        fn def(app: App) -> App {
            app.add_args::<Query>()
                .arg(
                    EPOCH
                        .def()
                        .about("The epoch for which to query conversions."),
                )
                .arg(
                    TOKEN_OPT
                        .def()
                        .about("The token address for which to query conversions."),
                )
        }
    }

    /// Query token balance(s)
    #[derive(Clone, Debug)]
    pub struct QueryBalance {
        /// Common query args
        pub query: Query,
        /// Address of an owner
        pub owner: Option<WalletBalanceOwner>,
        /// Address of a token
        pub token: Option<WalletAddress>,
<<<<<<< HEAD
        /// Whether not to convert balances
        pub no_conversions: bool,
=======
        /// Sub prefix of an account
        pub sub_prefix: Option<String>,
>>>>>>> 836a6dea
    }

    impl Args for QueryBalance {
        fn parse(matches: &ArgMatches) -> Self {
            let query = Query::parse(matches);
            let owner = BALANCE_OWNER.parse(matches);
            let token = TOKEN_OPT.parse(matches);
<<<<<<< HEAD
            let no_conversions = NO_CONVERSIONS.parse(matches);
=======
            let sub_prefix = SUB_PREFIX.parse(matches);
>>>>>>> 836a6dea
            Self {
                query,
                owner,
                token,
<<<<<<< HEAD
                no_conversions,
=======
                sub_prefix,
>>>>>>> 836a6dea
            }
        }

        fn def(app: App) -> App {
            app.add_args::<Query>()
                .arg(
                    BALANCE_OWNER
                        .def()
                        .about("The account address whose balance to query."),
                )
                .arg(
                    TOKEN_OPT
                        .def()
                        .about("The token's address whose balance to query."),
                )
                .arg(
<<<<<<< HEAD
                    NO_CONVERSIONS
                        .def()
                        .about("Whether not to automatically perform conversions."),
                )
        }
    }

    /// Query historical transfer(s)
    #[derive(Clone, Debug)]
    pub struct QueryTransfers {
        /// Common query args
        pub query: Query,
        /// Address of an owner
        pub owner: Option<WalletBalanceOwner>,
        /// Address of a token
        pub token: Option<WalletAddress>,
    }

    impl Args for QueryTransfers {
        fn parse(matches: &ArgMatches) -> Self {
            let query = Query::parse(matches);
            let owner = BALANCE_OWNER.parse(matches);
            let token = TOKEN_OPT.parse(matches);
            Self {
                query,
                owner,
                token,
            }
        }

        fn def(app: App) -> App {
            app.add_args::<Query>()
                .arg(BALANCE_OWNER.def().about(
                    "The account address that queried transfers must involve.",
                ))
                .arg(TOKEN_OPT.def().about(
                    "The token address that queried transfers must involve.",
                ))
        }
    }

    /// Helper struct for generating intents
    #[derive(Debug, Clone, Deserialize)]
    pub struct ExchangeDefinition {
        /// The source address
        pub addr: String,
        /// The token to be sold
        pub token_sell: String,
        /// The minimum rate
        pub rate_min: String,
        /// The maximum amount of token to be sold
        pub max_sell: String,
        /// The token to be bought
        pub token_buy: String,
        /// The amount of token to be bought
        pub min_buy: String,
        /// The path to the wasm vp code
        pub vp_path: Option<String>,
    }

    impl TryFrom<ExchangeDefinition> for Exchange {
        type Error = &'static str;

        fn try_from(
            value: ExchangeDefinition,
        ) -> Result<Exchange, Self::Error> {
            let vp = if let Some(path) = value.vp_path {
                if let Ok(wasm) = std::fs::read(path.clone()) {
                    Some(wasm)
                } else {
                    eprintln!("File {} was not found.", path);
                    None
                }
            } else {
                None
            };

            let addr = Address::decode(value.addr)
                .expect("Addr should be a valid address");
            let token_buy = Address::decode(value.token_buy)
                .expect("Token_buy should be a valid address");
            let token_sell = Address::decode(value.token_sell)
                .expect("Token_sell should be a valid address");
            let min_buy = token::Amount::from_str(&value.min_buy)
                .expect("Min_buy must be convertible to number");
            let max_sell = token::Amount::from_str(&value.max_sell)
                .expect("Max_sell must be convertible to number");
            let rate_min = DecimalWrapper::from_str(&value.rate_min)
                .expect("Max_sell must be convertible to decimal.");

            Ok(Exchange {
                addr,
                token_sell,
                rate_min,
                max_sell,
                token_buy,
                min_buy,
                vp,
            })
=======
                    SUB_PREFIX.def().about(
                        "The token's sub prefix whose balance to query.",
                    ),
                )
>>>>>>> 836a6dea
        }
    }

    /// Query PoS bond(s)
    #[derive(Clone, Debug)]
    pub struct QueryBonds {
        /// Common query args
        pub query: Query,
        /// Address of an owner
        pub owner: Option<WalletAddress>,
        /// Address of a validator
        pub validator: Option<WalletAddress>,
    }

    impl Args for QueryBonds {
        fn parse(matches: &ArgMatches) -> Self {
            let query = Query::parse(matches);
            let owner = OWNER.parse(matches);
            let validator = VALIDATOR_OPT.parse(matches);
            Self {
                query,
                owner,
                validator,
            }
        }

        fn def(app: App) -> App {
            app.add_args::<Query>()
                .arg(
                    OWNER.def().about(
                        "The owner account address whose bonds to query.",
                    ),
                )
                .arg(
                    VALIDATOR_OPT
                        .def()
                        .about("The validator's address whose bonds to query."),
                )
        }
    }

    /// Query PoS voting power
    #[derive(Clone, Debug)]
    pub struct QueryVotingPower {
        /// Common query args
        pub query: Query,
        /// Address of a validator
        pub validator: Option<WalletAddress>,
        /// Epoch in which to find voting power
        pub epoch: Option<Epoch>,
    }

    impl Args for QueryVotingPower {
        fn parse(matches: &ArgMatches) -> Self {
            let query = Query::parse(matches);
            let validator = VALIDATOR_OPT.parse(matches);
            let epoch = EPOCH.parse(matches);
            Self {
                query,
                validator,
                epoch,
            }
        }

        fn def(app: App) -> App {
            app.add_args::<Query>()
                .arg(VALIDATOR_OPT.def().about(
                    "The validator's address whose voting power to query.",
                ))
                .arg(EPOCH.def().about(
                    "The epoch at which to query (last committed, if not \
                     specified).",
                ))
        }
    }

    /// Query PoS slashes
    #[derive(Clone, Debug)]
    pub struct QuerySlashes {
        /// Common query args
        pub query: Query,
        /// Address of a validator
        pub validator: Option<WalletAddress>,
    }

    impl Args for QuerySlashes {
        fn parse(matches: &ArgMatches) -> Self {
            let query = Query::parse(matches);
            let validator = VALIDATOR_OPT.parse(matches);
            Self { query, validator }
        }

        fn def(app: App) -> App {
            app.add_args::<Query>().arg(
                VALIDATOR_OPT
                    .def()
                    .about("The validator's address whose slashes to query."),
            )
        }
    }
    /// Query the raw bytes of given storage key
    #[derive(Clone, Debug)]
    pub struct QueryRawBytes {
        /// The storage key to query
        pub storage_key: storage::Key,
        /// Common query args
        pub query: Query,
    }

    impl Args for QueryRawBytes {
        fn parse(matches: &ArgMatches) -> Self {
            let storage_key = STORAGE_KEY.parse(matches);
            let query = Query::parse(matches);
            Self { storage_key, query }
        }

        fn def(app: App) -> App {
            app.add_args::<Query>()
                .arg(STORAGE_KEY.def().about("Storage key"))
        }
    }
    /// Common transaction arguments
    #[derive(Clone, Debug)]
    pub struct Tx {
        /// Simulate applying the transaction
        pub dry_run: bool,
        /// Submit the transaction even if it doesn't pass client checks
        pub force: bool,
        /// Do not wait for the transaction to be added to the blockchain
        pub broadcast_only: bool,
        /// The address of the ledger node as host:port
        pub ledger_address: TendermintAddress,
        /// If any new account is initialized by the tx, use the given alias to
        /// save it in the wallet.
        pub initialized_account_alias: Option<String>,
        /// The amount being payed to include the transaction
        pub fee_amount: token::Amount,
        /// The token in which the fee is being paid
        pub fee_token: WalletAddress,
        /// The max amount of gas used to process tx
        pub gas_limit: GasLimit,
        /// Sign the tx with the key for the given alias from your wallet
        pub signing_key: Option<WalletKeypair>,
        /// Sign the tx with the keypair of the public key of the given address
        pub signer: Option<WalletAddress>,
    }

    impl Tx {
        pub fn parse_from_context(&self, ctx: &mut Context) -> ParsedTxArgs {
            ParsedTxArgs {
                dry_run: self.dry_run,
                force: self.force,
                broadcast_only: self.broadcast_only,
                ledger_address: self.ledger_address.clone(),
                initialized_account_alias: self
                    .initialized_account_alias
                    .clone(),
                fee_amount: self.fee_amount,
                fee_token: ctx.get(&self.fee_token),
                gas_limit: self.gas_limit.clone(),
                signing_key: self
                    .signing_key
                    .as_ref()
                    .map(|sk| ctx.get_cached(sk)),
                signer: self.signer.as_ref().map(|signer| ctx.get(signer)),
            }
        }
    }

    impl Args for Tx {
        fn def(app: App) -> App {
            app.arg(
                DRY_RUN_TX
                    .def()
                    .about("Simulate the transaction application."),
            )
            .arg(FORCE.def().about(
                "Submit the transaction even if it doesn't pass client checks.",
            ))
            .arg(BROADCAST_ONLY.def().about(
                "Do not wait for the transaction to be applied. This will \
                 return once the transaction is added to the mempool.",
            ))
            .arg(LEDGER_ADDRESS_DEFAULT.def().about(LEDGER_ADDRESS_ABOUT))
            .arg(ALIAS_OPT.def().about(
                "If any new account is initialized by the tx, use the given \
                 alias to save it in the wallet. If multiple accounts are \
                 initialized, the alias will be the prefix of each new \
                 address joined with a number.",
            ))
            .arg(FEE_AMOUNT.def().about(
                "The amount being paid for the inclusion of this transaction",
            ))
            .arg(FEE_TOKEN.def().about("The token for paying the fee"))
            .arg(
                GAS_LIMIT.def().about(
                    "The maximum amount of gas needed to run transaction",
                ),
            )
            .arg(
                SIGNING_KEY_OPT
                    .def()
                    .about(
                        "Sign the transaction with the key for the given \
                         public key, public key hash or alias from your \
                         wallet.",
                    )
                    .conflicts_with(SIGNER.name),
            )
            .arg(
                SIGNER
                    .def()
                    .about(
                        "Sign the transaction with the keypair of the public \
                         key of the given address.",
                    )
                    .conflicts_with(SIGNING_KEY_OPT.name),
            )
        }

        fn parse(matches: &ArgMatches) -> Self {
            let dry_run = DRY_RUN_TX.parse(matches);
            let force = FORCE.parse(matches);
            let broadcast_only = BROADCAST_ONLY.parse(matches);
            let ledger_address = LEDGER_ADDRESS_DEFAULT.parse(matches);
            let initialized_account_alias = ALIAS_OPT.parse(matches);
            let fee_amount = FEE_AMOUNT.parse(matches);
            let fee_token = FEE_TOKEN.parse(matches);
            let gas_limit = GAS_LIMIT.parse(matches).into();

            let signing_key = SIGNING_KEY_OPT.parse(matches);
            let signer = SIGNER.parse(matches);
            Self {
                dry_run,
                force,
                broadcast_only,
                ledger_address,
                initialized_account_alias,
                fee_amount,
                fee_token,
                gas_limit,
                signing_key,
                signer,
            }
        }
    }

    /// Common query arguments
    #[derive(Clone, Debug)]
    pub struct Query {
        /// The address of the ledger node as host:port
        pub ledger_address: TendermintAddress,
    }

    impl Args for Query {
        fn def(app: App) -> App {
            app.arg(LEDGER_ADDRESS_DEFAULT.def().about(LEDGER_ADDRESS_ABOUT))
        }

        fn parse(matches: &ArgMatches) -> Self {
            let ledger_address = LEDGER_ADDRESS_DEFAULT.parse(matches);
            Self { ledger_address }
        }
    }

    /// MASP add key or address arguments
    #[derive(Clone, Debug)]
    pub struct MaspAddrKeyAdd {
        /// Key alias
        pub alias: String,
        /// Any MASP value
        pub value: MaspValue,
        /// Don't encrypt the keypair
        pub unsafe_dont_encrypt: bool,
    }

    impl Args for MaspAddrKeyAdd {
        fn parse(matches: &ArgMatches) -> Self {
            let alias = ALIAS.parse(matches);
            let value = MASP_VALUE.parse(matches);
            let unsafe_dont_encrypt = UNSAFE_DONT_ENCRYPT.parse(matches);
            Self {
                alias,
                value,
                unsafe_dont_encrypt,
            }
        }

        fn def(app: App) -> App {
            app.arg(
                ALIAS
                    .def()
                    .about("An alias to be associated with the new entry."),
            )
            .arg(
                MASP_VALUE
                    .def()
                    .about("A spending key, viewing key, or payment address."),
            )
            .arg(UNSAFE_DONT_ENCRYPT.def().about(
                "UNSAFE: Do not encrypt the keypair. Do not use this for keys \
                 used in a live network.",
            ))
        }
    }

    /// MASP generate spending key arguments
    #[derive(Clone, Debug)]
    pub struct MaspSpendKeyGen {
        /// Key alias
        pub alias: String,
        /// Don't encrypt the keypair
        pub unsafe_dont_encrypt: bool,
    }

    impl Args for MaspSpendKeyGen {
        fn parse(matches: &ArgMatches) -> Self {
            let alias = ALIAS.parse(matches);
            let unsafe_dont_encrypt = UNSAFE_DONT_ENCRYPT.parse(matches);
            Self {
                alias,
                unsafe_dont_encrypt,
            }
        }

        fn def(app: App) -> App {
            app.arg(
                ALIAS
                    .def()
                    .about("An alias to be associated with the spending key."),
            )
            .arg(UNSAFE_DONT_ENCRYPT.def().about(
                "UNSAFE: Do not encrypt the keypair. Do not use this for keys \
                 used in a live network.",
            ))
        }
    }

    /// MASP generate payment address arguments
    #[derive(Clone, Debug)]
    pub struct MaspPayAddrGen {
        /// Key alias
        pub alias: String,
        /// Viewing key
        pub viewing_key: WalletViewingKey,
        /// Pin
        pub pin: bool,
    }

    impl Args for MaspPayAddrGen {
        fn parse(matches: &ArgMatches) -> Self {
            let alias = ALIAS.parse(matches);
            let viewing_key = VIEWING_KEY.parse(matches);
            let pin = PIN.parse(matches);
            Self {
                alias,
                viewing_key,
                pin,
            }
        }

        fn def(app: App) -> App {
            app.arg(
                ALIAS.def().about(
                    "An alias to be associated with the payment address.",
                ),
            )
            .arg(VIEWING_KEY.def().about("The viewing key."))
            .arg(PIN.def().about(
                "Require that the single transaction to this address be \
                 pinned.",
            ))
        }
    }

    /// Wallet generate key and implicit address arguments
    #[derive(Clone, Debug)]
    pub struct KeyAndAddressGen {
        /// Scheme type
        pub scheme: SchemeType,
        /// Key alias
        pub alias: Option<String>,
        /// Don't encrypt the keypair
        pub unsafe_dont_encrypt: bool,
    }

    impl Args for KeyAndAddressGen {
        fn parse(matches: &ArgMatches) -> Self {
            let scheme = SCHEME.parse(matches);
            let alias = ALIAS_OPT.parse(matches);
            let unsafe_dont_encrypt = UNSAFE_DONT_ENCRYPT.parse(matches);
            Self {
                scheme,
                alias,
                unsafe_dont_encrypt,
            }
        }

        fn def(app: App) -> App {
            app.arg(SCHEME.def().about(
                "The type of key that should be generated. Argument must be \
                 either ed25519 or secp256k1. If none provided, the default \
                 key scheme is ed25519.",
            ))
            .arg(ALIAS_OPT.def().about(
                "The key and address alias. If none provided, the alias will \
                 be the public key hash.",
            ))
            .arg(UNSAFE_DONT_ENCRYPT.def().about(
                "UNSAFE: Do not encrypt the keypair. Do not use this for keys \
                 used in a live network.",
            ))
        }
    }

    /// Wallet key lookup arguments
    #[derive(Clone, Debug)]
    pub struct KeyFind {
        pub public_key: Option<common::PublicKey>,
        pub alias: Option<String>,
        pub value: Option<String>,
        pub unsafe_show_secret: bool,
    }

    impl Args for KeyFind {
        fn parse(matches: &ArgMatches) -> Self {
            let public_key = RAW_PUBLIC_KEY_OPT.parse(matches);
            let alias = ALIAS_OPT.parse(matches);
            let value = VALUE.parse(matches);
            let unsafe_show_secret = UNSAFE_SHOW_SECRET.parse(matches);

            Self {
                public_key,
                alias,
                value,
                unsafe_show_secret,
            }
        }

        fn def(app: App) -> App {
            app.arg(
                RAW_PUBLIC_KEY_OPT
                    .def()
                    .about("A public key associated with the keypair.")
                    .conflicts_with_all(&[ALIAS_OPT.name, VALUE.name]),
            )
            .arg(
                ALIAS_OPT
                    .def()
                    .about("An alias associated with the keypair.")
                    .conflicts_with(VALUE.name),
            )
            .arg(
                VALUE.def().about(
                    "A public key or alias associated with the keypair.",
                ),
            )
            .arg(
                UNSAFE_SHOW_SECRET
                    .def()
                    .about("UNSAFE: Print the secret key."),
            )
        }
    }

    /// Wallet find shielded address or key arguments
    #[derive(Clone, Debug)]
    pub struct AddrKeyFind {
        pub alias: String,
        pub unsafe_show_secret: bool,
    }

    impl Args for AddrKeyFind {
        fn parse(matches: &ArgMatches) -> Self {
            let alias = ALIAS.parse(matches);
            let unsafe_show_secret = UNSAFE_SHOW_SECRET.parse(matches);
            Self {
                alias,
                unsafe_show_secret,
            }
        }

        fn def(app: App) -> App {
            app.arg(ALIAS.def().about("The alias that is to be found."))
                .arg(
                    UNSAFE_SHOW_SECRET
                        .def()
                        .about("UNSAFE: Print the spending key values."),
                )
        }
    }

    /// Wallet list shielded keys arguments
    #[derive(Clone, Debug)]
    pub struct MaspKeysList {
        pub decrypt: bool,
        pub unsafe_show_secret: bool,
    }

    impl Args for MaspKeysList {
        fn parse(matches: &ArgMatches) -> Self {
            let decrypt = DECRYPT.parse(matches);
            let unsafe_show_secret = UNSAFE_SHOW_SECRET.parse(matches);
            Self {
                decrypt,
                unsafe_show_secret,
            }
        }

        fn def(app: App) -> App {
            app.arg(DECRYPT.def().about("Decrypt keys that are encrypted."))
                .arg(
                    UNSAFE_SHOW_SECRET
                        .def()
                        .about("UNSAFE: Print the spending key values."),
                )
        }
    }

    /// Wallet list keys arguments
    #[derive(Clone, Debug)]
    pub struct KeyList {
        pub decrypt: bool,
        pub unsafe_show_secret: bool,
    }

    impl Args for KeyList {
        fn parse(matches: &ArgMatches) -> Self {
            let decrypt = DECRYPT.parse(matches);
            let unsafe_show_secret = UNSAFE_SHOW_SECRET.parse(matches);
            Self {
                decrypt,
                unsafe_show_secret,
            }
        }

        fn def(app: App) -> App {
            app.arg(DECRYPT.def().about("Decrypt keys that are encrypted."))
                .arg(
                    UNSAFE_SHOW_SECRET
                        .def()
                        .about("UNSAFE: Print the secret keys."),
                )
        }
    }

    /// Wallet key export arguments
    #[derive(Clone, Debug)]
    pub struct KeyExport {
        pub alias: String,
    }

    impl Args for KeyExport {
        fn parse(matches: &ArgMatches) -> Self {
            let alias = ALIAS.parse(matches);

            Self { alias }
        }

        fn def(app: App) -> App {
            app.arg(
                ALIAS
                    .def()
                    .about("The alias of the key you wish to export."),
            )
        }
    }

    /// Wallet address lookup arguments
    #[derive(Clone, Debug)]
    pub struct AddressOrAliasFind {
        pub alias: Option<String>,
        pub address: Option<Address>,
    }

    impl Args for AddressOrAliasFind {
        fn parse(matches: &ArgMatches) -> Self {
            let alias = ALIAS_OPT.parse(matches);
            let address = RAW_ADDRESS_OPT.parse(matches);
            Self { alias, address }
        }

        fn def(app: App) -> App {
            app.arg(
                ALIAS_OPT
                    .def()
                    .about("An alias associated with the address."),
            )
            .arg(
                RAW_ADDRESS_OPT
                    .def()
                    .about("The bech32m encoded address string."),
            )
            .group(
                ArgGroup::new("find_flags")
                    .args(&[ALIAS_OPT.name, RAW_ADDRESS_OPT.name])
                    .required(true),
            )
        }
    }

    /// Wallet address add arguments
    #[derive(Clone, Debug)]
    pub struct AddressAdd {
        pub alias: String,
        pub address: Address,
    }

    impl Args for AddressAdd {
        fn parse(matches: &ArgMatches) -> Self {
            let alias = ALIAS.parse(matches);
            let address = RAW_ADDRESS.parse(matches);
            Self { alias, address }
        }

        fn def(app: App) -> App {
            app.arg(
                ALIAS
                    .def()
                    .about("An alias to be associated with the address."),
            )
            .arg(
                RAW_ADDRESS
                    .def()
                    .about("The bech32m encoded address string."),
            )
        }
    }

    #[derive(Clone, Debug)]
    pub struct JoinNetwork {
        pub chain_id: ChainId,
        pub genesis_validator: Option<String>,
        pub pre_genesis_path: Option<PathBuf>,
        pub dont_prefetch_wasm: bool,
    }

    impl Args for JoinNetwork {
        fn parse(matches: &ArgMatches) -> Self {
            let chain_id = CHAIN_ID.parse(matches);
            let genesis_validator = GENESIS_VALIDATOR.parse(matches);
            let pre_genesis_path = PRE_GENESIS_PATH.parse(matches);
            let dont_prefetch_wasm = DONT_PREFETCH_WASM.parse(matches);
            Self {
                chain_id,
                genesis_validator,
                pre_genesis_path,
                dont_prefetch_wasm,
            }
        }

        fn def(app: App) -> App {
            app.arg(CHAIN_ID.def().about("The chain ID. The chain must be known in the https://github.com/heliaxdev/anoma-network-config repository."))
                .arg(GENESIS_VALIDATOR.def().about("The alias of the genesis validator that you want to set up as, if any."))
                .arg(PRE_GENESIS_PATH.def().about("The path to the pre-genesis directory for genesis validator, if any. Defaults to \"{base-dir}/pre-genesis/{genesis-validator}\"."))
            .arg(DONT_PREFETCH_WASM.def().about(
                "Do not pre-fetch WASM.",
            ))
        }
    }

    #[derive(Clone, Debug)]
    pub struct FetchWasms {
        pub chain_id: ChainId,
    }

    impl Args for FetchWasms {
        fn parse(matches: &ArgMatches) -> Self {
            let chain_id = CHAIN_ID.parse(matches);
            Self { chain_id }
        }

        fn def(app: App) -> App {
            app.arg(CHAIN_ID.def().about("The chain ID. The chain must be known in the https://github.com/heliaxdev/anoma-network-config repository, in which case it should have pre-built wasms available for download."))
        }
    }

    #[derive(Clone, Debug)]
    pub struct InitNetwork {
        pub genesis_path: PathBuf,
        pub wasm_checksums_path: PathBuf,
        pub chain_id_prefix: ChainIdPrefix,
        pub unsafe_dont_encrypt: bool,
        pub consensus_timeout_commit: Timeout,
        pub localhost: bool,
        pub allow_duplicate_ip: bool,
        pub dont_archive: bool,
        pub archive_dir: Option<PathBuf>,
    }

    impl Args for InitNetwork {
        fn parse(matches: &ArgMatches) -> Self {
            let genesis_path = GENESIS_PATH.parse(matches);
            let wasm_checksums_path = WASM_CHECKSUMS_PATH.parse(matches);
            let chain_id_prefix = CHAIN_ID_PREFIX.parse(matches);
            let unsafe_dont_encrypt = UNSAFE_DONT_ENCRYPT.parse(matches);
            let consensus_timeout_commit =
                CONSENSUS_TIMEOUT_COMMIT.parse(matches);
            let localhost = LOCALHOST.parse(matches);
            let allow_duplicate_ip = ALLOW_DUPLICATE_IP.parse(matches);
            let dont_archive = DONT_ARCHIVE.parse(matches);
            let archive_dir = ARCHIVE_DIR.parse(matches);
            Self {
                genesis_path,
                wasm_checksums_path,
                chain_id_prefix,
                unsafe_dont_encrypt,
                consensus_timeout_commit,
                localhost,
                allow_duplicate_ip,
                dont_archive,
                archive_dir,
            }
        }

        fn def(app: App) -> App {
            app.arg(
                GENESIS_PATH.def().about(
                    "Path to the preliminary genesis configuration file.",
                ),
            )
            .arg(
                WASM_CHECKSUMS_PATH
                    .def()
                    .about("Path to the WASM checksums file."),
            )
            .arg(CHAIN_ID_PREFIX.def().about(
                "The chain ID prefix. Up to 19 alphanumeric, '.', '-' or '_' \
                 characters.",
            ))
            .arg(UNSAFE_DONT_ENCRYPT.def().about(
                "UNSAFE: Do not encrypt the generated keypairs. Do not use \
                 this for keys used in a live network.",
            ))
            .arg(CONSENSUS_TIMEOUT_COMMIT.def().about(
                "The Tendermint consensus timeout_commit configuration as \
                 e.g. `1s` or `1000ms`. Defaults to 10 seconds.",
            ))
            .arg(LOCALHOST.def().about(
                "Use localhost address for P2P and RPC connections for the \
                 validators ledger",
            ))
            .arg(ALLOW_DUPLICATE_IP.def().about(
                "Toggle to disable guard against peers connecting from the \
                 same IP. This option shouldn't be used in mainnet.",
            ))
            .arg(
                DONT_ARCHIVE
                    .def()
                    .about("Do NOT create the release archive."),
            )
            .arg(ARCHIVE_DIR.def().about(
                "Specify a directory into which to store the archive. Default \
                 is the current working directory.",
            ))
        }
    }

    #[derive(Clone, Debug)]
    pub struct InitGenesisValidator {
        pub alias: String,
        pub net_address: SocketAddr,
        pub unsafe_dont_encrypt: bool,
        pub key_scheme: SchemeType,
    }

    impl Args for InitGenesisValidator {
        fn parse(matches: &ArgMatches) -> Self {
            let alias = ALIAS.parse(matches);
            let net_address = NET_ADDRESS.parse(matches);
            let unsafe_dont_encrypt = UNSAFE_DONT_ENCRYPT.parse(matches);
            let key_scheme = SCHEME.parse(matches);
            Self {
                alias,
                net_address,
                unsafe_dont_encrypt,
                key_scheme,
            }
        }

        fn def(app: App) -> App {
            app.arg(ALIAS.def().about("The validator address alias."))
                .arg(NET_ADDRESS.def().about(
                    "Static {host:port} of your validator node's P2P address. \
                     Anoma uses port `26656` for P2P connections by default, \
                     but you can configure a different value.",
                ))
                .arg(UNSAFE_DONT_ENCRYPT.def().about(
                    "UNSAFE: Do not encrypt the generated keypairs. Do not \
                     use this for keys used in a live network.",
                ))
                .arg(SCHEME.def().about(
                    "The key scheme/type used for the validator keys. \
                     Currently supports ed25519 and secp256k1.",
                ))
        }
    }
}

pub fn anoma_cli() -> (cmds::Anoma, String) {
    let app = anoma_app();
    let matches = app.get_matches();
    let raw_sub_cmd =
        matches.subcommand().map(|(raw, _matches)| raw.to_string());
    let result = cmds::Anoma::parse(&matches);
    match (result, raw_sub_cmd) {
        (Some(cmd), Some(raw_sub)) => return (cmd, raw_sub),
        _ => {
            anoma_app().print_help().unwrap();
        }
    }
    safe_exit(2);
}

pub fn anoma_node_cli() -> Result<(cmds::AnomaNode, Context)> {
    let app = anoma_node_app();
    cmds::AnomaNode::parse_or_print_help(app)
}

pub enum AnomaClient {
    WithoutContext(cmds::Utils, args::Global),
    WithContext(Box<(cmds::AnomaClientWithContext, Context)>),
}

pub fn anoma_client_cli() -> Result<AnomaClient> {
    let app = anoma_client_app();
    let mut app = cmds::AnomaClient::add_sub(app);
    let matches = app.clone().get_matches();
    match Cmd::parse(&matches) {
        Some(cmd) => {
            let global_args = args::Global::parse(&matches);
            match cmd {
                cmds::AnomaClient::WithContext(sub_cmd) => {
                    let context = Context::new(global_args)?;
                    Ok(AnomaClient::WithContext(Box::new((sub_cmd, context))))
                }
                cmds::AnomaClient::WithoutContext(sub_cmd) => {
                    Ok(AnomaClient::WithoutContext(sub_cmd, global_args))
                }
            }
        }
        None => {
            app.print_help().unwrap();
            safe_exit(2);
        }
    }
}

pub fn anoma_wallet_cli() -> Result<(cmds::AnomaWallet, Context)> {
    let app = anoma_wallet_app();
    cmds::AnomaWallet::parse_or_print_help(app)
}

fn anoma_app() -> App {
    let app = App::new(APP_NAME)
        .version(anoma_version())
        .about("Anoma command line interface.")
        .setting(AppSettings::SubcommandRequiredElseHelp);
    cmds::Anoma::add_sub(args::Global::def(app))
}

fn anoma_node_app() -> App {
    let app = App::new(APP_NAME)
        .version(anoma_version())
        .about("Anoma node command line interface.")
        .setting(AppSettings::SubcommandRequiredElseHelp);
    cmds::AnomaNode::add_sub(args::Global::def(app))
}

fn anoma_client_app() -> App {
    let app = App::new(APP_NAME)
        .version(anoma_version())
        .about("Anoma client command line interface.")
        .setting(AppSettings::SubcommandRequiredElseHelp);
    cmds::AnomaClient::add_sub(args::Global::def(app))
}

fn anoma_wallet_app() -> App {
    let app = App::new(APP_NAME)
        .version(anoma_version())
        .about("Anoma wallet command line interface.")
        .setting(AppSettings::SubcommandRequiredElseHelp);
    cmds::AnomaWallet::add_sub(args::Global::def(app))
}<|MERGE_RESOLUTION|>--- conflicted
+++ resolved
@@ -168,7 +168,6 @@
                 // Queries
                 .subcommand(QueryEpoch::def().display_order(3))
                 .subcommand(QueryConversions::def().display_order(3))
-                .subcommand(QueryTransfers::def().display_order(3))
                 .subcommand(QueryBalance::def().display_order(3))
                 .subcommand(QueryBonds::def().display_order(3))
                 .subcommand(QueryVotingPower::def().display_order(3))
@@ -201,7 +200,6 @@
             let withdraw = Self::parse_with_ctx(matches, Withdraw);
             let query_epoch = Self::parse_with_ctx(matches, QueryEpoch);
             let query_conversions = Self::parse_with_ctx(matches, QueryConversions);
-            let query_transfers = Self::parse_with_ctx(matches, QueryTransfers);
             let query_balance = Self::parse_with_ctx(matches, QueryBalance);
             let query_bonds = Self::parse_with_ctx(matches, QueryBonds);
             let query_voting_power =
@@ -229,7 +227,6 @@
                 .or(withdraw)
                 .or(query_epoch)
                 .or(query_conversions)
-                .or(query_transfers)
                 .or(query_balance)
                 .or(query_bonds)
                 .or(query_voting_power)
@@ -290,7 +287,6 @@
         Withdraw(Withdraw),
         QueryEpoch(QueryEpoch),
         QueryConversions(QueryConversions),
-        QueryTransfers(QueryTransfers),
         QueryBalance(QueryBalance),
         QueryBonds(QueryBonds),
         QueryVotingPower(QueryVotingPower),
@@ -1129,25 +1125,6 @@
             App::new(Self::CMD)
                 .about("Query currently applicable conversions.")
                 .add_args::<args::QueryConversions>()
-        }
-    }
-
-    #[derive(Clone, Debug)]
-    pub struct QueryTransfers(pub args::QueryTransfers);
-
-    impl SubCmd for QueryTransfers {
-        const CMD: &'static str = "show-transfers";
-
-        fn parse(matches: &ArgMatches) -> Option<Self> {
-            matches.subcommand_matches(Self::CMD).map(|matches| {
-                QueryTransfers(args::QueryTransfers::parse(matches))
-            })
-        }
-
-        fn def() -> App {
-            App::new(Self::CMD)
-                .about("Query the accepted transfers to date.")
-                .add_args::<args::QueryTransfers>()
         }
     }
 
@@ -1532,19 +1509,10 @@
 
     const LEDGER_ADDRESS: Arg<TendermintAddress> = arg("ledger-address");
     const LOCALHOST: ArgFlag = flag("localhost");
-<<<<<<< HEAD
     const MASP_VALUE: Arg<MaspValue> = arg("value");
-    const MATCHMAKER_PATH: ArgOpt<PathBuf> = arg_opt("matchmaker-path");
-=======
->>>>>>> 836a6dea
     const MODE: ArgOpt<String> = arg_opt("mode");
     const NET_ADDRESS: Arg<SocketAddr> = arg("net-address");
-<<<<<<< HEAD
-    const NODE_OPT: ArgOpt<String> = arg_opt("node");
-    const NODE: Arg<String> = arg("node");
     const NO_CONVERSIONS: ArgFlag = flag("no-conversions");
-=======
->>>>>>> 836a6dea
     const NFT_ADDRESS: Arg<Address> = arg("nft-address");
     const OWNER: ArgOpt<WalletAddress> = arg_opt("owner");
     const PIN: ArgFlag = flag("pin");
@@ -1568,21 +1536,11 @@
     const SOURCE: Arg<WalletAddress> = arg("source");
     const SOURCE_OPT: ArgOpt<WalletAddress> = SOURCE.opt();
     const STORAGE_KEY: Arg<storage::Key> = arg("storage-key");
-<<<<<<< HEAD
-    const TO_STDOUT: ArgFlag = flag("stdout");
+    const SUB_PREFIX: ArgOpt<String> = arg_opt("sub-prefix");
     const TOKEN_OPT: ArgOpt<WalletAddress> = TOKEN.opt();
     const TOKEN: Arg<WalletAddress> = arg("token");
-    const TOPIC_OPT: ArgOpt<String> = arg_opt("topic");
-    const TOPIC: Arg<String> = arg("topic");
     const TRANSFER_SOURCE: Arg<WalletTransferSource> = arg("source");
     const TRANSFER_TARGET: Arg<WalletTransferTarget> = arg("target");
-    const TX_CODE_PATH: ArgOpt<PathBuf> = arg_opt("tx-code-path");
-=======
-    const SUB_PREFIX: ArgOpt<String> = arg_opt("sub-prefix");
-    const TARGET: Arg<WalletAddress> = arg("target");
-    const TOKEN_OPT: ArgOpt<WalletAddress> = TOKEN.opt();
-    const TOKEN: Arg<WalletAddress> = arg("token");
->>>>>>> 836a6dea
     const TX_HASH: Arg<String> = arg("tx-hash");
     const UNSAFE_DONT_ENCRYPT: ArgFlag = flag("unsafe-dont-encrypt");
     const UNSAFE_SHOW_SECRET: ArgFlag = flag("unsafe-show-secret");
@@ -2356,13 +2314,10 @@
         pub owner: Option<WalletBalanceOwner>,
         /// Address of a token
         pub token: Option<WalletAddress>,
-<<<<<<< HEAD
         /// Whether not to convert balances
         pub no_conversions: bool,
-=======
         /// Sub prefix of an account
         pub sub_prefix: Option<String>,
->>>>>>> 836a6dea
     }
 
     impl Args for QueryBalance {
@@ -2370,20 +2325,14 @@
             let query = Query::parse(matches);
             let owner = BALANCE_OWNER.parse(matches);
             let token = TOKEN_OPT.parse(matches);
-<<<<<<< HEAD
             let no_conversions = NO_CONVERSIONS.parse(matches);
-=======
             let sub_prefix = SUB_PREFIX.parse(matches);
->>>>>>> 836a6dea
             Self {
                 query,
                 owner,
                 token,
-<<<<<<< HEAD
                 no_conversions,
-=======
                 sub_prefix,
->>>>>>> 836a6dea
             }
         }
 
@@ -2400,112 +2349,10 @@
                         .about("The token's address whose balance to query."),
                 )
                 .arg(
-<<<<<<< HEAD
                     NO_CONVERSIONS
                         .def()
                         .about("Whether not to automatically perform conversions."),
                 )
-        }
-    }
-
-    /// Query historical transfer(s)
-    #[derive(Clone, Debug)]
-    pub struct QueryTransfers {
-        /// Common query args
-        pub query: Query,
-        /// Address of an owner
-        pub owner: Option<WalletBalanceOwner>,
-        /// Address of a token
-        pub token: Option<WalletAddress>,
-    }
-
-    impl Args for QueryTransfers {
-        fn parse(matches: &ArgMatches) -> Self {
-            let query = Query::parse(matches);
-            let owner = BALANCE_OWNER.parse(matches);
-            let token = TOKEN_OPT.parse(matches);
-            Self {
-                query,
-                owner,
-                token,
-            }
-        }
-
-        fn def(app: App) -> App {
-            app.add_args::<Query>()
-                .arg(BALANCE_OWNER.def().about(
-                    "The account address that queried transfers must involve.",
-                ))
-                .arg(TOKEN_OPT.def().about(
-                    "The token address that queried transfers must involve.",
-                ))
-        }
-    }
-
-    /// Helper struct for generating intents
-    #[derive(Debug, Clone, Deserialize)]
-    pub struct ExchangeDefinition {
-        /// The source address
-        pub addr: String,
-        /// The token to be sold
-        pub token_sell: String,
-        /// The minimum rate
-        pub rate_min: String,
-        /// The maximum amount of token to be sold
-        pub max_sell: String,
-        /// The token to be bought
-        pub token_buy: String,
-        /// The amount of token to be bought
-        pub min_buy: String,
-        /// The path to the wasm vp code
-        pub vp_path: Option<String>,
-    }
-
-    impl TryFrom<ExchangeDefinition> for Exchange {
-        type Error = &'static str;
-
-        fn try_from(
-            value: ExchangeDefinition,
-        ) -> Result<Exchange, Self::Error> {
-            let vp = if let Some(path) = value.vp_path {
-                if let Ok(wasm) = std::fs::read(path.clone()) {
-                    Some(wasm)
-                } else {
-                    eprintln!("File {} was not found.", path);
-                    None
-                }
-            } else {
-                None
-            };
-
-            let addr = Address::decode(value.addr)
-                .expect("Addr should be a valid address");
-            let token_buy = Address::decode(value.token_buy)
-                .expect("Token_buy should be a valid address");
-            let token_sell = Address::decode(value.token_sell)
-                .expect("Token_sell should be a valid address");
-            let min_buy = token::Amount::from_str(&value.min_buy)
-                .expect("Min_buy must be convertible to number");
-            let max_sell = token::Amount::from_str(&value.max_sell)
-                .expect("Max_sell must be convertible to number");
-            let rate_min = DecimalWrapper::from_str(&value.rate_min)
-                .expect("Max_sell must be convertible to decimal.");
-
-            Ok(Exchange {
-                addr,
-                token_sell,
-                rate_min,
-                max_sell,
-                token_buy,
-                min_buy,
-                vp,
-            })
-=======
-                    SUB_PREFIX.def().about(
-                        "The token's sub prefix whose balance to query.",
-                    ),
-                )
->>>>>>> 836a6dea
         }
     }
 
