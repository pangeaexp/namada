//! The parameters used for the chain's genesis

use std::collections::HashMap;
#[cfg(not(feature = "dev"))]
use std::path::Path;

use borsh::{BorshDeserialize, BorshSerialize};
use derivative::Derivative;
#[cfg(not(feature = "mainnet"))]
use namada::core::ledger::testnet_pow;
use namada::ledger::eth_bridge::EthereumBridgeConfig;
#[cfg(feature = "dev")]
use namada::ledger::eth_bridge::{Contracts, UpgradeableContract};
use namada::ledger::governance::parameters::GovParams;
use namada::ledger::parameters::EpochDuration;
<<<<<<< HEAD
use namada::ledger::pos::{Dec, GenesisValidator, PosParams};
=======
use namada::ledger::pos::{GenesisValidator, PosParams};
#[cfg(feature = "dev")]
use namada::types::address::wnam;
>>>>>>> 2c5ae39c
use namada::types::address::Address;
#[cfg(not(feature = "dev"))]
use namada::types::chain::ChainId;
use namada::types::chain::ProposalBytes;
#[cfg(feature = "dev")]
use namada::types::ethereum_events::EthAddress;
use namada::types::key::dkg_session_keys::DkgPublicKey;
use namada::types::key::*;
use namada::types::time::{DateTimeUtc, DurationSecs};
use namada::types::token::Denomination;
use namada::types::{storage, token};

/// Genesis configuration file format
pub mod genesis_config {
    use std::array::TryFromSliceError;
    use std::collections::HashMap;
    use std::convert::TryInto;
    use std::path::Path;
    use std::str::FromStr;

    use data_encoding::HEXLOWER;
    use eyre::Context;
    #[cfg(not(feature = "mainnet"))]
    use namada::core::ledger::testnet_pow;
    use namada::ledger::governance::parameters::GovParams;
    use namada::ledger::parameters::EpochDuration;
    use namada::ledger::pos::{Dec, GenesisValidator, PosParams};
    use namada::types::address::Address;
    use namada::types::chain::ProposalBytes;
    use namada::types::key::dkg_session_keys::DkgPublicKey;
    use namada::types::key::*;
    use namada::types::time::Rfc3339String;
    use namada::types::token::Denomination;
    use namada::types::{storage, token};
    use serde::{Deserialize, Serialize};
    use thiserror::Error;

    use super::{
        EstablishedAccount, EthereumBridgeConfig, Genesis, ImplicitAccount,
        Parameters, TokenAccount, Validator,
    };
    use crate::cli;

    #[derive(Clone, Debug, Deserialize, Serialize)]
    pub struct HexString(pub String);

    impl HexString {
        pub fn to_bytes(&self) -> Result<Vec<u8>, HexKeyError> {
            let bytes = HEXLOWER.decode(self.0.as_ref())?;
            Ok(bytes)
        }

        pub fn to_sha256_bytes(&self) -> Result<[u8; 32], HexKeyError> {
            let bytes = HEXLOWER.decode(self.0.as_ref())?;
            let slice = bytes.as_slice();
            let array: [u8; 32] = slice.try_into()?;
            Ok(array)
        }

        pub fn to_public_key(&self) -> Result<common::PublicKey, HexKeyError> {
            let key = common::PublicKey::from_str(&self.0)
                .map_err(HexKeyError::InvalidPublicKey)?;
            Ok(key)
        }

        pub fn to_dkg_public_key(&self) -> Result<DkgPublicKey, HexKeyError> {
            let key = DkgPublicKey::from_str(&self.0)?;
            Ok(key)
        }
    }

    #[derive(Error, Debug)]
    pub enum HexKeyError {
        #[error("Invalid hex string: {0:?}")]
        InvalidHexString(data_encoding::DecodeError),
        #[error("Invalid sha256 checksum: {0}")]
        InvalidSha256(TryFromSliceError),
        #[error("Invalid public key: {0}")]
        InvalidPublicKey(ParsePublicKeyError),
    }

    impl From<data_encoding::DecodeError> for HexKeyError {
        fn from(err: data_encoding::DecodeError) -> Self {
            Self::InvalidHexString(err)
        }
    }

    impl From<ParsePublicKeyError> for HexKeyError {
        fn from(err: ParsePublicKeyError) -> Self {
            Self::InvalidPublicKey(err)
        }
    }

    impl From<TryFromSliceError> for HexKeyError {
        fn from(err: TryFromSliceError) -> Self {
            Self::InvalidSha256(err)
        }
    }

    #[derive(Clone, Debug, Deserialize, Serialize)]
    pub struct GenesisConfig {
        // Genesis timestamp
        pub genesis_time: Rfc3339String,
        // Name of the native token - this must one of the tokens included in
        // the `token` field
        pub native_token: String,
        #[cfg(not(feature = "mainnet"))]
        /// Testnet faucet PoW difficulty - defaults to `0` when not set
        pub faucet_pow_difficulty: Option<testnet_pow::Difficulty>,
        #[cfg(not(feature = "mainnet"))]
        /// Testnet faucet withdrawal limit - defaults to 1000 NAM when not set
        pub faucet_withdrawal_limit: Option<token::Amount>,
        // Initial validator set
        pub validator: HashMap<String, ValidatorConfig>,
        // Token accounts present at genesis
        pub token: HashMap<String, TokenAccountConfig>,
        // Established accounts present at genesis
        pub established: Option<HashMap<String, EstablishedAccountConfig>>,
        // Implicit accounts present at genesis
        pub implicit: Option<HashMap<String, ImplicitAccountConfig>>,
        // Protocol parameters
        pub parameters: ParametersConfig,
        // PoS parameters
        pub pos_params: PosParamsConfig,
        // Governance parameters
        pub gov_params: GovernanceParamsConfig,
        // Ethereum bridge config
        pub ethereum_bridge_params: Option<EthereumBridgeConfig>,
        // Wasm definitions
        pub wasm: HashMap<String, WasmConfig>,
    }

    #[derive(Clone, Debug, Deserialize, Serialize)]
    pub struct GovernanceParamsConfig {
        // Min funds to stake to submit a proposal
        // XXX: u64 doesn't work with toml-rs!
        pub min_proposal_fund: u64,
        // Maximum size of proposal in kibibytes (KiB)
        // XXX: u64 doesn't work with toml-rs!
        pub max_proposal_code_size: u64,
        // Minimum proposal period length in epochs
        // XXX: u64 doesn't work with toml-rs!
        pub min_proposal_period: u64,
        // Maximum proposal period length in epochs
        // XXX: u64 doesn't work with toml-rs!
        pub max_proposal_period: u64,
        // Maximum number of characters in the proposal content
        // XXX: u64 doesn't work with toml-rs!
        pub max_proposal_content_size: u64,
        // Minimum number of epoch between end and grace epoch
        // XXX: u64 doesn't work with toml-rs!
        pub min_proposal_grace_epochs: u64,
    }

    /// Validator pre-genesis configuration can be created with client utils
    /// `init-genesis-validator` command and added to a genesis for
    /// `init-network` cmd and that can be subsequently read by `join-network`
    /// cmd to setup a genesis validator node.
    #[derive(Serialize, Deserialize, Debug)]
    pub struct ValidatorPreGenesisConfig {
        pub validator: HashMap<String, ValidatorConfig>,
    }

    #[derive(Clone, Default, Debug, Deserialize, Serialize)]
    pub struct ValidatorConfig {
        // Public key for consensus. (default: generate)
        pub consensus_public_key: Option<HexString>,
        // Public key (cold) for eth governance. (default: generate)
        pub eth_cold_key: Option<HexString>,
        // Public key (hot) for eth bridge. (default: generate)
        pub eth_hot_key: Option<HexString>,
        // Public key for validator account. (default: generate)
        pub account_public_key: Option<HexString>,
        // Public protocol signing key for validator account. (default:
        // generate)
        pub protocol_public_key: Option<HexString>,
        // Public DKG session key for validator account. (default: generate)
        pub dkg_public_key: Option<HexString>,
        // Validator address (default: generate).
        pub address: Option<String>,
        // Total number of tokens held at genesis.
        // XXX: u64 doesn't work with toml-rs!
        pub tokens: Option<u64>,
        // Unstaked balance at genesis.
        // XXX: u64 doesn't work with toml-rs!
        pub non_staked_balance: Option<u64>,
        /// Commission rate charged on rewards for delegators (bounded inside
        /// 0-1)
        pub commission_rate: Option<Dec>,
        /// Maximum change in commission rate permitted per epoch
        pub max_commission_rate_change: Option<Dec>,
        // Filename of validator VP. (default: default validator VP)
        pub validator_vp: Option<String>,
        // IP:port of the validator. (used in generation only)
        pub net_address: Option<String>,
        /// Tendermint node key is used to derive Tendermint node ID for node
        /// authentication
        pub tendermint_node_key: Option<HexString>,
    }

    #[derive(Clone, Debug, Deserialize, Serialize)]
    pub struct TokenAccountConfig {
        // Address of token account (default: generate).
        pub address: Option<String>,
        // The number of decimal places amounts of this token has
        pub denom: Denomination,
        // Filename of token account VP. (default: token VP)
        pub vp: Option<String>,
        // Initial balances held by accounts defined elsewhere.
        // XXX: u64 doesn't work with toml-rs!
        pub balances: Option<HashMap<String, token::Amount>>,
    }

    #[derive(Clone, Debug, Deserialize, Serialize)]
    pub struct EstablishedAccountConfig {
        // Address of established account (default: generate).
        pub address: Option<String>,
        // Filename of established account VP. (default: user VP)
        pub vp: Option<String>,
        // Public key of established account. (default: generate)
        pub public_key: Option<HexString>,
        // Initial storage key values.
        pub storage: Option<HashMap<String, HexString>>,
    }

    #[derive(Clone, Debug, Deserialize, Serialize)]
    pub struct ImplicitAccountConfig {
        // Public key of implicit account (default: generate).
        pub public_key: Option<HexString>,
    }

    #[derive(Clone, Debug, Deserialize, Serialize)]
    pub struct ParametersConfig {
        /// Max payload size, in bytes, for a tx batch proposal.
        ///
        /// Block proposers may never return a `PrepareProposal`
        /// response containing `txs` with a byte length greater
        /// than whatever is configured through this parameter.
        ///
        /// Note that this parameter's value will always be strictly
        /// smaller than a Tendermint block's `MaxBytes` consensus
        /// parameter. Currently, we hard cap `max_proposal_bytes`
        /// at 90 MiB in Namada, which leaves at least 10 MiB of
        /// room for header data, evidence and protobuf
        /// serialization overhead in Tendermint blocks.
        pub max_proposal_bytes: ProposalBytes,
        /// Minimum number of blocks per epoch.
        // XXX: u64 doesn't work with toml-rs!
        pub min_num_of_blocks: u64,
        /// Maximum duration per block (in seconds).
        // TODO: this is i64 because datetime wants it
        pub max_expected_time_per_block: i64,
        /// Hashes of whitelisted vps array. `None` value or an empty array
        /// disables whitelisting.
        pub vp_whitelist: Option<Vec<String>>,
        /// Hashes of whitelisted txs array. `None` value or an empty array
        /// disables whitelisting.
        pub tx_whitelist: Option<Vec<String>>,
        /// Filename of implicit accounts validity predicate WASM code
        pub implicit_vp: String,
        /// Expected number of epochs per year
        pub epochs_per_year: u64,
        /// PoS gain p
        pub pos_gain_p: Dec,
        /// PoS gain d
        pub pos_gain_d: Dec,
        #[cfg(not(feature = "mainnet"))]
        /// Fix wrapper tx fees
        pub wrapper_tx_fees: Option<token::Amount>,
    }

    #[derive(Clone, Debug, Deserialize, Serialize)]
    pub struct PosParamsConfig {
        // Maximum number of consensus validators.
        // XXX: u64 doesn't work with toml-rs!
        pub max_validator_slots: u64,
        // Pipeline length (in epochs).
        // XXX: u64 doesn't work with toml-rs!
        pub pipeline_len: u64,
        // Unbonding length (in epochs).
        // XXX: u64 doesn't work with toml-rs!
        pub unbonding_len: u64,
        // Votes per token.
        // XXX: u64 doesn't work with toml-rs!
        pub tm_votes_per_token: Dec,
        // Reward for proposing a block.
        // XXX: u64 doesn't work with toml-rs!
        pub block_proposer_reward: Dec,
        // Reward for voting on a block.
        // XXX: u64 doesn't work with toml-rs!
        pub block_vote_reward: Dec,
        // Maximum staking APY
        // XXX: u64 doesn't work with toml-rs!
        pub max_inflation_rate: Dec,
        // Target ratio of staked NAM tokens to total NAM tokens
        pub target_staked_ratio: Dec,
        // Portion of a validator's stake that should be slashed on a
        // duplicate vote.
        // XXX: u64 doesn't work with toml-rs!
        pub duplicate_vote_min_slash_rate: Dec,
        // Portion of a validator's stake that should be slashed on a
        // light client attack.
        // XXX: u64 doesn't work with toml-rs!
        pub light_client_attack_min_slash_rate: Dec,
    }

    #[derive(Clone, Debug, Deserialize, Serialize)]
    pub struct WasmConfig {
        filename: String,
        pub sha256: Option<HexString>,
    }

    fn load_validator(
        config: &ValidatorConfig,
        wasm: &HashMap<String, WasmConfig>,
    ) -> Validator {
        let validator_vp_name = config.validator_vp.as_ref().unwrap();
        let validator_vp_config = wasm.get(validator_vp_name).unwrap();

        Validator {
            pos_data: GenesisValidator {
                address: Address::decode(config.address.as_ref().unwrap())
                    .unwrap(),
                tokens: token::Amount::native_whole(
                    config.tokens.unwrap_or_default(),
                ),
                consensus_key: config
                    .consensus_public_key
                    .as_ref()
                    .unwrap()
                    .to_public_key()
                    .unwrap(),
                eth_cold_key: config
                    .eth_cold_key
                    .as_ref()
                    .unwrap()
                    .to_public_key()
                    .unwrap(),
                eth_hot_key: config
                    .eth_hot_key
                    .as_ref()
                    .unwrap()
                    .to_public_key()
                    .unwrap(),
                commission_rate: config
                    .commission_rate
                    .and_then(|rate| {
                        if rate <= Dec::one() { Some(rate) } else { None }
                    })
                    .expect("Commission rate must be between 0.0 and 1.0"),
                max_commission_rate_change: config
                    .max_commission_rate_change
                    .and_then(|rate| {
                        if rate <= Dec::one() { Some(rate) } else { None }
                    })
                    .expect(
                        "Max commission rate change must be between 0.0 and \
                         1.0",
                    ),
            },
            account_key: config
                .account_public_key
                .as_ref()
                .unwrap()
                .to_public_key()
                .unwrap(),
            protocol_key: config
                .protocol_public_key
                .as_ref()
                .unwrap()
                .to_public_key()
                .unwrap(),
            dkg_public_key: config
                .dkg_public_key
                .as_ref()
                .unwrap()
                .to_dkg_public_key()
                .unwrap(),
            non_staked_balance: token::Amount::native_whole(
                config.non_staked_balance.unwrap_or_default(),
            ),
            validator_vp_code_path: validator_vp_config.filename.to_owned(),
            validator_vp_sha256: validator_vp_config
                .sha256
                .clone()
                .unwrap()
                .to_sha256_bytes()
                .unwrap(),
        }
    }

    fn load_token(
        config: &TokenAccountConfig,
        wasm: &HashMap<String, WasmConfig>,
        validators: &HashMap<String, Validator>,
        established_accounts: &HashMap<String, EstablishedAccount>,
        implicit_accounts: &HashMap<String, ImplicitAccount>,
    ) -> TokenAccount {
        let token_vp_name = config.vp.as_ref().unwrap();
        let token_vp_config = wasm.get(token_vp_name).unwrap();

        TokenAccount {
            address: Address::decode(config.address.as_ref().unwrap()).unwrap(),
            denom: config.denom,
            vp_code_path: token_vp_config.filename.to_owned(),
            vp_sha256: token_vp_config
                .sha256
                .clone()
                .unwrap_or_else(|| {
                    eprintln!("Unknown token VP WASM sha256");
                    cli::safe_exit(1);
                })
                .to_sha256_bytes()
                .unwrap(),
            balances: config
                .balances
                .as_ref()
                .unwrap_or(&HashMap::default())
                .iter()
                .map(|(alias_or_address, amount)| {
                    (
                        match Address::decode(alias_or_address) {
                            Ok(address) => address,
                            Err(decode_err) => {
                                if let Some(alias) =
                                    alias_or_address.strip_suffix(".public_key")
                                {
                                    if let Some(established) =
                                        established_accounts.get(alias)
                                    {
                                        established
                                            .public_key
                                            .as_ref()
                                            .unwrap()
                                            .into()
                                    } else if let Some(validator) =
                                        validators.get(alias)
                                    {
                                        (&validator.account_key).into()
                                    } else {
                                        eprintln!(
                                            "No established or validator \
                                             account with alias {} found",
                                            alias
                                        );
                                        cli::safe_exit(1)
                                    }
                                } else if let Some(established) =
                                    established_accounts.get(alias_or_address)
                                {
                                    established.address.clone()
                                } else if let Some(validator) =
                                    validators.get(alias_or_address)
                                {
                                    validator.pos_data.address.clone()
                                } else if let Some(implicit) =
                                    implicit_accounts.get(alias_or_address)
                                {
                                    (&implicit.public_key).into()
                                } else {
                                    eprintln!(
                                        "{} is unknown alias and not a valid \
                                         address: {}",
                                        alias_or_address, decode_err
                                    );
                                    cli::safe_exit(1)
                                }
                            }
                        },
                        token::Amount::from_uint(*amount, config.denom).expect(
                            "expected a balance that fits into 256 bits",
                        ),
                    )
                })
                .collect(),
        }
    }

    fn load_established(
        config: &EstablishedAccountConfig,
        wasm: &HashMap<String, WasmConfig>,
    ) -> EstablishedAccount {
        let account_vp_name = config.vp.as_ref().unwrap();
        let account_vp_config = wasm.get(account_vp_name).unwrap();

        EstablishedAccount {
            address: Address::decode(config.address.as_ref().unwrap()).unwrap(),
            vp_code_path: account_vp_config.filename.to_owned(),
            vp_sha256: account_vp_config
                .sha256
                .clone()
                .unwrap_or_else(|| {
                    eprintln!("Unknown user VP WASM sha256");
                    cli::safe_exit(1);
                })
                .to_sha256_bytes()
                .unwrap(),
            public_key: config
                .public_key
                .as_ref()
                .map(|hex| hex.to_public_key().unwrap()),
            storage: config
                .storage
                .as_ref()
                .unwrap_or(&HashMap::default())
                .iter()
                .map(|(address, hex)| {
                    (
                        storage::Key::parse(address).unwrap(),
                        hex.to_bytes().unwrap(),
                    )
                })
                .collect(),
        }
    }

    fn load_implicit(config: &ImplicitAccountConfig) -> ImplicitAccount {
        ImplicitAccount {
            public_key: config
                .public_key
                .as_ref()
                .unwrap()
                .to_public_key()
                .unwrap(),
        }
    }

    pub fn load_genesis_config(config: GenesisConfig) -> Genesis {
        let GenesisConfig {
            genesis_time,
            native_token,
            #[cfg(not(feature = "mainnet"))]
            faucet_pow_difficulty,
            #[cfg(not(feature = "mainnet"))]
            faucet_withdrawal_limit,
            validator,
            token,
            established,
            implicit,
            parameters,
            pos_params,
            gov_params,
            wasm,
            ethereum_bridge_params,
        } = config;

        let native_token = Address::decode(
            token
                .get(&native_token)
                .expect(
                    "Native token's alias must be present in the declared \
                     tokens",
                )
                .address
                .as_ref()
                .expect("Missing native token address"),
        )
        .expect("Invalid address");

        let validators: HashMap<String, Validator> = validator
            .iter()
            .map(|(name, cfg)| (name.clone(), load_validator(cfg, &wasm)))
            .collect();
        let established_accounts: HashMap<String, EstablishedAccount> =
            established
                .unwrap_or_default()
                .iter()
                .map(|(name, cfg)| (name.clone(), load_established(cfg, &wasm)))
                .collect();
        let implicit_accounts: HashMap<String, ImplicitAccount> = implicit
            .unwrap_or_default()
            .iter()
            .map(|(name, cfg)| (name.clone(), load_implicit(cfg)))
            .collect();
        #[allow(clippy::iter_kv_map)]
        let token_accounts = token
            .iter()
            .map(|(_name, cfg)| {
                load_token(
                    cfg,
                    &wasm,
                    &validators,
                    &established_accounts,
                    &implicit_accounts,
                )
            })
            .collect();

        let implicit_vp_config = wasm.get(&parameters.implicit_vp).unwrap();
        let implicit_vp_code_path = implicit_vp_config.filename.to_owned();
        let implicit_vp_sha256 = implicit_vp_config
            .sha256
            .clone()
            .unwrap_or_else(|| {
                eprintln!("Unknown implicit VP WASM sha256");
                cli::safe_exit(1);
            })
            .to_sha256_bytes()
            .unwrap();

        let min_duration: i64 =
            60 * 60 * 24 * 365 / (parameters.epochs_per_year as i64);
        let parameters = Parameters {
            epoch_duration: EpochDuration {
                min_num_of_blocks: parameters.min_num_of_blocks,
                min_duration: namada::types::time::Duration::seconds(
                    min_duration,
                )
                .into(),
            },
            max_expected_time_per_block:
                namada::types::time::Duration::seconds(
                    parameters.max_expected_time_per_block,
                )
                .into(),
            max_proposal_bytes: parameters.max_proposal_bytes,
            vp_whitelist: parameters.vp_whitelist.unwrap_or_default(),
            tx_whitelist: parameters.tx_whitelist.unwrap_or_default(),
            implicit_vp_code_path,
            implicit_vp_sha256,
            epochs_per_year: parameters.epochs_per_year,
            pos_gain_p: parameters.pos_gain_p,
            pos_gain_d: parameters.pos_gain_d,
            staked_ratio: Dec::zero(),
            pos_inflation_amount: token::Amount::zero(),
            wrapper_tx_fees: parameters.wrapper_tx_fees,
        };

        let GovernanceParamsConfig {
            min_proposal_fund,
            max_proposal_code_size,
            min_proposal_period,
            max_proposal_content_size,
            min_proposal_grace_epochs,
            max_proposal_period,
        } = gov_params;
        let gov_params = GovParams {
            min_proposal_fund,
            max_proposal_code_size,
            min_proposal_period,
            max_proposal_content_size,
            min_proposal_grace_epochs,
            max_proposal_period,
        };

        let PosParamsConfig {
            max_validator_slots,
            pipeline_len,
            unbonding_len,
            tm_votes_per_token,
            block_proposer_reward,
            block_vote_reward,
            max_inflation_rate,
            target_staked_ratio,
            duplicate_vote_min_slash_rate,
            light_client_attack_min_slash_rate,
        } = pos_params;
        let pos_params = PosParams {
            max_validator_slots,
            pipeline_len,
            unbonding_len,
            tm_votes_per_token,
            block_proposer_reward,
            block_vote_reward,
            max_inflation_rate,
            target_staked_ratio,
            duplicate_vote_min_slash_rate,
            light_client_attack_min_slash_rate,
        };

        let mut genesis = Genesis {
            genesis_time: genesis_time.try_into().unwrap(),
            native_token,
            #[cfg(not(feature = "mainnet"))]
            faucet_pow_difficulty,
            #[cfg(not(feature = "mainnet"))]
            faucet_withdrawal_limit,
            validators: validators.into_values().collect(),
            token_accounts,
            established_accounts: established_accounts.into_values().collect(),
            implicit_accounts: implicit_accounts.into_values().collect(),
            parameters,
            pos_params,
            gov_params,
            ethereum_bridge_params,
        };
        genesis.init();
        genesis
    }

    pub fn open_genesis_config(
        path: impl AsRef<Path>,
    ) -> color_eyre::eyre::Result<GenesisConfig> {
        let config_file =
            std::fs::read_to_string(&path).wrap_err_with(|| {
                format!(
                    "couldn't read genesis config file from {}",
                    path.as_ref().to_string_lossy()
                )
            })?;
        toml::from_str(&config_file).wrap_err_with(|| {
            format!(
                "couldn't parse TOML from {}",
                path.as_ref().to_string_lossy()
            )
        })
    }

    pub fn write_genesis_config(
        config: &GenesisConfig,
        path: impl AsRef<Path>,
    ) {
        let toml = toml::to_string(&config).unwrap();
        std::fs::write(path, toml).unwrap();
    }

    pub fn read_genesis_config(path: impl AsRef<Path>) -> Genesis {
        load_genesis_config(open_genesis_config(path).unwrap())
    }
}

#[derive(Debug, BorshSerialize, BorshDeserialize)]
#[borsh_init(init)]
pub struct Genesis {
    pub genesis_time: DateTimeUtc,
    pub native_token: Address,
    #[cfg(not(feature = "mainnet"))]
    pub faucet_pow_difficulty: Option<testnet_pow::Difficulty>,
    #[cfg(not(feature = "mainnet"))]
    pub faucet_withdrawal_limit: Option<token::Amount>,
    pub validators: Vec<Validator>,
    pub token_accounts: Vec<TokenAccount>,
    pub established_accounts: Vec<EstablishedAccount>,
    pub implicit_accounts: Vec<ImplicitAccount>,
    pub parameters: Parameters,
    pub pos_params: PosParams,
    pub gov_params: GovParams,
    // Ethereum bridge config
    pub ethereum_bridge_params: Option<EthereumBridgeConfig>,
}

impl Genesis {
    /// Sort all fields for deterministic encoding
    pub fn init(&mut self) {
        self.validators.sort();
        self.token_accounts.sort();
        self.established_accounts.sort();
        self.implicit_accounts.sort();
    }
}

#[derive(
    Clone,
    Debug,
    BorshSerialize,
    BorshDeserialize,
    PartialEq,
    Eq,
    PartialOrd,
    Ord,
)]
/// Genesis validator definition
pub struct Validator {
    /// Data that is used for PoS system initialization
    pub pos_data: GenesisValidator,
    /// Public key associated with the validator account. The default validator
    /// VP will check authorization of transactions from this account against
    /// this key on a transaction signature.
    /// Note that this is distinct from consensus key used in the PoS system.
    pub account_key: common::PublicKey,
    /// Public key associated with validator account used for signing protocol
    /// transactions
    pub protocol_key: common::PublicKey,
    /// The public DKG session key used during the DKG protocol
    pub dkg_public_key: DkgPublicKey,
    /// These tokens are not staked and hence do not contribute to the
    /// validator's voting power
    pub non_staked_balance: token::Amount,
    /// Validity predicate code WASM
    pub validator_vp_code_path: String,
    /// Expected SHA-256 hash of the validator VP
    pub validator_vp_sha256: [u8; 32],
}

#[derive(
    Clone, Debug, BorshSerialize, BorshDeserialize, PartialEq, Eq, Derivative,
)]
#[derivative(PartialOrd, Ord)]
pub struct EstablishedAccount {
    /// Address
    pub address: Address,
    /// Validity predicate code WASM
    pub vp_code_path: String,
    /// Expected SHA-256 hash of the validity predicate wasm
    pub vp_sha256: [u8; 32],
    /// A public key to be stored in the account's storage, if any
    pub public_key: Option<common::PublicKey>,
    /// Account's sub-space storage. The values must be borsh encoded bytes.
    #[derivative(PartialOrd = "ignore", Ord = "ignore")]
    pub storage: HashMap<storage::Key, Vec<u8>>,
}

#[derive(
    Clone, Debug, BorshSerialize, BorshDeserialize, PartialEq, Eq, Derivative,
)]
#[derivative(PartialOrd, Ord)]
pub struct TokenAccount {
    /// Address
    pub address: Address,
    /// The number of decimal places amounts of this token has
    pub denom: Denomination,
    /// Validity predicate code WASM
    pub vp_code_path: String,
    /// Expected SHA-256 hash of the validity predicate wasm
    pub vp_sha256: [u8; 32],
    /// Accounts' balances of this token
    #[derivative(PartialOrd = "ignore", Ord = "ignore")]
    pub balances: HashMap<Address, token::Amount>,
}

#[derive(
    Clone,
    Debug,
    BorshSerialize,
    BorshDeserialize,
    PartialEq,
    Eq,
    PartialOrd,
    Ord,
)]
pub struct ImplicitAccount {
    /// A public key from which the implicit account is derived. This will be
    /// stored on chain for the account.
    pub public_key: common::PublicKey,
}

/// Protocol parameters. This is almost the same as
/// `ledger::parameters::Parameters`, but instead of having the `implicit_vp`
/// WASM code bytes, it only has the name and sha as the actual code is loaded
/// on `init_chain`
#[derive(
    Clone,
    Debug,
    PartialEq,
    Eq,
    PartialOrd,
    Ord,
    Hash,
    BorshSerialize,
    BorshDeserialize,
)]
pub struct Parameters {
    // Max payload size, in bytes, for a tx batch proposal.
    pub max_proposal_bytes: ProposalBytes,
    /// Epoch duration
    pub epoch_duration: EpochDuration,
    /// Maximum expected time per block
    pub max_expected_time_per_block: DurationSecs,
    /// Whitelisted validity predicate hashes
    pub vp_whitelist: Vec<String>,
    /// Whitelisted tx hashes
    pub tx_whitelist: Vec<String>,
    /// Implicit accounts validity predicate code WASM
    pub implicit_vp_code_path: String,
    /// Expected SHA-256 hash of the implicit VP
    pub implicit_vp_sha256: [u8; 32],
    /// Expected number of epochs per year (read only)
    pub epochs_per_year: u64,
    /// PoS gain p (read only)
    pub pos_gain_p: Dec,
    /// PoS gain d (read only)
    pub pos_gain_d: Dec,
    /// PoS staked ratio (read + write for every epoch)
    pub staked_ratio: Dec,
    /// PoS inflation amount from the last epoch (read + write for every epoch)
    pub pos_inflation_amount: token::Amount,
    /// Fixed Wrapper tx fees
    #[cfg(not(feature = "mainnet"))]
    pub wrapper_tx_fees: Option<token::Amount>,
}

#[cfg(not(feature = "dev"))]
pub fn genesis(base_dir: impl AsRef<Path>, chain_id: &ChainId) -> Genesis {
    let path = base_dir
        .as_ref()
        .join(format!("{}.toml", chain_id.as_str()));
    genesis_config::read_genesis_config(path)
}
#[cfg(feature = "dev")]
pub fn genesis(num_validators: u64) -> Genesis {
    use namada::types::address::{
        self, apfel, btc, dot, eth, kartoffel, nam, schnitzel,
    };

    use crate::wallet;

    let vp_implicit_path = "vp_implicit.wasm";
    let vp_token_path = "vp_token.wasm";
    let vp_user_path = "vp_user.wasm";

    // NOTE When the validator's key changes, tendermint must be reset with
    // `namada reset` command. To generate a new validator, use the
    // `tests::gen_genesis_validator` below.
    let mut validators = Vec::<Validator>::new();

    // Use hard-coded keys for the first validator to avoid breaking other code
    let consensus_keypair = wallet::defaults::validator_keypair();
    let account_keypair = wallet::defaults::validator_keypair();
    let secp_eth_cold_keypair = secp256k1::SecretKey::try_from_slice(&[
        90, 83, 107, 155, 193, 251, 120, 27, 76, 1, 188, 8, 116, 121, 90, 99,
        65, 17, 187, 6, 238, 141, 63, 188, 76, 38, 102, 7, 47, 185, 28, 52,
    ])
    .unwrap();

    let eth_cold_keypair =
        common::SecretKey::try_from_sk(&secp_eth_cold_keypair).unwrap();
    let address = wallet::defaults::validator_address();
    let (protocol_keypair, eth_bridge_keypair, dkg_keypair) =
        wallet::defaults::validator_keys();
    let validator = Validator {
        pos_data: GenesisValidator {
            address,
            tokens: token::Amount::native_whole(200_000),
            consensus_key: consensus_keypair.ref_to(),
<<<<<<< HEAD
            commission_rate: Dec::new(5, 2).expect("This can't fail"),
            max_commission_rate_change: Dec::new(1, 2)
                .expect("This can't fail"),
=======
            eth_cold_key: eth_cold_keypair.ref_to(),
            eth_hot_key: eth_bridge_keypair.ref_to(),
            commission_rate: dec!(0.05),
            max_commission_rate_change: dec!(0.01),
>>>>>>> 2c5ae39c
        },
        account_key: account_keypair.ref_to(),
        protocol_key: protocol_keypair.ref_to(),
        dkg_public_key: dkg_keypair.public(),
        non_staked_balance: token::Amount::native_whole(100_000),
        // TODO replace with https://github.com/anoma/namada/issues/25)
        validator_vp_code_path: vp_user_path.into(),
        validator_vp_sha256: Default::default(),
    };
    validators.push(validator);

    // Add other validators with randomly generated keys if needed
    for _ in 0..(num_validators - 1) {
        let consensus_keypair: common::SecretKey =
            testing::gen_keypair::<ed25519::SigScheme>()
                .try_to_sk()
                .unwrap();
        let account_keypair = consensus_keypair.clone();
        let address = address::gen_established_address("validator account");
        let eth_cold_keypair =
            common::SecretKey::try_from_sk(&secp_eth_cold_keypair).unwrap();
        let (protocol_keypair, eth_bridge_keypair, dkg_keypair) =
            wallet::defaults::validator_keys();
        let validator = Validator {
            pos_data: GenesisValidator {
                address,
                tokens: token::Amount::native_whole(200_000),
                consensus_key: consensus_keypair.ref_to(),
<<<<<<< HEAD
                commission_rate: Dec::new(5, 2).expect("This can't fail"),
                max_commission_rate_change: Dec::new(1, 2)
                    .expect("This can't fail"),
=======
                eth_cold_key: eth_cold_keypair.ref_to(),
                eth_hot_key: eth_bridge_keypair.ref_to(),
                commission_rate: dec!(0.05),
                max_commission_rate_change: dec!(0.01),
>>>>>>> 2c5ae39c
            },
            account_key: account_keypair.ref_to(),
            protocol_key: protocol_keypair.ref_to(),
            dkg_public_key: dkg_keypair.public(),
            non_staked_balance: token::Amount::native_whole(100_000),
            // TODO replace with https://github.com/anoma/namada/issues/25)
            validator_vp_code_path: vp_user_path.into(),
            validator_vp_sha256: Default::default(),
        };
        validators.push(validator);
    }

    let parameters = Parameters {
        epoch_duration: EpochDuration {
            min_num_of_blocks: 10,
            min_duration: namada::types::time::Duration::seconds(600).into(),
        },
        max_expected_time_per_block: namada::types::time::DurationSecs(30),
        max_proposal_bytes: Default::default(),
        vp_whitelist: vec![],
        tx_whitelist: vec![],
        implicit_vp_code_path: vp_implicit_path.into(),
        implicit_vp_sha256: Default::default(),
        epochs_per_year: 525_600, /* seconds in yr (60*60*24*365) div seconds
                                   * per epoch (60 = min_duration) */
        pos_gain_p: Dec::new(1, 1).expect("This can't fail"),
        pos_gain_d: Dec::new(1, 1).expect("This can't fail"),
        staked_ratio: Dec::zero(),
        pos_inflation_amount: token::Amount::zero(),
        wrapper_tx_fees: Some(token::Amount::native_whole(0)),
    };
    let albert = EstablishedAccount {
        address: wallet::defaults::albert_address(),
        vp_code_path: vp_user_path.into(),
        vp_sha256: Default::default(),
        public_key: Some(wallet::defaults::albert_keypair().ref_to()),
        storage: HashMap::default(),
    };
    let bertha = EstablishedAccount {
        address: wallet::defaults::bertha_address(),
        vp_code_path: vp_user_path.into(),
        vp_sha256: Default::default(),
        public_key: Some(wallet::defaults::bertha_keypair().ref_to()),
        storage: HashMap::default(),
    };
    let christel = EstablishedAccount {
        address: wallet::defaults::christel_address(),
        vp_code_path: vp_user_path.into(),
        vp_sha256: Default::default(),
        public_key: Some(wallet::defaults::christel_keypair().ref_to()),
        storage: HashMap::default(),
    };
    let masp = EstablishedAccount {
        address: namada::types::address::masp(),
        vp_code_path: "vp_masp.wasm".into(),
        vp_sha256: Default::default(),
        public_key: None,
        storage: HashMap::default(),
    };
    let implicit_accounts = vec![ImplicitAccount {
        public_key: wallet::defaults::daewon_keypair().ref_to(),
    }];
    let default_user_tokens = token::Amount::native_whole(1_000_000);
    let default_key_tokens = token::Amount::native_whole(1_000);
    let mut balances: HashMap<Address, token::Amount> = HashMap::from_iter([
        // established accounts' balances
        (wallet::defaults::albert_address(), default_user_tokens),
        (wallet::defaults::bertha_address(), default_user_tokens),
        (wallet::defaults::christel_address(), default_user_tokens),
        // implicit accounts' balances
        (wallet::defaults::daewon_address(), default_user_tokens),
        // implicit accounts derived from public keys balances
        (
            bertha.public_key.as_ref().unwrap().into(),
            default_key_tokens,
        ),
        (
            albert.public_key.as_ref().unwrap().into(),
            default_key_tokens,
        ),
        (
            christel.public_key.as_ref().unwrap().into(),
            default_key_tokens,
        ),
    ]);
    for validator in &validators {
        balances.insert((&validator.account_key).into(), default_key_tokens);
    }

    /// Deprecated function, soon to be deleted. Generates default tokens
    fn tokens() -> HashMap<Address, (&'static str, Denomination)> {
        vec![
            (nam(), ("NAM", 6.into())),
            (btc(), ("BTC", 8.into())),
            (eth(), ("ETH", 18.into())),
            (dot(), ("DOT", 10.into())),
            (schnitzel(), ("Schnitzel", 6.into())),
            (apfel(), ("Apfel", 6.into())),
            (kartoffel(), ("Kartoffel", 6.into())),
        ]
        .into_iter()
        .collect()
    }
    let token_accounts = tokens()
        .into_iter()
        .map(|(address, (_, denom))| TokenAccount {
            address,
            denom,
            vp_code_path: vp_token_path.into(),
            vp_sha256: Default::default(),
            balances: balances.clone(),
        })
        .collect();
    Genesis {
        genesis_time: DateTimeUtc::now(),
        validators,
        established_accounts: vec![albert, bertha, christel, masp],
        implicit_accounts,
        token_accounts,
        parameters,
        pos_params: PosParams::default(),
        gov_params: GovParams::default(),
        ethereum_bridge_params: Some(EthereumBridgeConfig {
            eth_start_height: Default::default(),
            min_confirmations: Default::default(),
            contracts: Contracts {
                native_erc20: wnam(),
                bridge: UpgradeableContract {
                    address: EthAddress([0; 20]),
                    version: Default::default(),
                },
                governance: UpgradeableContract {
                    address: EthAddress([1; 20]),
                    version: Default::default(),
                },
            },
        }),
        native_token: address::nam(),
        #[cfg(not(feature = "mainnet"))]
        faucet_pow_difficulty: None,
        #[cfg(not(feature = "mainnet"))]
        faucet_withdrawal_limit: None,
    }
}

#[cfg(test)]
pub mod tests {
    use borsh::BorshSerialize;
    use namada::types::address::testing::gen_established_address;
    use namada::types::key::*;
    use rand::prelude::ThreadRng;
    use rand::thread_rng;

    use crate::wallet;

    /// Run `cargo test gen_genesis_validator -- --nocapture` to generate a
    /// new genesis validator address and keypair.
    #[test]
    fn gen_genesis_validator() {
        let address = gen_established_address();
        let mut rng: ThreadRng = thread_rng();
        let keypair: common::SecretKey =
            ed25519::SigScheme::generate(&mut rng).try_to_sk().unwrap();
        let kp_arr = keypair.try_to_vec().unwrap();
        let (protocol_keypair, _eth_hot_bridge_keypair, dkg_keypair) =
            wallet::defaults::validator_keys();

        // TODO: derive validator eth address from an eth keypair
        let eth_cold_gov_keypair: common::SecretKey =
            secp256k1::SigScheme::generate(&mut rng)
                .try_to_sk()
                .unwrap();
        let eth_hot_bridge_keypair: common::SecretKey =
            secp256k1::SigScheme::generate(&mut rng)
                .try_to_sk()
                .unwrap();

        println!("address: {}", address);
        println!("keypair: {:?}", kp_arr);
        println!("protocol_keypair: {:?}", protocol_keypair);
        println!("dkg_keypair: {:?}", dkg_keypair.try_to_vec().unwrap());
        println!(
            "eth_cold_gov_keypair: {:?}",
            eth_cold_gov_keypair.try_to_vec().unwrap()
        );
        println!(
            "eth_hot_bridge_keypair: {:?}",
            eth_hot_bridge_keypair.try_to_vec().unwrap()
        );
    }
}<|MERGE_RESOLUTION|>--- conflicted
+++ resolved
@@ -13,13 +13,7 @@
 use namada::ledger::eth_bridge::{Contracts, UpgradeableContract};
 use namada::ledger::governance::parameters::GovParams;
 use namada::ledger::parameters::EpochDuration;
-<<<<<<< HEAD
 use namada::ledger::pos::{Dec, GenesisValidator, PosParams};
-=======
-use namada::ledger::pos::{GenesisValidator, PosParams};
-#[cfg(feature = "dev")]
-use namada::types::address::wnam;
->>>>>>> 2c5ae39c
 use namada::types::address::Address;
 #[cfg(not(feature = "dev"))]
 use namada::types::chain::ChainId;
@@ -944,16 +938,11 @@
             address,
             tokens: token::Amount::native_whole(200_000),
             consensus_key: consensus_keypair.ref_to(),
-<<<<<<< HEAD
             commission_rate: Dec::new(5, 2).expect("This can't fail"),
             max_commission_rate_change: Dec::new(1, 2)
                 .expect("This can't fail"),
-=======
             eth_cold_key: eth_cold_keypair.ref_to(),
             eth_hot_key: eth_bridge_keypair.ref_to(),
-            commission_rate: dec!(0.05),
-            max_commission_rate_change: dec!(0.01),
->>>>>>> 2c5ae39c
         },
         account_key: account_keypair.ref_to(),
         protocol_key: protocol_keypair.ref_to(),
@@ -982,16 +971,11 @@
                 address,
                 tokens: token::Amount::native_whole(200_000),
                 consensus_key: consensus_keypair.ref_to(),
-<<<<<<< HEAD
                 commission_rate: Dec::new(5, 2).expect("This can't fail"),
                 max_commission_rate_change: Dec::new(1, 2)
                     .expect("This can't fail"),
-=======
                 eth_cold_key: eth_cold_keypair.ref_to(),
                 eth_hot_key: eth_bridge_keypair.ref_to(),
-                commission_rate: dec!(0.05),
-                max_commission_rate_change: dec!(0.01),
->>>>>>> 2c5ae39c
             },
             account_key: account_keypair.ref_to(),
             protocol_key: protocol_keypair.ref_to(),
