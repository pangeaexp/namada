//! The parameters used for the chain's genesis

use std::collections::HashMap;
#[cfg(not(feature = "dev"))]
use std::path::Path;

use borsh::{BorshDeserialize, BorshSerialize};
use derivative::Derivative;
#[cfg(not(feature = "mainnet"))]
use namada::core::ledger::testnet_pow;
use namada::ledger::governance::parameters::GovParams;
use namada::ledger::parameters::EpochDuration;
use namada::ledger::pos::{GenesisValidator, PosParams};
use namada::types::address::Address;
#[cfg(not(feature = "dev"))]
use namada::types::chain::ChainId;
use namada::types::chain::ProposalBytes;
use namada::types::key::dkg_session_keys::DkgPublicKey;
use namada::types::key::*;
use namada::types::time::{DateTimeUtc, DurationSecs};
use namada::types::token::Denomination;
use namada::types::{storage, token};
use rust_decimal::Decimal;

/// Genesis configuration file format
pub mod genesis_config {
    use std::array::TryFromSliceError;
    use std::collections::HashMap;
    use std::convert::TryInto;
    use std::path::Path;
    use std::str::FromStr;

    use data_encoding::HEXLOWER;
    use eyre::Context;
    #[cfg(not(feature = "mainnet"))]
    use namada::core::ledger::testnet_pow;
    use namada::ledger::governance::parameters::GovParams;
    use namada::ledger::parameters::EpochDuration;
    use namada::ledger::pos::{GenesisValidator, PosParams};
    use namada::types::address::Address;
    use namada::types::chain::ProposalBytes;
    use namada::types::key::dkg_session_keys::DkgPublicKey;
    use namada::types::key::*;
    use namada::types::time::Rfc3339String;
    use namada::types::token::Denomination;
    use namada::types::{storage, token};
    use rust_decimal::Decimal;
    use serde::{Deserialize, Serialize};
    use thiserror::Error;

    use super::{
        EstablishedAccount, Genesis, ImplicitAccount, Parameters, TokenAccount,
        Validator,
    };
    use crate::cli;

    #[derive(Clone, Debug, Deserialize, Serialize)]
    pub struct HexString(pub String);

    impl HexString {
        pub fn to_bytes(&self) -> Result<Vec<u8>, HexKeyError> {
            let bytes = HEXLOWER.decode(self.0.as_ref())?;
            Ok(bytes)
        }

        pub fn to_sha256_bytes(&self) -> Result<[u8; 32], HexKeyError> {
            let bytes = HEXLOWER.decode(self.0.as_ref())?;
            let slice = bytes.as_slice();
            let array: [u8; 32] = slice.try_into()?;
            Ok(array)
        }

        pub fn to_public_key(&self) -> Result<common::PublicKey, HexKeyError> {
            let key = common::PublicKey::from_str(&self.0)
                .map_err(HexKeyError::InvalidPublicKey)?;
            Ok(key)
        }

        pub fn to_dkg_public_key(&self) -> Result<DkgPublicKey, HexKeyError> {
            let key = DkgPublicKey::from_str(&self.0)?;
            Ok(key)
        }
    }

    #[derive(Error, Debug)]
    pub enum HexKeyError {
        #[error("Invalid hex string: {0:?}")]
        InvalidHexString(data_encoding::DecodeError),
        #[error("Invalid sha256 checksum: {0}")]
        InvalidSha256(TryFromSliceError),
        #[error("Invalid public key: {0}")]
        InvalidPublicKey(ParsePublicKeyError),
    }

    impl From<data_encoding::DecodeError> for HexKeyError {
        fn from(err: data_encoding::DecodeError) -> Self {
            Self::InvalidHexString(err)
        }
    }

    impl From<ParsePublicKeyError> for HexKeyError {
        fn from(err: ParsePublicKeyError) -> Self {
            Self::InvalidPublicKey(err)
        }
    }

    impl From<TryFromSliceError> for HexKeyError {
        fn from(err: TryFromSliceError) -> Self {
            Self::InvalidSha256(err)
        }
    }

    #[derive(Clone, Debug, Deserialize, Serialize)]
    pub struct GenesisConfig {
        // Genesis timestamp
        pub genesis_time: Rfc3339String,
        // Name of the native token - this must one of the tokens included in
        // the `token` field
        pub native_token: String,
        #[cfg(not(feature = "mainnet"))]
        /// Testnet faucet PoW difficulty - defaults to `0` when not set
        pub faucet_pow_difficulty: Option<testnet_pow::Difficulty>,
        #[cfg(not(feature = "mainnet"))]
        /// Testnet faucet withdrawal limit - defaults to 1000 NAM when not set
        pub faucet_withdrawal_limit: Option<token::Amount>,
        // Initial validator set
        pub validator: HashMap<String, ValidatorConfig>,
        // Token accounts present at genesis
        pub token: HashMap<String, TokenAccountConfig>,
        // Established accounts present at genesis
        pub established: Option<HashMap<String, EstablishedAccountConfig>>,
        // Implicit accounts present at genesis
        pub implicit: Option<HashMap<String, ImplicitAccountConfig>>,
        // Protocol parameters
        pub parameters: ParametersConfig,
        // PoS parameters
        pub pos_params: PosParamsConfig,
        // Governance parameters
        pub gov_params: GovernanceParamsConfig,
        // Wasm definitions
        pub wasm: HashMap<String, WasmConfig>,
    }

    #[derive(Clone, Debug, Deserialize, Serialize)]
    pub struct GovernanceParamsConfig {
        // Min funds to stake to submit a proposal
        // XXX: u64 doesn't work with toml-rs!
        pub min_proposal_fund: u64,
        // Maximum size of proposal in kibibytes (KiB)
        // XXX: u64 doesn't work with toml-rs!
        pub max_proposal_code_size: u64,
        // Minimum proposal period length in epochs
        // XXX: u64 doesn't work with toml-rs!
        pub min_proposal_period: u64,
        // Maximum proposal period length in epochs
        // XXX: u64 doesn't work with toml-rs!
        pub max_proposal_period: u64,
        // Maximum number of characters in the proposal content
        // XXX: u64 doesn't work with toml-rs!
        pub max_proposal_content_size: u64,
        // Minimum number of epoch between end and grace epoch
        // XXX: u64 doesn't work with toml-rs!
        pub min_proposal_grace_epochs: u64,
    }

    /// Validator pre-genesis configuration can be created with client utils
    /// `init-genesis-validator` command and added to a genesis for
    /// `init-network` cmd and that can be subsequently read by `join-network`
    /// cmd to setup a genesis validator node.
    #[derive(Serialize, Deserialize, Debug)]
    pub struct ValidatorPreGenesisConfig {
        pub validator: HashMap<String, ValidatorConfig>,
    }

    #[derive(Clone, Default, Debug, Deserialize, Serialize)]
    pub struct ValidatorConfig {
        // Public key for consensus. (default: generate)
        pub consensus_public_key: Option<HexString>,
        // Public key for validator account. (default: generate)
        pub account_public_key: Option<HexString>,
        // Public protocol signing key for validator account. (default:
        // generate)
        pub protocol_public_key: Option<HexString>,
        // Public DKG session key for validator account. (default: generate)
        pub dkg_public_key: Option<HexString>,
        // Validator address (default: generate).
        pub address: Option<String>,
        // Total number of tokens held at genesis.
        // XXX: u64 doesn't work with toml-rs!
        pub tokens: Option<u64>,
        // Unstaked balance at genesis.
        // XXX: u64 doesn't work with toml-rs!
        pub non_staked_balance: Option<u64>,
        /// Commission rate charged on rewards for delegators (bounded inside
        /// 0-1)
        pub commission_rate: Option<Decimal>,
        /// Maximum change in commission rate permitted per epoch
        pub max_commission_rate_change: Option<Decimal>,
        // Filename of validator VP. (default: default validator VP)
        pub validator_vp: Option<String>,
        // IP:port of the validator. (used in generation only)
        pub net_address: Option<String>,
        /// Tendermint node key is used to derive Tendermint node ID for node
        /// authentication
        pub tendermint_node_key: Option<HexString>,
    }

    #[derive(Clone, Debug, Deserialize, Serialize)]
    pub struct TokenAccountConfig {
        // Address of token account (default: generate).
        pub address: Option<String>,
        // The number of decimal places amounts of this token has
        pub denom: Denomination,
        // Filename of token account VP. (default: token VP)
        pub vp: Option<String>,
        // Initial balances held by accounts defined elsewhere.
        // XXX: u64 doesn't work with toml-rs!
        pub balances: Option<HashMap<String, u64>>,
    }

    #[derive(Clone, Debug, Deserialize, Serialize)]
    pub struct EstablishedAccountConfig {
        // Address of established account (default: generate).
        pub address: Option<String>,
        // Filename of established account VP. (default: user VP)
        pub vp: Option<String>,
        // Public key of established account. (default: generate)
        pub public_key: Option<HexString>,
        // Initial storage key values.
        pub storage: Option<HashMap<String, HexString>>,
    }

    #[derive(Clone, Debug, Deserialize, Serialize)]
    pub struct ImplicitAccountConfig {
        // Public key of implicit account (default: generate).
        pub public_key: Option<HexString>,
    }

    #[derive(Clone, Debug, Deserialize, Serialize)]
    pub struct ParametersConfig {
        /// Max payload size, in bytes, for a tx batch proposal.
        ///
        /// Block proposers may never return a `PrepareProposal`
        /// response containing `txs` with a byte length greater
        /// than whatever is configured through this parameter.
        ///
        /// Note that this parameter's value will always be strictly
        /// smaller than a Tendermint block's `MaxBytes` consensus
        /// parameter. Currently, we hard cap `max_proposal_bytes`
        /// at 90 MiB in Namada, which leaves at least 10 MiB of
        /// room for header data, evidence and protobuf
        /// serialization overhead in Tendermint blocks.
        pub max_proposal_bytes: ProposalBytes,
        /// Minimum number of blocks per epoch.
        // XXX: u64 doesn't work with toml-rs!
        pub min_num_of_blocks: u64,
        /// Maximum duration per block (in seconds).
        // TODO: this is i64 because datetime wants it
        pub max_expected_time_per_block: i64,
        /// Hashes of whitelisted vps array. `None` value or an empty array
        /// disables whitelisting.
        pub vp_whitelist: Option<Vec<String>>,
        /// Hashes of whitelisted txs array. `None` value or an empty array
        /// disables whitelisting.
        pub tx_whitelist: Option<Vec<String>>,
        /// Filename of implicit accounts validity predicate WASM code
        pub implicit_vp: String,
        /// Expected number of epochs per year
        pub epochs_per_year: u64,
        /// PoS gain p
        pub pos_gain_p: Decimal,
        /// PoS gain d
        pub pos_gain_d: Decimal,
        #[cfg(not(feature = "mainnet"))]
        /// Fix wrapper tx fees
        pub wrapper_tx_fees: Option<token::Amount>,
    }

    #[derive(Clone, Debug, Deserialize, Serialize)]
    pub struct PosParamsConfig {
        // Maximum number of consensus validators.
        // XXX: u64 doesn't work with toml-rs!
        pub max_validator_slots: u64,
        // Pipeline length (in epochs).
        // XXX: u64 doesn't work with toml-rs!
        pub pipeline_len: u64,
        // Unbonding length (in epochs).
        // XXX: u64 doesn't work with toml-rs!
        pub unbonding_len: u64,
        // Votes per token.
        // XXX: u64 doesn't work with toml-rs!
        pub tm_votes_per_token: Decimal,
        // Reward for proposing a block.
        // XXX: u64 doesn't work with toml-rs!
        pub block_proposer_reward: Decimal,
        // Reward for voting on a block.
        // XXX: u64 doesn't work with toml-rs!
        pub block_vote_reward: Decimal,
        // Maximum staking APY
        // XXX: u64 doesn't work with toml-rs!
        pub max_inflation_rate: Decimal,
        // Target ratio of staked NAM tokens to total NAM tokens
        pub target_staked_ratio: Decimal,
        // Portion of a validator's stake that should be slashed on a
        // duplicate vote.
        // XXX: u64 doesn't work with toml-rs!
        pub duplicate_vote_min_slash_rate: Decimal,
        // Portion of a validator's stake that should be slashed on a
        // light client attack.
        // XXX: u64 doesn't work with toml-rs!
        pub light_client_attack_min_slash_rate: Decimal,
    }

    #[derive(Clone, Debug, Deserialize, Serialize)]
    pub struct WasmConfig {
        filename: String,
        pub sha256: Option<HexString>,
    }

    fn load_validator(
        config: &ValidatorConfig,
        wasm: &HashMap<String, WasmConfig>,
    ) -> Validator {
        let validator_vp_name = config.validator_vp.as_ref().unwrap();
        let validator_vp_config = wasm.get(validator_vp_name).unwrap();

        Validator {
            pos_data: GenesisValidator {
                address: Address::decode(config.address.as_ref().unwrap())
                    .unwrap(),
                tokens: token::Amount::native_whole(
                    config.tokens.unwrap_or_default(),
                ),
                consensus_key: config
                    .consensus_public_key
                    .as_ref()
                    .unwrap()
                    .to_public_key()
                    .unwrap(),
                commission_rate: config
                    .commission_rate
                    .and_then(|rate| {
                        if rate >= Decimal::ZERO && rate <= Decimal::ONE {
                            Some(rate)
                        } else {
                            None
                        }
                    })
                    .expect("Commission rate must be between 0.0 and 1.0"),
                max_commission_rate_change: config
                    .max_commission_rate_change
                    .and_then(|rate| {
                        if rate >= Decimal::ZERO && rate <= Decimal::ONE {
                            Some(rate)
                        } else {
                            None
                        }
                    })
                    .expect(
                        "Max commission rate change must be between 0.0 and \
                         1.0",
                    ),
            },
            account_key: config
                .account_public_key
                .as_ref()
                .unwrap()
                .to_public_key()
                .unwrap(),
            protocol_key: config
                .protocol_public_key
                .as_ref()
                .unwrap()
                .to_public_key()
                .unwrap(),
            dkg_public_key: config
                .dkg_public_key
                .as_ref()
                .unwrap()
                .to_dkg_public_key()
                .unwrap(),
            non_staked_balance: token::Amount::native_whole(
                config.non_staked_balance.unwrap_or_default(),
            ),
            validator_vp_code_path: validator_vp_config.filename.to_owned(),
            validator_vp_sha256: validator_vp_config
                .sha256
                .clone()
                .unwrap()
                .to_sha256_bytes()
                .unwrap(),
        }
    }

    fn load_token(
        config: &TokenAccountConfig,
        wasm: &HashMap<String, WasmConfig>,
        validators: &HashMap<String, Validator>,
        established_accounts: &HashMap<String, EstablishedAccount>,
        implicit_accounts: &HashMap<String, ImplicitAccount>,
    ) -> TokenAccount {
        let token_vp_name = config.vp.as_ref().unwrap();
        let token_vp_config = wasm.get(token_vp_name).unwrap();

        TokenAccount {
            address: Address::decode(config.address.as_ref().unwrap()).unwrap(),
            denom: config.denom,
            vp_code_path: token_vp_config.filename.to_owned(),
            vp_sha256: token_vp_config
                .sha256
                .clone()
                .unwrap_or_else(|| {
                    eprintln!("Unknown token VP WASM sha256");
                    cli::safe_exit(1);
                })
                .to_sha256_bytes()
                .unwrap(),
            balances: config
                .balances
                .as_ref()
                .unwrap_or(&HashMap::default())
                .iter()
                .map(|(alias_or_address, amount)| {
                    (
                        match Address::decode(alias_or_address) {
                            Ok(address) => address,
                            Err(decode_err) => {
                                if let Some(alias) =
                                    alias_or_address.strip_suffix(".public_key")
                                {
                                    if let Some(established) =
                                        established_accounts.get(alias)
                                    {
                                        established
                                            .public_key
                                            .as_ref()
                                            .unwrap()
                                            .into()
                                    } else if let Some(validator) =
                                        validators.get(alias)
                                    {
                                        (&validator.account_key).into()
                                    } else {
                                        eprintln!(
                                            "No established or validator \
                                             account with alias {} found",
                                            alias
                                        );
                                        cli::safe_exit(1)
                                    }
                                } else if let Some(established) =
                                    established_accounts.get(alias_or_address)
                                {
                                    established.address.clone()
                                } else if let Some(validator) =
                                    validators.get(alias_or_address)
                                {
                                    validator.pos_data.address.clone()
                                } else if let Some(implicit) =
                                    implicit_accounts.get(alias_or_address)
                                {
                                    (&implicit.public_key).into()
                                } else {
                                    eprintln!(
                                        "{} is unknown alias and not a valid \
                                         address: {}",
                                        alias_or_address, decode_err
                                    );
                                    cli::safe_exit(1)
                                }
                            }
                        },
                        token::Amount::native_whole(*amount),
                    )
                })
                .collect(),
        }
    }

    fn load_established(
        config: &EstablishedAccountConfig,
        wasm: &HashMap<String, WasmConfig>,
    ) -> EstablishedAccount {
        let account_vp_name = config.vp.as_ref().unwrap();
        let account_vp_config = wasm.get(account_vp_name).unwrap();

        EstablishedAccount {
            address: Address::decode(config.address.as_ref().unwrap()).unwrap(),
            vp_code_path: account_vp_config.filename.to_owned(),
            vp_sha256: account_vp_config
                .sha256
                .clone()
                .unwrap_or_else(|| {
                    eprintln!("Unknown user VP WASM sha256");
                    cli::safe_exit(1);
                })
                .to_sha256_bytes()
                .unwrap(),
            public_key: config
                .public_key
                .as_ref()
                .map(|hex| hex.to_public_key().unwrap()),
            storage: config
                .storage
                .as_ref()
                .unwrap_or(&HashMap::default())
                .iter()
                .map(|(address, hex)| {
                    (
                        storage::Key::parse(address).unwrap(),
                        hex.to_bytes().unwrap(),
                    )
                })
                .collect(),
        }
    }

    fn load_implicit(config: &ImplicitAccountConfig) -> ImplicitAccount {
        ImplicitAccount {
            public_key: config
                .public_key
                .as_ref()
                .unwrap()
                .to_public_key()
                .unwrap(),
        }
    }

    pub fn load_genesis_config(config: GenesisConfig) -> Genesis {
        let GenesisConfig {
            genesis_time,
            native_token,
            #[cfg(not(feature = "mainnet"))]
            faucet_pow_difficulty,
            #[cfg(not(feature = "mainnet"))]
            faucet_withdrawal_limit,
            validator,
            token,
            established,
            implicit,
            parameters,
            pos_params,
            gov_params,
            wasm,
        } = config;

        let native_token = Address::decode(
            token
                .get(&native_token)
                .expect(
                    "Native token's alias must be present in the declared \
                     tokens",
                )
                .address
                .as_ref()
                .expect("Missing native token address"),
        )
        .expect("Invalid address");

        let validators: HashMap<String, Validator> = validator
            .iter()
            .map(|(name, cfg)| (name.clone(), load_validator(cfg, &wasm)))
            .collect();
        let established_accounts: HashMap<String, EstablishedAccount> =
            established
                .unwrap_or_default()
                .iter()
                .map(|(name, cfg)| (name.clone(), load_established(cfg, &wasm)))
                .collect();
        let implicit_accounts: HashMap<String, ImplicitAccount> = implicit
            .unwrap_or_default()
            .iter()
            .map(|(name, cfg)| (name.clone(), load_implicit(cfg)))
            .collect();
        #[allow(clippy::iter_kv_map)]
        let token_accounts = token
            .iter()
            .map(|(_name, cfg)| {
                load_token(
                    cfg,
                    &wasm,
                    &validators,
                    &established_accounts,
                    &implicit_accounts,
                )
            })
            .collect();

        let implicit_vp_config = wasm.get(&parameters.implicit_vp).unwrap();
        let implicit_vp_code_path = implicit_vp_config.filename.to_owned();
        let implicit_vp_sha256 = implicit_vp_config
            .sha256
            .clone()
            .unwrap_or_else(|| {
                eprintln!("Unknown implicit VP WASM sha256");
                cli::safe_exit(1);
            })
            .to_sha256_bytes()
            .unwrap();

        let min_duration: i64 =
            60 * 60 * 24 * 365 / (parameters.epochs_per_year as i64);
        let parameters = Parameters {
            epoch_duration: EpochDuration {
                min_num_of_blocks: parameters.min_num_of_blocks,
                min_duration: namada::types::time::Duration::seconds(
                    min_duration,
                )
                .into(),
            },
            max_expected_time_per_block:
                namada::types::time::Duration::seconds(
                    parameters.max_expected_time_per_block,
                )
                .into(),
            max_proposal_bytes: parameters.max_proposal_bytes,
            vp_whitelist: parameters.vp_whitelist.unwrap_or_default(),
            tx_whitelist: parameters.tx_whitelist.unwrap_or_default(),
            implicit_vp_code_path,
            implicit_vp_sha256,
            epochs_per_year: parameters.epochs_per_year,
            pos_gain_p: parameters.pos_gain_p,
            pos_gain_d: parameters.pos_gain_d,
            staked_ratio: Decimal::ZERO,
            pos_inflation_amount: 0,
            wrapper_tx_fees: parameters.wrapper_tx_fees,
        };

        let GovernanceParamsConfig {
            min_proposal_fund,
            max_proposal_code_size,
            min_proposal_period,
            max_proposal_content_size,
            min_proposal_grace_epochs,
            max_proposal_period,
        } = gov_params;
        let gov_params = GovParams {
            min_proposal_fund,
            max_proposal_code_size,
            min_proposal_period,
            max_proposal_content_size,
            min_proposal_grace_epochs,
            max_proposal_period,
        };

        let PosParamsConfig {
            max_validator_slots,
            pipeline_len,
            unbonding_len,
            tm_votes_per_token,
            block_proposer_reward,
            block_vote_reward,
            max_inflation_rate,
            target_staked_ratio,
            duplicate_vote_min_slash_rate,
            light_client_attack_min_slash_rate,
        } = pos_params;
        let pos_params = PosParams {
            max_validator_slots,
            pipeline_len,
            unbonding_len,
            tm_votes_per_token,
            block_proposer_reward,
            block_vote_reward,
            max_inflation_rate,
            target_staked_ratio,
            duplicate_vote_min_slash_rate,
            light_client_attack_min_slash_rate,
        };

        let mut genesis = Genesis {
            genesis_time: genesis_time.try_into().unwrap(),
            native_token,
            #[cfg(not(feature = "mainnet"))]
            faucet_pow_difficulty,
            #[cfg(not(feature = "mainnet"))]
            faucet_withdrawal_limit,
            validators: validators.into_values().collect(),
            token_accounts,
            established_accounts: established_accounts.into_values().collect(),
            implicit_accounts: implicit_accounts.into_values().collect(),
            parameters,
            pos_params,
            gov_params,
        };
        genesis.init();
        genesis
    }

    pub fn open_genesis_config(
        path: impl AsRef<Path>,
    ) -> color_eyre::eyre::Result<GenesisConfig> {
        let config_file =
            std::fs::read_to_string(&path).wrap_err_with(|| {
                format!(
                    "couldn't read genesis config file from {}",
                    path.as_ref().to_string_lossy()
                )
            })?;
        toml::from_str(&config_file).wrap_err_with(|| {
            format!(
                "couldn't parse TOML from {}",
                path.as_ref().to_string_lossy()
            )
        })
    }

    pub fn write_genesis_config(
        config: &GenesisConfig,
        path: impl AsRef<Path>,
    ) {
        let toml = toml::to_string(&config).unwrap();
        std::fs::write(path, toml).unwrap();
    }

    pub fn read_genesis_config(path: impl AsRef<Path>) -> Genesis {
        load_genesis_config(open_genesis_config(path).unwrap())
    }
}

#[derive(Debug, BorshSerialize, BorshDeserialize)]
#[borsh_init(init)]
pub struct Genesis {
    pub genesis_time: DateTimeUtc,
    pub native_token: Address,
    #[cfg(not(feature = "mainnet"))]
    pub faucet_pow_difficulty: Option<testnet_pow::Difficulty>,
    #[cfg(not(feature = "mainnet"))]
    pub faucet_withdrawal_limit: Option<token::Amount>,
    pub validators: Vec<Validator>,
    pub token_accounts: Vec<TokenAccount>,
    pub established_accounts: Vec<EstablishedAccount>,
    pub implicit_accounts: Vec<ImplicitAccount>,
    pub parameters: Parameters,
    pub pos_params: PosParams,
    pub gov_params: GovParams,
}

impl Genesis {
    /// Sort all fields for deterministic encoding
    pub fn init(&mut self) {
        self.validators.sort();
        self.token_accounts.sort();
        self.established_accounts.sort();
        self.implicit_accounts.sort();
    }
}

#[derive(
    Clone,
    Debug,
    BorshSerialize,
    BorshDeserialize,
    PartialEq,
    Eq,
    PartialOrd,
    Ord,
)]
/// Genesis validator definition
pub struct Validator {
    /// Data that is used for PoS system initialization
    pub pos_data: GenesisValidator,
    /// Public key associated with the validator account. The default validator
    /// VP will check authorization of transactions from this account against
    /// this key on a transaction signature.
    /// Note that this is distinct from consensus key used in the PoS system.
    pub account_key: common::PublicKey,
    /// Public key associated with validator account used for signing protocol
    /// transactions
    pub protocol_key: common::PublicKey,
    /// The public DKG session key used during the DKG protocol
    pub dkg_public_key: DkgPublicKey,
    /// These tokens are not staked and hence do not contribute to the
    /// validator's voting power
    pub non_staked_balance: token::Amount,
    /// Validity predicate code WASM
    pub validator_vp_code_path: String,
    /// Expected SHA-256 hash of the validator VP
    pub validator_vp_sha256: [u8; 32],
}

#[derive(
    Clone, Debug, BorshSerialize, BorshDeserialize, PartialEq, Eq, Derivative,
)]
#[derivative(PartialOrd, Ord)]
pub struct EstablishedAccount {
    /// Address
    pub address: Address,
    /// Validity predicate code WASM
    pub vp_code_path: String,
    /// Expected SHA-256 hash of the validity predicate wasm
    pub vp_sha256: [u8; 32],
    /// A public key to be stored in the account's storage, if any
    pub public_key: Option<common::PublicKey>,
    /// Account's sub-space storage. The values must be borsh encoded bytes.
    #[derivative(PartialOrd = "ignore", Ord = "ignore")]
    pub storage: HashMap<storage::Key, Vec<u8>>,
}

#[derive(
    Clone, Debug, BorshSerialize, BorshDeserialize, PartialEq, Eq, Derivative,
)]
#[derivative(PartialOrd, Ord)]
pub struct TokenAccount {
    /// Address
    pub address: Address,
    /// The number of decimal places amounts of this token has
    pub denom: Denomination,
    /// Validity predicate code WASM
    pub vp_code_path: String,
    /// Expected SHA-256 hash of the validity predicate wasm
    pub vp_sha256: [u8; 32],
    /// Accounts' balances of this token
    #[derivative(PartialOrd = "ignore", Ord = "ignore")]
    pub balances: HashMap<Address, token::Amount>,
}

#[derive(
    Clone,
    Debug,
    BorshSerialize,
    BorshDeserialize,
    PartialEq,
    Eq,
    PartialOrd,
    Ord,
)]
pub struct ImplicitAccount {
    /// A public key from which the implicit account is derived. This will be
    /// stored on chain for the account.
    pub public_key: common::PublicKey,
}

/// Protocol parameters. This is almost the same as
/// `ledger::parameters::Parameters`, but instead of having the `implicit_vp`
/// WASM code bytes, it only has the name and sha as the actual code is loaded
/// on `init_chain`
#[derive(
    Clone,
    Debug,
    PartialEq,
    Eq,
    PartialOrd,
    Ord,
    Hash,
    BorshSerialize,
    BorshDeserialize,
)]
pub struct Parameters {
    // Max payload size, in bytes, for a tx batch proposal.
    pub max_proposal_bytes: ProposalBytes,
    /// Epoch duration
    pub epoch_duration: EpochDuration,
    /// Maximum expected time per block
    pub max_expected_time_per_block: DurationSecs,
    /// Whitelisted validity predicate hashes
    pub vp_whitelist: Vec<String>,
    /// Whitelisted tx hashes
    pub tx_whitelist: Vec<String>,
    /// Implicit accounts validity predicate code WASM
    pub implicit_vp_code_path: String,
    /// Expected SHA-256 hash of the implicit VP
    pub implicit_vp_sha256: [u8; 32],
    /// Expected number of epochs per year (read only)
    pub epochs_per_year: u64,
    /// PoS gain p (read only)
    pub pos_gain_p: Decimal,
    /// PoS gain d (read only)
    pub pos_gain_d: Decimal,
    /// PoS staked ratio (read + write for every epoch)
    pub staked_ratio: Decimal,
    /// PoS inflation amount from the last epoch (read + write for every epoch)
    pub pos_inflation_amount: u64,
    /// Fixed Wrapper tx fees
    #[cfg(not(feature = "mainnet"))]
    pub wrapper_tx_fees: Option<token::Amount>,
}

#[cfg(not(feature = "dev"))]
pub fn genesis(base_dir: impl AsRef<Path>, chain_id: &ChainId) -> Genesis {
    let path = base_dir
        .as_ref()
        .join(format!("{}.toml", chain_id.as_str()));
    genesis_config::read_genesis_config(path)
}
#[cfg(feature = "dev")]
pub fn genesis(num_validators: u64) -> Genesis {
    use namada::types::address::{
        self, apfel, btc, dot, eth, kartoffel, nam, schnitzel,
    };
    use rust_decimal_macros::dec;

    use crate::wallet;

    let vp_implicit_path = "vp_implicit.wasm";
    let vp_token_path = "vp_token.wasm";
    let vp_user_path = "vp_user.wasm";

    // NOTE When the validator's key changes, tendermint must be reset with
    // `namada reset` command. To generate a new validator, use the
    // `tests::gen_genesis_validator` below.
    let mut validators = Vec::<Validator>::new();

    // Use hard-coded keys for the first validator to avoid breaking other code
    let consensus_keypair = wallet::defaults::validator_keypair();
    let account_keypair = wallet::defaults::validator_keypair();
    let address = wallet::defaults::validator_address();
    let (protocol_keypair, dkg_keypair) = wallet::defaults::validator_keys();
    let validator = Validator {
        pos_data: GenesisValidator {
            address,
            tokens: token::Amount::native_whole(200_000),
            consensus_key: consensus_keypair.ref_to(),
            commission_rate: dec!(0.05),
            max_commission_rate_change: dec!(0.01),
        },
        account_key: account_keypair.ref_to(),
        protocol_key: protocol_keypair.ref_to(),
        dkg_public_key: dkg_keypair.public(),
        non_staked_balance: token::Amount::native_whole(100_000),
        // TODO replace with https://github.com/anoma/namada/issues/25)
        validator_vp_code_path: vp_user_path.into(),
        validator_vp_sha256: Default::default(),
    };
    validators.push(validator);

    // Add other validators with randomly generated keys if needed
    for _ in 0..(num_validators - 1) {
        let consensus_keypair: common::SecretKey =
            testing::gen_keypair::<ed25519::SigScheme>()
                .try_to_sk()
                .unwrap();
        let account_keypair = consensus_keypair.clone();
        let address = address::gen_established_address("validator account");
        let (protocol_keypair, dkg_keypair) =
            wallet::defaults::validator_keys();
        let validator = Validator {
            pos_data: GenesisValidator {
                address,
                tokens: token::Amount::whole(200_000),
                consensus_key: consensus_keypair.ref_to(),
                commission_rate: dec!(0.05),
                max_commission_rate_change: dec!(0.01),
            },
            account_key: account_keypair.ref_to(),
            protocol_key: protocol_keypair.ref_to(),
            dkg_public_key: dkg_keypair.public(),
            non_staked_balance: token::Amount::whole(100_000),
            // TODO replace with https://github.com/anoma/namada/issues/25)
            validator_vp_code_path: vp_user_path.into(),
            validator_vp_sha256: Default::default(),
        };
        validators.push(validator);
    }

    let parameters = Parameters {
        epoch_duration: EpochDuration {
            min_num_of_blocks: 10,
            min_duration: namada::types::time::Duration::seconds(600).into(),
        },
        max_expected_time_per_block: namada::types::time::DurationSecs(30),
        max_proposal_bytes: Default::default(),
        vp_whitelist: vec![],
        tx_whitelist: vec![],
        implicit_vp_code_path: vp_implicit_path.into(),
        implicit_vp_sha256: Default::default(),
        epochs_per_year: 525_600, /* seconds in yr (60*60*24*365) div seconds
                                   * per epoch (60 = min_duration) */
        pos_gain_p: dec!(0.1),
        pos_gain_d: dec!(0.1),
        staked_ratio: dec!(0.0),
        pos_inflation_amount: 0,
        wrapper_tx_fees: Some(token::Amount::native_whole(0)),
    };
    let albert = EstablishedAccount {
        address: wallet::defaults::albert_address(),
        vp_code_path: vp_user_path.into(),
        vp_sha256: Default::default(),
        public_key: Some(wallet::defaults::albert_keypair().ref_to()),
        storage: HashMap::default(),
    };
    let bertha = EstablishedAccount {
        address: wallet::defaults::bertha_address(),
        vp_code_path: vp_user_path.into(),
        vp_sha256: Default::default(),
        public_key: Some(wallet::defaults::bertha_keypair().ref_to()),
        storage: HashMap::default(),
    };
    let christel = EstablishedAccount {
        address: wallet::defaults::christel_address(),
        vp_code_path: vp_user_path.into(),
        vp_sha256: Default::default(),
        public_key: Some(wallet::defaults::christel_keypair().ref_to()),
        storage: HashMap::default(),
    };
    let masp = EstablishedAccount {
        address: namada::types::address::masp(),
        vp_code_path: "vp_masp.wasm".into(),
        vp_sha256: Default::default(),
        public_key: None,
        storage: HashMap::default(),
    };
    let implicit_accounts = vec![ImplicitAccount {
        public_key: wallet::defaults::daewon_keypair().ref_to(),
    }];
<<<<<<< HEAD
    let default_user_tokens = token::Amount::native_whole(1_000_000);
    let default_key_tokens = token::Amount::native_whole(1_000);
    let balances: HashMap<Address, token::Amount> = HashMap::from_iter([
=======
    let default_user_tokens = token::Amount::whole(1_000_000);
    let default_key_tokens = token::Amount::whole(1_000);
    let mut balances: HashMap<Address, token::Amount> = HashMap::from_iter([
>>>>>>> 45b71a60
        // established accounts' balances
        (wallet::defaults::albert_address(), default_user_tokens),
        (wallet::defaults::bertha_address(), default_user_tokens),
        (wallet::defaults::christel_address(), default_user_tokens),
        // implicit accounts' balances
        (wallet::defaults::daewon_address(), default_user_tokens),
        // implicit accounts derived from public keys balances
        (
            bertha.public_key.as_ref().unwrap().into(),
            default_key_tokens,
        ),
        (
            albert.public_key.as_ref().unwrap().into(),
            default_key_tokens,
        ),
        (
            christel.public_key.as_ref().unwrap().into(),
            default_key_tokens,
        ),
    ]);
<<<<<<< HEAD
    let token_accounts = address::tokens()
        .into_iter()
        .map(|(address, (_, denom))| TokenAccount {
=======
    for validator in &validators {
        balances.insert((&validator.account_key).into(), default_key_tokens);
    }

    /// Deprecated function, soon to be deleted. Generates default tokens
    fn tokens() -> HashMap<Address, &'static str> {
        vec![
            (nam(), "NAM"),
            (btc(), "BTC"),
            (eth(), "ETH"),
            (dot(), "DOT"),
            (schnitzel(), "Schnitzel"),
            (apfel(), "Apfel"),
            (kartoffel(), "Kartoffel"),
        ]
        .into_iter()
        .collect()
    }
    let token_accounts = tokens()
        .into_keys()
        .map(|address| TokenAccount {
>>>>>>> 45b71a60
            address,
            denom,
            vp_code_path: vp_token_path.into(),
            vp_sha256: Default::default(),
            balances: balances.clone(),
        })
        .collect();
    Genesis {
        genesis_time: DateTimeUtc::now(),
        validators,
        established_accounts: vec![albert, bertha, christel, masp],
        implicit_accounts,
        token_accounts,
        parameters,
        pos_params: PosParams::default(),
        gov_params: GovParams::default(),
        native_token: address::nam(),
        #[cfg(not(feature = "mainnet"))]
        faucet_pow_difficulty: None,
        #[cfg(not(feature = "mainnet"))]
        faucet_withdrawal_limit: None,
    }
}

#[cfg(test)]
pub mod tests {
    use borsh::BorshSerialize;
    use namada::types::address::testing::gen_established_address;
    use namada::types::key::*;
    use rand::prelude::ThreadRng;
    use rand::thread_rng;

    use crate::wallet;

    /// Run `cargo test gen_genesis_validator -- --nocapture` to generate a
    /// new genesis validator address and keypair.
    #[test]
    fn gen_genesis_validator() {
        let address = gen_established_address();
        let mut rng: ThreadRng = thread_rng();
        let keypair: common::SecretKey =
            ed25519::SigScheme::generate(&mut rng).try_to_sk().unwrap();
        let kp_arr = keypair.try_to_vec().unwrap();
        let (protocol_keypair, dkg_keypair) =
            wallet::defaults::validator_keys();
        println!("address: {}", address);
        println!("keypair: {:?}", kp_arr);
        println!("protocol_keypair: {:?}", protocol_keypair);
        println!("dkg_keypair: {:?}", dkg_keypair.try_to_vec().unwrap());
    }
}<|MERGE_RESOLUTION|>--- conflicted
+++ resolved
@@ -937,7 +937,7 @@
         let validator = Validator {
             pos_data: GenesisValidator {
                 address,
-                tokens: token::Amount::whole(200_000),
+                tokens: token::Amount::native_whole(200_000),
                 consensus_key: consensus_keypair.ref_to(),
                 commission_rate: dec!(0.05),
                 max_commission_rate_change: dec!(0.01),
@@ -945,7 +945,7 @@
             account_key: account_keypair.ref_to(),
             protocol_key: protocol_keypair.ref_to(),
             dkg_public_key: dkg_keypair.public(),
-            non_staked_balance: token::Amount::whole(100_000),
+            non_staked_balance: token::Amount::native_whole(100_000),
             // TODO replace with https://github.com/anoma/namada/issues/25)
             validator_vp_code_path: vp_user_path.into(),
             validator_vp_sha256: Default::default(),
@@ -1003,15 +1003,9 @@
     let implicit_accounts = vec![ImplicitAccount {
         public_key: wallet::defaults::daewon_keypair().ref_to(),
     }];
-<<<<<<< HEAD
     let default_user_tokens = token::Amount::native_whole(1_000_000);
     let default_key_tokens = token::Amount::native_whole(1_000);
-    let balances: HashMap<Address, token::Amount> = HashMap::from_iter([
-=======
-    let default_user_tokens = token::Amount::whole(1_000_000);
-    let default_key_tokens = token::Amount::whole(1_000);
     let mut balances: HashMap<Address, token::Amount> = HashMap::from_iter([
->>>>>>> 45b71a60
         // established accounts' balances
         (wallet::defaults::albert_address(), default_user_tokens),
         (wallet::defaults::bertha_address(), default_user_tokens),
@@ -1032,33 +1026,27 @@
             default_key_tokens,
         ),
     ]);
-<<<<<<< HEAD
-    let token_accounts = address::tokens()
-        .into_iter()
-        .map(|(address, (_, denom))| TokenAccount {
-=======
     for validator in &validators {
         balances.insert((&validator.account_key).into(), default_key_tokens);
     }
 
     /// Deprecated function, soon to be deleted. Generates default tokens
-    fn tokens() -> HashMap<Address, &'static str> {
+    fn tokens() -> HashMap<Address, (&'static str, Denomination)> {
         vec![
-            (nam(), "NAM"),
-            (btc(), "BTC"),
-            (eth(), "ETH"),
-            (dot(), "DOT"),
-            (schnitzel(), "Schnitzel"),
-            (apfel(), "Apfel"),
-            (kartoffel(), "Kartoffel"),
+            (nam(), ("NAM", 6.into())),
+            (btc(), ("BTC", 8.into())),
+            (eth(), ("ETH", 18.into())),
+            (dot(), ("DOT", 10.into())),
+            (schnitzel(), ("Schnitzel", 6.into())),
+            (apfel(), ("Apfel", 6.into())),
+            (kartoffel(), ("Kartoffel", 6.into())),
         ]
         .into_iter()
         .collect()
     }
     let token_accounts = tokens()
-        .into_keys()
-        .map(|address| TokenAccount {
->>>>>>> 45b71a60
+        .into_iter()
+        .map(|(address, (_, denom))| TokenAccount {
             address,
             denom,
             vp_code_path: vp_token_path.into(),
