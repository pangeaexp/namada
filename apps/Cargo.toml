[package]
authors = ["Heliax AG <hello@heliax.dev>"]
description = "Namada apps"
edition = "2021"
license = "GPL-3.0"
name = "namada_apps"
readme = "../README.md"
resolver = "2"
version = "0.8.1"
default-run = "namada"

# See more keys and their definitions at https://doc.rust-lang.org/cargo/reference/manifest.html

[lib]
name = "namada_apps"
path = "src/lib/mod.rs"

# Namada CLI that aggregates some common commands for the node and the client
[[bin]]
doc = false
name = "namada"
path = "src/bin/anoma/main.rs"

# Namada node
[[bin]]
doc = false
name = "namadan"
path = "src/bin/anoma-node/main.rs"

# Namada client
[[bin]]
doc = false
name = "namadac"
path = "src/bin/anoma-client/main.rs"

# Namada wallet
[[bin]]
doc = false
name = "namadaw"
path = "src/bin/anoma-wallet/main.rs"

[features]
default = ["std", "abciplus"]
dev = ["namada/dev"]
std = ["ed25519-consensus/std", "rand/std", "rand_core/std"]
# for integration tests and test utilies
testing = ["dev"]
abcipp = [
    "tendermint-abcipp",
    "tendermint-config-abcipp",
    "tendermint-proto-abcipp",
    "tendermint-rpc-abcipp",
    "tower-abci-abcipp",
    "namada/abcipp"
]

abciplus = [
    "tendermint",
    "tendermint-config",
    "tendermint-rpc",
    "tendermint-proto",
    "tower-abci",
    "namada/abciplus"
]

abcipp = [
    "tendermint-abcipp",
    "tendermint-config-abcipp",
    "tendermint-proto-abcipp",
    "tendermint-rpc-abcipp",
    "tower-abci-abcipp",
    "namada/abcipp"
]

abciplus = [
    "tendermint",
    "tendermint-config",
    "tendermint-rpc",
    "tendermint-proto",
    "tower-abci",
    "namada/abciplus"
]

[dependencies]
namada = {path = "../shared", features = ["wasm-runtime", "ferveo-tpke", "rand", "secp256k1-sign-verify"]}
arse-merkle-tree = {package = "sparse-merkle-tree", git = "https://github.com/heliaxdev/sparse-merkle-tree", branch = "bat/arse-merkle-tree", features = ["std", "borsh"]}
ark-serialize = "0.3.0"
ark-std = "0.3.0"
<<<<<<< HEAD
=======
# branch = "bat/arse-merkle-tree"
arse-merkle-tree = {package = "sparse-merkle-tree", git = "https://github.com/heliaxdev/sparse-merkle-tree", rev = "04ad1eeb28901b57a7599bbe433b3822965dabe8", features = ["std", "borsh"]}
>>>>>>> 836a6dea
async-std = {version = "=1.11.0", features = ["unstable"]}
async-trait = "0.1.51"
base64 = "0.13.0"
bech32 = "0.8.0"
blake2b-rs = "0.2.0"
borsh = "0.9.0"
byte-unit = "4.0.13"
byteorder = "1.4.2"
circular-queue = "0.2.6"
# https://github.com/clap-rs/clap/issues/1037
clap = {git = "https://github.com/clap-rs/clap/", tag = "v3.0.0-beta.2", default-features = false, features = ["std", "suggestions", "color", "cargo"]}
clarity = "0.5.1"
color-eyre = "0.5.10"
config = "0.11.0"
<<<<<<< HEAD
=======
data-encoding = "2.3.2"
>>>>>>> 836a6dea
derivative = "2.2.0"
ed25519-consensus = "1.2.0"
ethabi = "17.0.0"
ferveo = {git = "https://github.com/anoma/ferveo"}
ferveo-common = {git = "https://github.com/anoma/ferveo"}
eyre = "0.6.5"
flate2 = "1.0.22"
file-lock = "2.0.2"
futures = "0.3"
itertools = "0.10.1"
libc = "0.2.97"
libloading = "0.7.2"
<<<<<<< HEAD
libp2p = "0.38.0"
message-io = {version = "0.14.3", default-features = false, features = ["websocket"]}
num256 = "0.3.5"
=======
>>>>>>> 836a6dea
num-derive = "0.3.3"
num-traits = "0.2.14"
num_cpus = "1.13.0"
once_cell = "1.8.0"
orion = "0.16.0"
prost = "0.9.0"
prost-types = "0.9.0"
rand = {version = "0.8", default-features = false}
rand_core = {version = "0.6", default-features = false}
rayon = "=1.5.1"
regex = "1.4.5"
reqwest = "0.11.4"
rlimit = "0.5.4"
rocksdb = {version = "0.19.0", features = ['zstd', 'jemalloc'], default-features = false}
rpassword = "5.0.1"
serde = {version = "1.0.125", features = ["derive"]}
serde_bytes = "0.11.5"
serde_json = {version = "1.0.62", features = ["raw_value"]}
<<<<<<< HEAD
serde_regex = "1.1.0"
semver = "1.0.14"
=======
>>>>>>> 836a6dea
sha2 = "0.9.3"
signal-hook = "0.3.9"
# sysinfo with disabled multithread feature
sysinfo = {version = "=0.21.1", default-features = false}
tar = "0.4.37"
# temporarily using fork work-around
tendermint-abcipp = {package = "tendermint", git = "https://github.com/heliaxdev/tendermint-rs", rev = "95c52476bc37927218374f94ac8e2a19bd35bec9", optional = true}
tendermint-config-abcipp = {package = "tendermint-config", git = "https://github.com/heliaxdev/tendermint-rs", rev = "95c52476bc37927218374f94ac8e2a19bd35bec9", optional = true}
tendermint-proto-abcipp = {package = "tendermint-proto", git = "https://github.com/heliaxdev/tendermint-rs", rev = "95c52476bc37927218374f94ac8e2a19bd35bec9", optional = true}
tendermint-rpc-abcipp = {package = "tendermint-rpc", git = "https://github.com/heliaxdev/tendermint-rs", rev = "95c52476bc37927218374f94ac8e2a19bd35bec9", features = ["http-client", "websocket-client"], optional = true}
tendermint = {version = "0.23.6", optional = true}
tendermint-config = {version = "0.23.6", optional = true}
tendermint-proto = {version = "0.23.6", optional = true}
tendermint-rpc = {version = "0.23.6", features = ["http-client", "websocket-client"], optional = true}
thiserror = "1.0.30"
tokio = {version = "1.8.2", features = ["full"]}
toml = "0.5.8"
tonic = "0.6.1"
tower = "0.4"
# Also, using the same version of tendermint-rs as we do here.
# with a patch for https://github.com/penumbra-zone/tower-abci/issues/7.
tower-abci-abcipp = {package = "tower-abci", git = "https://github.com/heliaxdev/tower-abci", rev = "f6463388fc319b6e210503b43b3aecf6faf6b200", optional = true}
tower-abci = {version = "0.1.0", optional = true}
tracing = "0.1.30"
tracing-log = "0.1.2"
tracing-subscriber = {version = "0.3.7", features = ["env-filter"]}
web30 = "0.19.1"
websocket = "0.26.2"
winapi = "0.3.9"
bimap = {version = "0.6.2", features = ["serde"]}

warp = "0.3.2"
bytes = "1.1.0"

[dev-dependencies]
assert_matches = "1.5.0"
namada = {path = "../shared", features = ["testing", "wasm-runtime"]}
bit-set = "0.5.2"
# A fork with state machime testing
proptest = {git = "https://github.com/heliaxdev/proptest", branch = "tomas/sm"}
tempfile = "3.2.0"
test-log = {version = "0.2.7", default-features = false, features = ["trace"]}
tokio-test = "0.4.2"

[build-dependencies]
git2 = "0.13.25"<|MERGE_RESOLUTION|>--- conflicted
+++ resolved
@@ -83,14 +83,10 @@
 
 [dependencies]
 namada = {path = "../shared", features = ["wasm-runtime", "ferveo-tpke", "rand", "secp256k1-sign-verify"]}
-arse-merkle-tree = {package = "sparse-merkle-tree", git = "https://github.com/heliaxdev/sparse-merkle-tree", branch = "bat/arse-merkle-tree", features = ["std", "borsh"]}
 ark-serialize = "0.3.0"
 ark-std = "0.3.0"
-<<<<<<< HEAD
-=======
 # branch = "bat/arse-merkle-tree"
 arse-merkle-tree = {package = "sparse-merkle-tree", git = "https://github.com/heliaxdev/sparse-merkle-tree", rev = "04ad1eeb28901b57a7599bbe433b3822965dabe8", features = ["std", "borsh"]}
->>>>>>> 836a6dea
 async-std = {version = "=1.11.0", features = ["unstable"]}
 async-trait = "0.1.51"
 base64 = "0.13.0"
@@ -105,10 +101,7 @@
 clarity = "0.5.1"
 color-eyre = "0.5.10"
 config = "0.11.0"
-<<<<<<< HEAD
-=======
 data-encoding = "2.3.2"
->>>>>>> 836a6dea
 derivative = "2.2.0"
 ed25519-consensus = "1.2.0"
 ethabi = "17.0.0"
@@ -121,12 +114,8 @@
 itertools = "0.10.1"
 libc = "0.2.97"
 libloading = "0.7.2"
-<<<<<<< HEAD
-libp2p = "0.38.0"
 message-io = {version = "0.14.3", default-features = false, features = ["websocket"]}
 num256 = "0.3.5"
-=======
->>>>>>> 836a6dea
 num-derive = "0.3.3"
 num-traits = "0.2.14"
 num_cpus = "1.13.0"
@@ -145,11 +134,8 @@
 serde = {version = "1.0.125", features = ["derive"]}
 serde_bytes = "0.11.5"
 serde_json = {version = "1.0.62", features = ["raw_value"]}
-<<<<<<< HEAD
 serde_regex = "1.1.0"
 semver = "1.0.14"
-=======
->>>>>>> 836a6dea
 sha2 = "0.9.3"
 signal-hook = "0.3.9"
 # sysinfo with disabled multithread feature
