--- conflicted
+++ resolved
@@ -1,10 +1,6 @@
 # Namada Governance
 
-<<<<<<< HEAD
 Namada introduces a governance mechanism to propose and apply protocol changes with  or without the need for a hard fork. Anyone holding some `NAM` will be able to propose some changes to which delegators and validators will cast their `yay` or `nay` votes. Governance on Namada supports both `signaling` and `voting` mechanisms. The difference between the the two is that the former is needed when the changes require a hard fork. In cases where the chain is not able to produce blocks anymore, Namada relies on [off chain](#off-chain-protocol) signaling to agree on a common move.
-=======
-Namada introduces a governance mechanism to propose and apply protocol changes with  or without the need for an hard fork. Anyone holding some `NAM` will be able to propose some changes to which delegators and validators will cast their `yay` or `nay` votes. Governance on Namada supports both `signaling` and `voting` mechanisms. The difference between the the two is that the former is needed when the changes require an hard fork. Moreover, in cases where the chain is not able to produce blocks anymore, Namada relies on [off chain](#off-chain-protocol) signaling to agree on a common move.
->>>>>>> 849eb38c
 
 ## On-chain protocol
 
@@ -61,7 +57,6 @@
 
 ```
 
-<<<<<<< HEAD
 `counter` is used to assign a unique, incremental ID to each proposal.\
 `min_proposal_fund` represents the minimum amount of locked tokens to submit a proposal.\
 `max_proposal_code_size` is the maximum allowed size (in bytes) of the proposal wasm code.\
@@ -84,16 +79,6 @@
 - Mandatory storage writes are:
     - counter
     - author
-=======
-- `counter` is used to assign a unique, incremental ID to each proposal.\
-- `min_proposal_fund` represents the minimum amount of locked tokens to submit a proposal.\
-- `max_proposal_code_size` is the maximum allowed size (in bytes) of the proposal wasm code.\
-- `min_proposal_period` sets the minimum voting time window (in `Epoch`).\
-- `max_proposal_content_size` tells the maximum number of characters allowed in the proposal content.\
-- `min_proposal_grace_epochs` is the minimum required time window (in `Epoch`) between `end_epoch` and the epoch in which the proposal has to be executed.
--`/\$GovernanceAddress/pending/\$proposal_id` this storage key is written only before the execution of the the code defined in `/\$GovernanceAddress/proposal/\$id/proposal_code` and deleted afterwards. Since this storage key can be written only by the protocol itself (and by no other means), VPs can check for the presence of this storage key to be sure that a a proposal_code has been executed by the protocol and not by a transaction.
-
->>>>>>> 849eb38c
     - funds
     - voting_start epoch
     - voting_end epoch
@@ -106,14 +91,9 @@
 - Vote can be done only by a delegator or validator
 - Validator can vote only in the initial 2/3 of the whole proposal duration (`end_epoch` - `start_epoch`)
 - Due to the previous requirement, the following must be true,`(EndEpoch - StartEpoch) % 3 == 0` 
-<<<<<<< HEAD
 - If defined, `proposalCode` should be the wasm bytecode representation of 
   the changes. This code is triggered in case the proposal has a position outcome.
-- `GraceEpoch` should be greater than `EndEpoch` of at least `MIN_PROPOSAL_GRACE_EPOCHS`
-=======
-- If defined, `proposal_code` should be the wasm bytecode rappresentation of the changes. This code is triggered in case the proposal has a position outcome.
 - The difference between `grace_epoch` and `end_epoch` should be of at least `min_proposal_grace_epochs`
->>>>>>> 849eb38c
 
 Once a proposal has been created, nobody can modify any of its fields.
 If `proposal_code`  is `Empty` or `None` , the proposal upgrade will need to be done via hard fork.
