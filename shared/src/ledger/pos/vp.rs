--- conflicted
+++ resolved
@@ -36,14 +36,9 @@
     is_validator_address_raw_hash_key, is_validator_consensus_key_key,
     is_validator_state_key,
 };
-<<<<<<< HEAD
 use crate::ledger::storage::traits::StorageHasher;
 use crate::ledger::storage::types::decode;
 use crate::ledger::storage::{self as ledger_storage};
-=======
-use crate::ledger::storage::{self as ledger_storage, StorageHasher};
-use crate::ledger::storage_api::{self, StorageRead};
->>>>>>> 836a6dea
 use crate::types::address::{Address, InternalAddress};
 use crate::types::storage::{Key, KeySeg};
 use crate::types::token;
@@ -316,33 +311,6 @@
             CA: WasmCacheAccess +'static
 }
 
-<<<<<<< HEAD
-    fn read_total_voting_power(&self) -> TotalVotingPowers {
-        let value = self
-            .ctx
-            .read_pre(&total_voting_power_key())
-            .unwrap()
-            .unwrap();
-        decode(value).unwrap()
-    }
-
-    fn read_validator_eth_cold_key(
-        &self,
-        key: &Self::Address,
-    ) -> Option<types::ValidatorEthKey<Self::PublicKey>> {
-        let value =
-            self.ctx.read_pre(&validator_eth_cold_key_key(key)).unwrap();
-        value.map(|value| decode(value).unwrap())
-    }
-
-    fn read_validator_eth_hot_key(
-        &self,
-        key: &Self::Address,
-    ) -> Option<types::ValidatorEthKey<Self::PublicKey>> {
-        let value = self.ctx.read_pre(&validator_eth_hot_key_key(key)).unwrap();
-        value.map(|value| decode(value).unwrap())
-    }
-=======
 impl_pos_read_only! {
     type Error = storage_api::Error;
     impl<'f, 'a, DB, H, CA> PosReadOnly for CtxPostStorageRead<'f, 'a, DB, H, CA>
@@ -350,7 +318,6 @@
             DB: ledger_storage::DB + for<'iter> ledger_storage::DBIter<'iter> +'static,
             H: StorageHasher +'static,
             CA: WasmCacheAccess +'static
->>>>>>> 836a6dea
 }
 
 impl From<native_vp::Error> for Error {
