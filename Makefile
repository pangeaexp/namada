package = namada

# Some env vars defaults if not specified
NAMADA_E2E_USE_PREBUILT_BINARIES ?= true
NAMADA_E2E_DEBUG ?= true
RUST_BACKTRACE ?= 1
NAMADA_MASP_TEST_SEED ?= 0

cargo := $(env) cargo
rustup := $(env) rustup
debug-env := RUST_BACKTRACE=$(RUST_BACKTRACE) RUST_LOG=$(package)=debug
debug-cargo := $(env) $(debug-env) cargo
# Nightly build is currently used for rustfmt and clippy.
nightly := $(shell cat rust-nightly-version)

# Path to the wasm source for the provided txs and VPs
wasms := wasm/wasm_source
wasms_for_tests := wasm_for_tests/wasm_source
# Paths for all the wasm templates
wasm_templates := wasm/tx_template wasm/vp_template

ifdef JOBS
jobs := -j $(JOBS)
else
jobs :=
endif

# TODO upgrade libp2p
audit-ignores += RUSTSEC-2021-0076

# Workspace crates
crates := namada_core
crates += namada
crates += namada_apps
crates += namada_encoding_spec
crates += namada_macros
crates += namada_proof_of_stake
crates += namada_test_utils
crates += namada_tests
crates += namada_tx_prelude
crates += namada_vm_env
crates += namada_vp_prelude

build:
	$(cargo) build $(jobs)

build-test:
	$(cargo) +$(nightly) build --tests $(jobs)

build-release:
	NAMADA_DEV=false $(cargo) build $(jobs) --release --package namada_apps --manifest-path Cargo.toml

build-debug:
	NAMADA_DEV=false $(cargo) build --package namada_apps --manifest-path Cargo.toml

install-release:
	NAMADA_DEV=false $(cargo) install --path ./apps --locked

check-release:
	NAMADA_DEV=false $(cargo) check --release --package namada_apps

package: build-release
	scripts/make-package.sh

check-wasm = $(cargo) check --target wasm32-unknown-unknown --manifest-path $(wasm)/Cargo.toml
check:
	$(cargo) check && \
	make -C $(wasms) check && \
	make -C $(wasms_for_tests) check && \
	$(foreach wasm,$(wasm_templates),$(check-wasm) && ) true

check-mainnet:
	$(cargo) check --workspace --features "mainnet"

# Check that every crate can be built with default features
check-crates:
	$(foreach p,$(crates), echo "Checking $(p)" && cargo +$(nightly) check -Z unstable-options --tests -p $(p) && ) \
		make -C $(wasms_for_tests) check

clippy-wasm = $(cargo) +$(nightly) clippy --manifest-path $(wasm)/Cargo.toml --all-targets -- -D warnings

clippy:
	NAMADA_DEV=false $(cargo) +$(nightly) clippy $(jobs) --all-targets -- -D warnings && \
	make -C $(wasms) clippy && \
	make -C $(wasms_for_tests) clippy && \
	$(foreach wasm,$(wasm_templates),$(clippy-wasm) && ) true

clippy-mainnet:
	$(cargo) +$(nightly) clippy --all-targets --features "mainnet" -- -D warnings

clippy-fix:
	$(cargo) +$(nightly) clippy --fix -Z unstable-options --all-targets --allow-dirty --allow-staged

tendermint:
	./scripts/get_tendermint.sh

install: cometbft
	NAMADA_DEV=false $(cargo) install --path ./apps --locked

cometbft:
	./scripts/get_cometbft.sh

run-ledger:
	# runs the node
	$(cargo) run --bin namadan -- ledger run

run-gossip:
	# runs the node gossip node
	$(cargo) run --bin namadan -- gossip run

reset-ledger:
	# runs the node
	$(cargo) run --bin namadan -- ledger reset

audit:
	$(cargo) audit $(foreach ignore,$(audit-ignores), --ignore $(ignore))

test: test-unit test-e2e test-wasm

<<<<<<< HEAD
# Unit tests with coverage report
test-coverage:
=======
test-coverage:
	# Run integration tests with pre-built MASP proofs
	NAMADA_MASP_TEST_SEED=$(NAMADA_MASP_TEST_SEED) \
	NAMADA_MASP_TEST_PROOFS=load \
>>>>>>> 83f5c2de
	$(cargo) +$(nightly) llvm-cov --output-dir target \
		--features namada/testing \
		--html \
		-- --skip e2e -Z unstable-options --report-time

# NOTE: `TEST_FILTER` is prepended with `e2e::`. Since filters in `cargo test`
# work with a substring search, TEST_FILTER only works if it contains a string
# that directly follows `e2e::`, e.g. `TEST_FILTER=multitoken_tests` would run
# all tests that start with `e2e::multitoken_tests`.
test-e2e:
	NAMADA_E2E_USE_PREBUILT_BINARIES=$(NAMADA_E2E_USE_PREBUILT_BINARIES) \
	NAMADA_E2E_DEBUG=$(NAMADA_E2E_DEBUG) \
	RUST_BACKTRACE=$(RUST_BACKTRACE) \
	$(cargo) +$(nightly) test e2e::$(TEST_FILTER) \
	-Z unstable-options \
	-- \
	--test-threads=1 \
	-Z unstable-options --report-time

# Run integration tests with pre-built MASP proofs
test-integration:
	NAMADA_MASP_TEST_SEED=$(NAMADA_MASP_TEST_SEED) \
	NAMADA_MASP_TEST_PROOFS=load \
	make test-integration-slow

# Clear pre-built proofs, run integration tests and save the new proofs
test-integration-save-proofs:
    # Clear old proofs first
	rm --force test_fixtures/masp_proofs/*.bin || true
	NAMADA_MASP_TEST_SEED=$(NAMADA_MASP_TEST_SEED) \
	NAMADA_MASP_TEST_PROOFS=save \
	TEST_FILTER=masp \
	make test-integration-slow

# Run integration tests without specifiying any pre-built MASP proofs option
test-integration-slow:
	RUST_BACKTRACE=$(RUST_BACKTRACE) \
	$(cargo) +$(nightly) test integration::$(TEST_FILTER) \
	-Z unstable-options \
	-- \
	-Z unstable-options --report-time

test-unit:
	$(cargo) +$(nightly) test \
		$(TEST_FILTER) \
		$(jobs) \
		-- --skip e2e --skip integration \
		-Z unstable-options --report-time

test-unit-mainnet:
	$(cargo) +$(nightly) test \
		--features "mainnet" \
		$(TEST_FILTER) \
		$(jobs) \
		-- --skip e2e --skip integration \
		-Z unstable-options --report-time

test-unit-debug:
	$(debug-cargo) +$(nightly) test \
		$(jobs) \
		$(TEST_FILTER) \
		-- --skip e2e --skip integration \
		--nocapture \
		-Z unstable-options --report-time

test-wasm:
	make -C $(wasms) test

test-wasm-template = $(cargo) +$(nightly) test \
	--manifest-path $(wasm)/Cargo.toml \
		-- \
		-Z unstable-options --report-time
test-wasm-templates:
	$(foreach wasm,$(wasm_templates),$(test-wasm-template) && ) true

test-debug:
	$(debug-cargo) +$(nightly) test \
		-- \
		--nocapture \
		-Z unstable-options --report-time

fmt-wasm = $(cargo) +$(nightly) fmt --manifest-path $(wasm)/Cargo.toml
fmt:
	$(cargo) +$(nightly) fmt --all && \
	make -C $(wasms) fmt && \
	$(foreach wasm,$(wasm_templates),$(fmt-wasm) && ) true

fmt-check-wasm = $(cargo) +$(nightly) fmt --manifest-path $(wasm)/Cargo.toml -- --check
fmt-check:
	$(cargo) +$(nightly) fmt --all -- --check && \
	make -C $(wasms) fmt-check && \
	$(foreach wasm,$(wasm_templates),$(fmt-check-wasm) && ) true

watch:
	$(cargo) watch

clean:
	$(cargo) clean

build-doc:
	$(cargo) doc --no-deps

doc:
	# build and opens the docs in browser
	$(cargo) doc --open

build-wasm-image-docker:
	docker build -t namada-wasm - < docker/namada-wasm/Dockerfile

build-wasm-scripts-docker: build-wasm-image-docker
	docker run --rm -v ${PWD}:/__w/namada/namada namada-wasm make build-wasm-scripts

debug-wasm-scripts-docker: build-wasm-image-docker
	docker run --rm -v ${PWD}:/usr/local/rust/wasm namada-wasm make debug-wasm-scripts

# Build the validity predicate and transactions wasm
build-wasm-scripts:
	rm wasm/*.wasm || true
	make -C $(wasms)
	make opt-wasm
	make checksum-wasm

# Debug build the validity predicate and transactions wasm
debug-wasm-scripts:
	rm wasm/*.wasm || true
	make -C $(wasms) debug
	make opt-wasm
	make checksum-wasm

# need python
checksum-wasm:
	python3 wasm/checksums.py

# this command needs wasm-opt installed
opt-wasm:
	@for file in $(shell ls wasm/*.wasm); do wasm-opt -Oz -o $${file} $${file}; done

clean-wasm-scripts:
	make -C $(wasms) clean

dev-deps:
	$(rustup) toolchain install $(nightly)
	$(rustup) target add wasm32-unknown-unknown
	$(rustup) component add rustfmt clippy miri --toolchain $(nightly)
	$(cargo) install cargo-watch unclog

test-miri:
	$(cargo) +$(nightly) miri setup
	$(cargo) +$(nightly) clean
	MIRIFLAGS="-Zmiri-disable-isolation" $(cargo) +$(nightly) miri test


.PHONY : build check build-release clippy install run-ledger run-gossip reset-ledger test test-debug fmt watch clean build-doc doc build-wasm-scripts-docker debug-wasm-scripts-docker build-wasm-scripts debug-wasm-scripts clean-wasm-scripts dev-deps test-miri test-unit<|MERGE_RESOLUTION|>--- conflicted
+++ resolved
@@ -117,15 +117,10 @@
 
 test: test-unit test-e2e test-wasm
 
-<<<<<<< HEAD
-# Unit tests with coverage report
-test-coverage:
-=======
 test-coverage:
 	# Run integration tests with pre-built MASP proofs
 	NAMADA_MASP_TEST_SEED=$(NAMADA_MASP_TEST_SEED) \
 	NAMADA_MASP_TEST_PROOFS=load \
->>>>>>> 83f5c2de
 	$(cargo) +$(nightly) llvm-cov --output-dir target \
 		--features namada/testing \
 		--html \
