//! By default, these tests will run in release mode. This can be disabled
//! by setting environment variable `ANOMA_E2E_DEBUG=true`. For debugging,
//! you'll typically also want to set `RUST_BACKTRACE=1`, e.g.:
//!
//! ```ignore,shell
//! ANOMA_E2E_DEBUG=true RUST_BACKTRACE=1 cargo test e2e::ledger_tests -- --test-threads=1 --nocapture
//! ```
//!
//! To keep the temporary files created by a test, use env var
//! `ANOMA_E2E_KEEP_TEMP=true`.

use std::collections::HashMap;
use std::fs::{self, OpenOptions};
use std::net::SocketAddr;
use std::path::PathBuf;
use std::process::Command;
use std::str::FromStr;
use std::sync::Arc;
use std::time::{Duration, Instant};

use anoma::types::chain::ChainId;
use anoma::types::token;
use anoma_apps::config::genesis::genesis_config::{
    self, GenesisConfig, ParametersConfig, PosParamsConfig,
    ValidatorPreGenesisConfig,
};
use anoma_apps::config::Config;
use borsh::BorshSerialize;
use color_eyre::eyre::Result;
use serde_json::json;
use setup::constants::*;
use tempfile::tempdir;

use super::setup::working_dir;
use crate::e2e::helpers::{
    find_address, find_voting_power, get_actor_rpc, get_epoch,
};
use crate::e2e::setup::{self, sleep, Bin, Who};
use crate::{run, run_as};

/// Test that when we "run-ledger" with all the possible command
/// combinations from fresh state, the node starts-up successfully for both a
/// validator and non-validator user.
#[test]
fn run_ledger() -> Result<()> {
    let test = setup::single_node_net()?;
    let cmd_combinations = vec![vec!["ledger"], vec!["ledger", "run"]];

    // Start the ledger as a validator
    for args in &cmd_combinations {
        let mut ledger =
            run_as!(test, Who::Validator(0), Bin::Node, args, Some(40))?;
        ledger.exp_string("Anoma ledger node started")?;
        ledger.exp_string("This node is a validator")?;
    }

    // Start the ledger as a non-validator
    for args in &cmd_combinations {
        let mut ledger =
            run_as!(test, Who::NonValidator, Bin::Node, args, Some(40))?;
        ledger.exp_string("Anoma ledger node started")?;
        if !cfg!(feature = "ABCI") {
            ledger.exp_string("This node is a fullnode")?;
        } else {
            ledger.exp_string("This node is not a validator")?;
        }
    }

    Ok(())
}

/// In this test we:
/// 1. Run 2 genesis validator ledger nodes and 1 non-validator node
/// 2. Submit a valid token transfer tx
/// 3. Check that all the nodes processed the tx with the same result
#[test]
fn test_node_connectivity() -> Result<()> {
    // Setup 2 genesis validator nodes
    let test =
        setup::network(|genesis| setup::add_validators(1, genesis), None)?;

    // 1. Run 2 genesis validator ledger nodes and 1 non-validator node
    let args = ["ledger"];
    let mut validator_0 =
        run_as!(test, Who::Validator(0), Bin::Node, args, Some(40))?;
    validator_0.exp_string("Anoma ledger node started")?;
    validator_0.exp_string("This node is a validator")?;
    let mut validator_1 =
        run_as!(test, Who::Validator(1), Bin::Node, args, Some(40))?;
    validator_1.exp_string("Anoma ledger node started")?;
    validator_1.exp_string("This node is a validator")?;
    let mut non_validator =
        run_as!(test, Who::NonValidator, Bin::Node, args, Some(40))?;
    non_validator.exp_string("Anoma ledger node started")?;
    if !cfg!(feature = "ABCI") {
        non_validator.exp_string("This node is a fullnode")?;
    } else {
        non_validator.exp_string("This node is not a validator")?;
    }

    // 2. Submit a valid token transfer tx
    let validator_one_rpc = get_actor_rpc(&test, &Who::Validator(0));
    let tx_args = [
        "transfer",
        "--source",
        BERTHA,
        "--target",
        ALBERT,
        "--token",
        XAN,
        "--amount",
        "10.1",
        "--fee-amount",
        "0",
        "--gas-limit",
        "0",
        "--fee-token",
        XAN,
        "--ledger-address",
        &validator_one_rpc,
    ];
    let mut client = run!(test, Bin::Client, tx_args, Some(40))?;
    client.exp_string("Transaction is valid.")?;
    client.assert_success();

    // 3. Check that all the nodes processed the tx with the same result
    let expected_result = "all VPs accepted transaction";
    validator_0.exp_string(expected_result)?;
    validator_1.exp_string(expected_result)?;
    non_validator.exp_string(expected_result)?;

    Ok(())
}

/// In this test we:
/// 1. Start up the ledger
/// 2. Kill the tendermint process
/// 3. Check that the node detects this
/// 4. Check that the node shuts down
#[test]
fn test_anoma_shuts_down_if_tendermint_dies() -> Result<()> {
    let test = setup::single_node_net()?;

    // 1. Run the ledger node
    let mut ledger =
        run_as!(test, Who::Validator(0), Bin::Node, &["ledger"], Some(40))?;

    ledger.exp_string("Anoma ledger node started")?;

    // 2. Kill the tendermint node
    sleep(1);
    Command::new("pkill")
        .args(&["tendermint"])
        .spawn()
        .expect("Test failed")
        .wait()
        .expect("Test failed");

    // 3. Check that anoma detects that the tendermint node is dead
    ledger.exp_string("Tendermint node is no longer running.")?;

    // 4. Check that the ledger node shuts down
    ledger.exp_string("Anoma ledger node has shut down.")?;
    ledger.exp_eof()?;

    Ok(())
}

/// In this test we:
/// 1. Run the ledger node
/// 2. Shut it down
/// 3. Run the ledger again, it should load its previous state
/// 4. Shut it down
/// 5. Reset the ledger's state
/// 6. Run the ledger again, it should start from fresh state
#[test]
fn run_ledger_load_state_and_reset() -> Result<()> {
    let test = setup::single_node_net()?;

    // 1. Run the ledger node
    let mut ledger =
        run_as!(test, Who::Validator(0), Bin::Node, &["ledger"], Some(40))?;

    ledger.exp_string("Anoma ledger node started")?;
    // There should be no previous state
    ledger.exp_string("No state could be found")?;
    // Wait to commit a block
    ledger.exp_regex(r"Committed block hash.*, height: [0-9]+")?;

    // 2. Shut it down
    ledger.send_control('c')?;
    // Wait for the node to stop running to finish writing the state and tx
    // queue
    ledger.exp_string("Anoma ledger node has shut down.")?;
    ledger.exp_eof()?;
    drop(ledger);

    // 3. Run the ledger again, it should load its previous state
    let mut ledger =
        run_as!(test, Who::Validator(0), Bin::Node, &["ledger"], Some(40))?;

    ledger.exp_string("Anoma ledger node started")?;

    // There should be previous state now
    ledger.exp_string("Last state root hash:")?;

    // 4. Shut it down
    ledger.send_control('c')?;
    // Wait for it to stop
    ledger.exp_eof()?;
    drop(ledger);

    // 5. Reset the ledger's state
    let mut session = run_as!(
        test,
        Who::Validator(0),
        Bin::Node,
        &["ledger", "reset"],
        Some(10),
    )?;
    session.exp_eof()?;

    // 6. Run the ledger again, it should start from fresh state
    let mut session =
        run_as!(test, Who::Validator(0), Bin::Node, &["ledger"], Some(40))?;

    session.exp_string("Anoma ledger node started")?;

    // There should be no previous state
    session.exp_string("No state could be found")?;

    Ok(())
}

/// In this test we:
/// 1. Run the ledger node
/// 2. Submit a token transfer tx
/// 3. Submit a transaction to update an account's validity predicate
/// 4. Submit a custom tx
/// 5. Submit a tx to initialize a new account
/// 6. Query token balance
/// 7. Query the raw bytes of a storage key
#[test]
fn ledger_txs_and_queries() -> Result<()> {
    let test = setup::network(|genesis| genesis, None)?;

    // 1. Run the ledger node
    let mut ledger =
        run_as!(test, Who::Validator(0), Bin::Node, &["ledger"], Some(40))?;

    ledger.exp_string("Anoma ledger node started")?;
    if !cfg!(feature = "ABCI") {
        ledger.exp_string("started node")?;
    } else {
        ledger.exp_string("Started node")?;
    }

    let _bg_ledger = ledger.background();

    let vp_user = wasm_abs_path(VP_USER_WASM);
    let vp_user = vp_user.to_string_lossy();
    let tx_no_op = wasm_abs_path(TX_NO_OP_WASM);
    let tx_no_op = tx_no_op.to_string_lossy();

    let validator_one_rpc = get_actor_rpc(&test, &Who::Validator(0));

    let txs_args = vec![
        // 2. Submit a token transfer tx
        vec![
            "transfer",
            "--source",
            BERTHA,
            "--target",
            ALBERT,
            "--token",
            XAN,
            "--amount",
            "10.1",
            "--fee-amount",
            "0",
            "--gas-limit",
            "0",
            "--fee-token",
            XAN,
            "--ledger-address",
            &validator_one_rpc,
        ],
        // 3. Submit a transaction to update an account's validity
        // predicate
        vec![
            "update",
             "--address",
             BERTHA,
             "--code-path",
             &vp_user,
             "--fee-amount",
             "0",
             "--gas-limit",
             "0",
             "--fee-token",
             XAN,
            "--ledger-address",
            &validator_one_rpc,
        ],
        // 4. Submit a custom tx
        vec![
            "tx",
            "--signer",
            BERTHA,
            "--code-path",
            &tx_no_op,
            "--data-path",
            "README.md",
            "--fee-amount",
            "0",
            "--gas-limit",
            "0",
            "--fee-token",
            XAN,
            "--ledger-address",
            &validator_one_rpc
        ],
        // 5. Submit a tx to initialize a new account
        vec![
            "init-account",
            "--source",
            BERTHA,
            "--public-key",
            // Value obtained from `anoma::types::key::ed25519::tests::gen_keypair`
            "001be519a321e29020fa3cbfbfd01bd5e92db134305609270b71dace25b5a21168",
            "--code-path",
            &vp_user,
            "--alias",
            "Test-Account",
            "--fee-amount",
            "0",
            "--gas-limit",
            "0",
            "--fee-token",
            XAN,
            "--ledger-address",
            &validator_one_rpc,
        ],
    ];

    for tx_args in &txs_args {
        for &dry_run in &[true, false] {
            let tx_args = if dry_run {
                vec![tx_args.clone(), vec!["--dry-run"]].concat()
            } else {
                tx_args.clone()
            };
            let mut client = run!(test, Bin::Client, tx_args, Some(40))?;

            if !dry_run {
                if !cfg!(feature = "ABCI") {
                    client.exp_string("Transaction accepted")?;
                }
                client.exp_string("Transaction applied")?;
            }
            client.exp_string("Transaction is valid.")?;
            client.assert_success();
        }
    }

    let query_args_and_expected_response = vec![
        // 6. Query token balance
        (
            vec![
                "balance",
                "--owner",
                BERTHA,
                "--token",
                XAN,
                "--ledger-address",
                &validator_one_rpc,
            ],
            // expect a decimal
            r"XAN: \d+(\.\d+)?",
        ),
    ];
    for (query_args, expected) in &query_args_and_expected_response {
        let mut client = run!(test, Bin::Client, query_args, Some(40))?;
        client.exp_regex(expected)?;

        client.assert_success();
    }
    let christel = find_address(&test, CHRISTEL)?;
    // as setup in `genesis/e2e-tests-single-node.toml`
    let christel_balance = token::Amount::whole(1000000);
    let xan = find_address(&test, XAN)?;
    let storage_key = token::balance_key(&xan, &christel).to_string();
    let query_args_and_expected_response = vec![
        // 7. Query storage key and get hex-encoded raw bytes
        (
            vec![
                "query-bytes",
                "--storage-key",
                &storage_key,
                "--ledger-address",
                &validator_one_rpc,
            ],
            // expect hex encoded of borsh encoded bytes
            hex::encode(christel_balance.try_to_vec().unwrap()),
        ),
    ];
    for (query_args, expected) in &query_args_and_expected_response {
        let mut client = run!(test, Bin::Client, query_args, Some(40))?;
        client.exp_string(expected)?;

        client.assert_success();
    }

    Ok(())
}

/// In this test we:
/// 1. Run the ledger node
/// 2. Submit an invalid transaction (disallowed by state machine)
/// 3. Shut down the ledger
/// 4. Restart the ledger
/// 5. Submit and invalid transactions (malformed)
#[test]
fn invalid_transactions() -> Result<()> {
    let test = setup::single_node_net()?;

    // 1. Run the ledger node
    let mut ledger =
        run_as!(test, Who::Validator(0), Bin::Node, &["ledger"], Some(40))?;
    ledger.exp_string("Anoma ledger node started")?;
    if !cfg!(feature = "ABCI") {
        ledger.exp_string("started node")?;
    } else {
        ledger.exp_string("Started node")?;
    }
    // Wait to commit a block
    ledger.exp_regex(r"Committed block hash.*, height: [0-9]+")?;

    let bg_ledger = ledger.background();

    // 2. Submit a an invalid transaction (trying to mint tokens should fail
    // in the token's VP)
    let tx_data_path = test.base_dir.path().join("tx.data");
    let transfer = token::Transfer {
        source: find_address(&test, DAEWON)?,
        target: find_address(&test, ALBERT)?,
        token: find_address(&test, XAN)?,
        amount: token::Amount::whole(1),
    };
    let data = transfer
        .try_to_vec()
        .expect("Encoding unsigned transfer shouldn't fail");
    let tx_wasm_path = wasm_abs_path(TX_MINT_TOKENS_WASM);
    std::fs::write(&tx_data_path, data).unwrap();
    let tx_wasm_path = tx_wasm_path.to_string_lossy();
    let tx_data_path = tx_data_path.to_string_lossy();

    let validator_one_rpc = get_actor_rpc(&test, &Who::Validator(0));

    let tx_args = vec![
        "tx",
        "--code-path",
        &tx_wasm_path,
        "--data-path",
        &tx_data_path,
        "--signing-key",
        DAEWON,
        "--fee-amount",
        "0",
        "--gas-limit",
        "0",
        "--fee-token",
        XAN,
        "--ledger-address",
        &validator_one_rpc,
    ];

    let mut client = run!(test, Bin::Client, tx_args, Some(40))?;
    let mut ledger = bg_ledger.foreground();
    ledger.exp_string("some VPs rejected ")?;
    if !cfg!(feature = "ABCI") {
        client.exp_string("Transaction accepted")?;
    }
    client.exp_string("Transaction applied")?;
    client.exp_string("Transaction is invalid")?;
    client.exp_string(r#""code": "1"#)?;

    client.assert_success();
<<<<<<< HEAD
=======
    let mut ledger = bg_ledger.foreground();
    ledger.exp_string("some VPs rejected transaction")?;
>>>>>>> 19c08bd0

    // Wait to commit a block
    ledger.exp_regex(r"Committed block hash.*, height: [0-9]+")?;

    // 3. Shut it down
    ledger.send_control('c')?;
    // Wait for the node to stop running to finish writing the state and tx
    // queue
    ledger.exp_string("Anoma ledger node has shut down.")?;
    ledger.exp_eof()?;
    drop(ledger);

    // 4. Restart the ledger
    let mut ledger =
        run_as!(test, Who::Validator(0), Bin::Node, &["ledger"], Some(40))?;

    ledger.exp_string("Anoma ledger node started")?;

    // There should be previous state now
    ledger.exp_string("Last state root hash:")?;
    let _bg_ledger = ledger.background();

    // 5. Submit an invalid transactions (invalid token address)
    let tx_args = vec![
        "transfer",
        "--source",
        DAEWON,
        "--signing-key",
        DAEWON,
        "--target",
        ALBERT,
        "--token",
        BERTHA,
        "--amount",
        "1_000_000.1",
        "--fee-amount",
        "0",
        "--gas-limit",
        "0",
        "--fee-token",
        XAN,
        // Force to ignore client check that fails on the balance check of the
        // source address
        "--force",
        "--ledger-address",
        &validator_one_rpc,
    ];

    let mut client = run!(test, Bin::Client, tx_args, Some(40))?;
    if !cfg!(feature = "ABCI") {
        client.exp_string("Transaction accepted")?;
    }
    client.exp_string("Transaction applied")?;

    client.exp_string("Error trying to apply a transaction")?;

    client.exp_string(r#""code": "3"#)?;

    client.assert_success();
    Ok(())
}

/// PoS bonding, unbonding and withdrawal tests. In this test we:
///
/// 1. Run the ledger node with shorter epochs for faster progression
/// 2. Submit a self-bond for the genesis validator
/// 3. Submit a delegation to the genesis validator
/// 4. Submit an unbond of the self-bond
/// 5. Submit an unbond of the delegation
/// 6. Wait for the unbonding epoch
/// 7. Submit a withdrawal of the self-bond
/// 8. Submit a withdrawal of the delegation
#[test]
fn pos_bonds() -> Result<()> {
    let unbonding_len = 2;
    let test = setup::network(
        |genesis| {
            let parameters = ParametersConfig {
                min_num_of_blocks: 2,
                min_duration: 1,
                max_expected_time_per_block: 1,
                ..genesis.parameters
            };
            let pos_params = PosParamsConfig {
                pipeline_len: 1,
                unbonding_len,
                ..genesis.pos_params
            };
            GenesisConfig {
                parameters,
                pos_params,
                ..genesis
            }
        },
        None,
    )?;

    // 1. Run the ledger node
    let mut ledger =
        run_as!(test, Who::Validator(0), Bin::Node, &["ledger"], Some(40))?;

    ledger.exp_string("Anoma ledger node started")?;
    if !cfg!(feature = "ABCI") {
        ledger.exp_string("started node")?;
    } else {
        ledger.exp_string("Started node")?;
    }
    let _bg_ledger = ledger.background();

    let validator_one_rpc = get_actor_rpc(&test, &Who::Validator(0));

    // 2. Submit a self-bond for the gepnesis validator
    let tx_args = vec![
        "bond",
        "--validator",
        "validator-0",
        "--amount",
        "10.1",
        "--fee-amount",
        "0",
        "--gas-limit",
        "0",
        "--fee-token",
        XAN,
        "--ledger-address",
        &validator_one_rpc,
    ];
    let mut client =
        run_as!(test, Who::Validator(0), Bin::Client, tx_args, Some(40))?;
    client.exp_string("Transaction is valid.")?;
    client.assert_success();

    // 3. Submit a delegation to the genesis validator
    let tx_args = vec![
        "bond",
        "--validator",
        "validator-0",
        "--source",
        BERTHA,
        "--amount",
        "10.1",
        "--fee-amount",
        "0",
        "--gas-limit",
        "0",
        "--fee-token",
        XAN,
        "--ledger-address",
        &validator_one_rpc,
    ];
    let mut client = run!(test, Bin::Client, tx_args, Some(40))?;
    client.exp_string("Transaction is valid.")?;
    client.assert_success();

    // 4. Submit an unbond of the self-bond
    let tx_args = vec![
        "unbond",
        "--validator",
        "validator-0",
        "--amount",
        "5.1",
        "--fee-amount",
        "0",
        "--gas-limit",
        "0",
        "--fee-token",
        XAN,
        "--ledger-address",
        &validator_one_rpc,
    ];
    let mut client =
        run_as!(test, Who::Validator(0), Bin::Client, tx_args, Some(40))?;
    client.exp_string("Transaction is valid.")?;
    client.assert_success();

    // 5. Submit an unbond of the delegation
    let tx_args = vec![
        "unbond",
        "--validator",
        "validator-0",
        "--source",
        BERTHA,
        "--amount",
        "3.2",
        "--fee-amount",
        "0",
        "--gas-limit",
        "0",
        "--fee-token",
        XAN,
        "--ledger-address",
        &validator_one_rpc,
    ];
    let mut client = run!(test, Bin::Client, tx_args, Some(40))?;
    client.exp_string("Transaction is valid.")?;
    client.assert_success();

    // 6. Wait for the unbonding epoch
    let epoch = get_epoch(&test, &validator_one_rpc)?;
    let earliest_withdrawal_epoch = epoch + unbonding_len;
    println!(
        "Current epoch: {}, earliest epoch for withdrawal: {}",
        epoch, earliest_withdrawal_epoch
    );
    let start = Instant::now();
    let loop_timeout = Duration::new(20, 0);
    loop {
        if Instant::now().duration_since(start) > loop_timeout {
            panic!(
                "Timed out waiting for epoch: {}",
                earliest_withdrawal_epoch
            );
        }
        let epoch = get_epoch(&test, &validator_one_rpc)?;
        if epoch >= earliest_withdrawal_epoch {
            break;
        }
    }

    // 7. Submit a withdrawal of the self-bond
    let tx_args = vec![
        "withdraw",
        "--validator",
        "validator-0",
        "--fee-amount",
        "0",
        "--gas-limit",
        "0",
        "--fee-token",
        XAN,
        "--ledger-address",
        &validator_one_rpc,
    ];
    let mut client =
        run_as!(test, Who::Validator(0), Bin::Client, tx_args, Some(40))?;
    client.exp_string("Transaction is valid.")?;
    client.assert_success();

    // 8. Submit a withdrawal of the delegation
    let tx_args = vec![
        "withdraw",
        "--validator",
        "validator-0",
        "--source",
        BERTHA,
        "--fee-amount",
        "0",
        "--gas-limit",
        "0",
        "--fee-token",
        XAN,
        "--ledger-address",
        &validator_one_rpc,
    ];
    let mut client = run!(test, Bin::Client, tx_args, Some(40))?;
    client.exp_string("Transaction is valid.")?;
    client.assert_success();

    Ok(())
}

/// PoS validator creation test. In this test we:
///
/// 1. Run the ledger node with shorter epochs for faster progression
/// 2. Initialize a new validator account
/// 3. Submit a delegation to the new validator
/// 4. Transfer some XAN to the new validator
/// 5. Submit a self-bond for the new validator
/// 6. Wait for the pipeline epoch
/// 7. Check the new validator's voting power
#[test]
fn pos_init_validator() -> Result<()> {
    let pipeline_len = 1;
    let test = setup::network(
        |genesis| {
            let parameters = ParametersConfig {
                min_num_of_blocks: 2,
                min_duration: 1,
                max_expected_time_per_block: 1,
                ..genesis.parameters
            };
            let pos_params = PosParamsConfig {
                pipeline_len,
                unbonding_len: 2,
                ..genesis.pos_params
            };
            GenesisConfig {
                parameters,
                pos_params,
                ..genesis
            }
        },
        None,
    )?;

    // 1. Run the ledger node
    let mut ledger =
        run_as!(test, Who::Validator(0), Bin::Node, &["ledger"], Some(40))?;

    ledger.exp_string("Anoma ledger node started")?;
    if !cfg!(feature = "ABCI") {
        ledger.exp_string("started node")?;
    } else {
        ledger.exp_string("Started node")?;
    }
    let _bg_ledger = ledger.background();

    let validator_one_rpc = get_actor_rpc(&test, &Who::Validator(0));

    // 2. Initialize a new validator account
    let new_validator = "new-validator";
    let new_validator_key = format!("{}-key", new_validator);
    let tx_args = vec![
        "init-validator",
        "--alias",
        new_validator,
        "--source",
        BERTHA,
        "--unsafe-dont-encrypt",
        "--fee-amount",
        "0",
        "--gas-limit",
        "0",
        "--fee-token",
        XAN,
        "--ledger-address",
        &validator_one_rpc,
    ];
    let mut client = run!(test, Bin::Client, tx_args, Some(40))?;
    client.exp_string("Transaction is valid.")?;
    client.assert_success();

    // 3. Submit a delegation to the new validator
    //    First, transfer some tokens to the validator's key for fees:
    let tx_args = vec![
        "transfer",
        "--source",
        BERTHA,
        "--target",
        &new_validator_key,
        "--token",
        XAN,
        "--amount",
        "0.5",
        "--fee-amount",
        "0",
        "--gas-limit",
        "0",
        "--fee-token",
        XAN,
        "--ledger-address",
        &validator_one_rpc,
    ];
    let mut client = run!(test, Bin::Client, tx_args, Some(40))?;
    client.exp_string("Transaction is valid.")?;
    client.assert_success();
    //     Then self-bond the tokens:
    let tx_args = vec![
        "bond",
        "--validator",
        new_validator,
        "--source",
        BERTHA,
        "--amount",
        "1000.5",
        "--fee-amount",
        "0",
        "--gas-limit",
        "0",
        "--fee-token",
        XAN,
        "--ledger-address",
        &validator_one_rpc,
    ];
    let mut client = run!(test, Bin::Client, tx_args, Some(40))?;
    client.exp_string("Transaction is valid.")?;
    client.assert_success();

    // 4. Transfer some XAN to the new validator
    let tx_args = vec![
        "transfer",
        "--source",
        BERTHA,
        "--target",
        new_validator,
        "--token",
        XAN,
        "--amount",
        "10999.5",
        "--fee-amount",
        "0",
        "--gas-limit",
        "0",
        "--fee-token",
        XAN,
        "--ledger-address",
        &validator_one_rpc,
    ];
    let mut client = run!(test, Bin::Client, tx_args, Some(40))?;
    client.exp_string("Transaction is valid.")?;
    client.assert_success();

    // 5. Submit a self-bond for the new validator
    let tx_args = vec![
        "bond",
        "--validator",
        new_validator,
        "--amount",
        "10000",
        "--fee-amount",
        "0",
        "--gas-limit",
        "0",
        "--fee-token",
        XAN,
        "--ledger-address",
        &validator_one_rpc,
    ];
    let mut client = run!(test, Bin::Client, tx_args, Some(40))?;
    client.exp_string("Transaction is valid.")?;
    client.assert_success();

    // 6. Wait for the pipeline epoch when the validator's voting power should
    // be non-zero
    let epoch = get_epoch(&test, &validator_one_rpc)?;
    let earliest_update_epoch = epoch + pipeline_len;
    println!(
        "Current epoch: {}, earliest epoch with updated voting power: {}",
        epoch, earliest_update_epoch
    );
    let start = Instant::now();
    let loop_timeout = Duration::new(20, 0);
    loop {
        if Instant::now().duration_since(start) > loop_timeout {
            panic!("Timed out waiting for epoch: {}", earliest_update_epoch);
        }
        let epoch = get_epoch(&test, &validator_one_rpc)?;
        if epoch >= earliest_update_epoch {
            break;
        }
    }

    // 7. Check the new validator's voting power
    let voting_power =
        find_voting_power(&test, new_validator, &validator_one_rpc)?;
    assert_eq!(voting_power, 11);

    Ok(())
}
/// Test that multiple txs submitted in the same block all get the tx result.
///
/// In this test we:
/// 1. Run the ledger node with 10s consensus timeout
/// 2. Spawn threads each submitting token transfer tx
#[test]
fn ledger_many_txs_in_a_block() -> Result<()> {
    let test = Arc::new(setup::network(
        |genesis| genesis,
        // Set 10s consensus timeout to have more time to submit txs
        Some("10s"),
    )?);

    // 1. Run the ledger node
    let mut ledger =
        run_as!(*test, Who::Validator(0), Bin::Node, &["ledger"], Some(40))?;

    ledger.exp_string("Anoma ledger node started")?;
    if !cfg!(feature = "ABCI") {
        ledger.exp_string("started node")?;
    } else {
        ledger.exp_string("Started node")?;
    }

    // Wait to commit a block
    ledger.exp_regex(r"Committed block hash.*, height: [0-9]+")?;
    let bg_ledger = ledger.background();

    let validator_one_rpc = Arc::new(get_actor_rpc(&test, &Who::Validator(0)));

    // A token transfer tx args
    let tx_args = Arc::new(vec![
        "transfer",
        "--source",
        BERTHA,
        "--target",
        ALBERT,
        "--token",
        XAN,
        "--amount",
        "10.1",
        "--fee-amount",
        "0",
        "--gas-limit",
        "0",
        "--fee-token",
        XAN,
        "--ledger-address",
    ]);

    // 2. Spawn threads each submitting token transfer tx
    // We collect to run the threads in parallel.
    #[allow(clippy::needless_collect)]
    let tasks: Vec<std::thread::JoinHandle<_>> = (0..3)
        .into_iter()
        .map(|_| {
            let test = Arc::clone(&test);
            let validator_one_rpc = Arc::clone(&validator_one_rpc);
            let tx_args = Arc::clone(&tx_args);
            std::thread::spawn(move || {
                let mut args = (*tx_args).clone();
                args.push(&*validator_one_rpc);
                let mut client = run!(*test, Bin::Client, args, Some(40))?;
                if !cfg!(feature = "ABCI") {
                    client.exp_string("Transaction accepted")?;
                }
                client.exp_string("Transaction applied")?;
                client.exp_string("Transaction is valid.")?;
                client.assert_success();
                let res: Result<()> = Ok(());
                res
            })
        })
        .collect();
    for task in tasks.into_iter() {
        task.join().unwrap()?;
    }
    // Wait to commit a block
    let mut ledger = bg_ledger.foreground();
    ledger.exp_regex(r"Committed block hash.*, height: [0-9]+")?;

    Ok(())
}

/// In this test we:
/// 1. Run the ledger node
/// 2. Submit a valid proposal
/// 3. Query the proposal
/// 4. Query token balance (submitted funds)
/// 5. Query governance address balance
/// 6. Submit an invalid proposal
/// 7. Check invalid proposal was not accepted
/// 8. Query token balance (funds shall not be submitted)
/// 9. Send a yay vote from a validator
/// 10. Send a yay vote from a normal user
/// 11. Query the proposal and check the result
/// 12. Wait proposal grace and check proposal author funds
/// 13. Check governance address funds are 0
#[test]
fn proposal_submission() -> Result<()> {
    let test = setup::network(|genesis| genesis, None)?;

    let anomac_help = vec!["--help"];

    let mut client = run!(test, Bin::Client, anomac_help, Some(40))?;
    client.exp_string("Anoma client command line interface.")?;
    client.assert_success();

    // 1. Run the ledger node
    let mut ledger =
        run_as!(test, Who::Validator(0), Bin::Node, &["ledger"], Some(40))?;

    ledger.exp_string("Anoma ledger node started")?;
    if !cfg!(feature = "ABCI") {
        ledger.exp_string("started node")?;
    } else {
        ledger.exp_string("Started node")?;
    }
    let _bg_ledger = ledger.background();

    let validator_one_rpc = get_actor_rpc(&test, &Who::Validator(0));

    // 1.1 Delegate some token
    let tx_args = vec![
        "bond",
        "--validator",
        "validator-0",
        "--source",
        BERTHA,
        "--amount",
        "900",
        "--fee-amount",
        "0",
        "--gas-limit",
        "0",
        "--fee-token",
        XAN,
        "--ledger-address",
        &validator_one_rpc,
    ];
    let mut client = run!(test, Bin::Client, tx_args, Some(40))?;
    client.exp_string("Transaction is valid.")?;
    client.assert_success();

    // 2. Submit valid proposal
    let valid_proposal_json_path =
        test.base_dir.path().join("valid_proposal.json");
    let proposal_code = wasm_abs_path(TX_PROPOSAL_CODE);

    let albert = find_address(&test, ALBERT)?;
    let valid_proposal_json = json!(
        {
            "content": {
                "title": "TheTitle",
                "authors": "test@test.com",
                "discussions-to": "www.github.com/anoma/aip/1",
                "created": "2022-03-10T08:54:37Z",
                "license": "MIT",
                "abstract": "Ut convallis eleifend orci vel venenatis. Duis vulputate metus in lacus sollicitudin vestibulum. Suspendisse vel velit ac est consectetur feugiat nec ac urna. Ut faucibus ex nec dictum fermentum. Morbi aliquet purus at sollicitudin ultrices. Quisque viverra varius cursus. Praesent sed mauris gravida, pharetra turpis non, gravida eros. Nullam sed ex justo. Ut at placerat ipsum, sit amet rhoncus libero. Sed blandit non purus non suscipit. Phasellus sed quam nec augue bibendum bibendum ut vitae urna. Sed odio diam, ornare nec sapien eget, congue viverra enim.",
                "motivation": "Ut convallis eleifend orci vel venenatis. Duis vulputate metus in lacus sollicitudin vestibulum. Suspendisse vel velit ac est consectetur feugiat nec ac urna. Ut faucibus ex nec dictum fermentum. Morbi aliquet purus at sollicitudin ultrices.",
                "details": "Ut convallis eleifend orci vel venenatis. Duis vulputate metus in lacus sollicitudin vestibulum. Suspendisse vel velit ac est consectetur feugiat nec ac urna. Ut faucibus ex nec dictum fermentum. Morbi aliquet purus at sollicitudin ultrices. Quisque viverra varius cursus. Praesent sed mauris gravida, pharetra turpis non, gravida eros.",
                "requires": "2"
            },
            "author": albert,
            "voting_start_epoch": 6,
            "voting_end_epoch": 18,
            "grace_epoch": 24,
            "proposal_code_path": proposal_code.to_str().unwrap()
        }
    );

    generate_proposal_json(
        valid_proposal_json_path.clone(),
        valid_proposal_json,
    );

    let validator_one_rpc = get_actor_rpc(&test, &Who::Validator(0));

    let submit_proposal_args = vec![
        "init-proposal",
        "--data-path",
        valid_proposal_json_path.to_str().unwrap(),
        "--ledger-address",
        &validator_one_rpc,
    ];
    let mut client = run!(test, Bin::Client, submit_proposal_args, Some(40))?;
    client.exp_string("Transaction is valid.")?;
    client.assert_success();

    // 3. Query the proposal

    let proposal_query_args = vec![
        "query-proposal",
        "--proposal-id",
        "0",
        "--ledger-address",
        &validator_one_rpc,
    ];

    let mut client = run!(test, Bin::Client, proposal_query_args, Some(40))?;
    client.exp_string("Proposal: 0")?;
    client.assert_success();

    // 4. Query token balance proposal author (submitted funds)
    let query_balance_args = vec![
        "balance",
        "--owner",
        ALBERT,
        "--token",
        XAN,
        "--ledger-address",
        &validator_one_rpc,
    ];

    let mut client = run!(test, Bin::Client, query_balance_args, Some(40))?;
    client.exp_string("XAN: 999500")?;
    client.assert_success();

    // 5. Query token balance governance
    let query_balance_args = vec![
        "balance",
        "--owner",
        GOVERNANCE_ADDRESS,
        "--token",
        XAN,
        "--ledger-address",
        &validator_one_rpc,
    ];

    let mut client = run!(test, Bin::Client, query_balance_args, Some(40))?;
    client.exp_string("XAN: 500")?;
    client.assert_success();

    // 6. Submit an invalid proposal
    // proposal is invalid due to voting_end_epoch - voting_start_epoch < 3
    let invalid_proposal_json_path =
        test.base_dir.path().join("invalid_proposal.json");
    let albert = find_address(&test, ALBERT)?;
    let invalid_proposal_json = json!(
        {
            "content": {
                "title": "TheTitle",
                "authors": "test@test.com",
                "discussions-to": "www.github.com/anoma/aip/1",
                "created": "2022-03-10T08:54:37Z",
                "license": "MIT",
                "abstract": "Ut convallis eleifend orci vel venenatis. Duis
    vulputate metus in lacus sollicitudin vestibulum. Suspendisse vel velit
    ac est consectetur feugiat nec ac urna. Ut faucibus ex nec dictum
    fermentum. Morbi aliquet purus at sollicitudin ultrices. Quisque viverra
    varius cursus. Praesent sed mauris gravida, pharetra turpis non, gravida
    eros. Nullam sed ex justo. Ut at placerat ipsum, sit amet rhoncus libero.
    Sed blandit non purus non suscipit. Phasellus sed quam nec augue bibendum
    bibendum ut vitae urna. Sed odio diam, ornare nec sapien eget, congue
    viverra enim.",
                "motivation": "Ut convallis eleifend orci vel venenatis. Duis
    vulputate metus in lacus sollicitudin vestibulum. Suspendisse vel velit
    ac est consectetur feugiat nec ac urna. Ut faucibus ex nec dictum
    fermentum. Morbi aliquet purus at sollicitudin ultrices.",
                "details": "Ut convallis eleifend orci vel venenatis. Duis
    vulputate metus in lacus sollicitudin vestibulum. Suspendisse vel velit
    ac est consectetur feugiat nec ac urna. Ut faucibus ex nec dictum
    fermentum. Morbi aliquet purus at sollicitudin ultrices. Quisque viverra
    varius cursus. Praesent sed mauris gravida, pharetra turpis non, gravida
    eros.",             "requires": "2"
            },
            "author": albert,
            "voting_start_epoch": 9999,
            "voting_end_epoch": 10000,
            "grace_epoch": 10009,
        }
    );
    generate_proposal_json(
        invalid_proposal_json_path.clone(),
        invalid_proposal_json,
    );

    let submit_proposal_args = vec![
        "init-proposal",
        "--data-path",
        invalid_proposal_json_path.to_str().unwrap(),
        "--ledger-address",
        &validator_one_rpc,
    ];
    let mut client = run!(test, Bin::Client, submit_proposal_args, Some(40))?;
    client.exp_string("Transaction is invalid.")?;
    client.assert_success();

    // 7. Check invalid proposal was not accepted
    let proposal_query_args = vec![
        "query-proposal",
        "--proposal-id",
        "1",
        "--ledger-address",
        &validator_one_rpc,
    ];

    let mut client = run!(test, Bin::Client, proposal_query_args, Some(40))?;
    client.exp_string("No valid proposal was found with id 1")?;
    client.assert_success();

    // 8. Query token balance (funds shall not be submitted)
    let query_balance_args = vec![
        "balance",
        "--owner",
        ALBERT,
        "--token",
        XAN,
        "--ledger-address",
        &validator_one_rpc,
    ];

    let mut client = run!(test, Bin::Client, query_balance_args, Some(40))?;
    client.exp_string("XAN: 999500")?;
    client.assert_success();

    // 9. Send a yay vote from a validator
    let mut epoch = get_epoch(&test, &validator_one_rpc).unwrap();
    while epoch.0 <= 7 {
        sleep(1);
        epoch = get_epoch(&test, &validator_one_rpc).unwrap();
    }

    let submit_proposal_vote = vec![
        "vote-proposal",
        "--proposal-id",
        "0",
        "--vote",
        "yay",
        "--signer",
        "validator-0",
        "--ledger-address",
        &validator_one_rpc,
    ];

    let mut client = run_as!(
        test,
        Who::Validator(0),
        Bin::Client,
        submit_proposal_vote,
        Some(15)
    )?;
    client.exp_string("Transaction is valid.")?;
    client.assert_success();

    let submit_proposal_vote_delagator = vec![
        "vote-proposal",
        "--proposal-id",
        "0",
        "--vote",
        "nay",
        "--signer",
        BERTHA,
        "--ledger-address",
        &validator_one_rpc,
    ];

    let mut client =
        run!(test, Bin::Client, submit_proposal_vote_delagator, Some(40))?;
    client.exp_string("Transaction is valid.")?;
    client.assert_success();

    // 10. Send a yay vote from a non-validator/non-delegator user
    let submit_proposal_vote = vec![
        "vote-proposal",
        "--proposal-id",
        "0",
        "--vote",
        "yay",
        "--signer",
        ALBERT,
        "--ledger-address",
        &validator_one_rpc,
    ];

    // this is valid because the client filter ALBERT delegation and there are
    // none
    let mut client = run!(test, Bin::Client, submit_proposal_vote, Some(15))?;
    client.exp_string("Transaction is valid.")?;
    client.assert_success();

    // 11. Query the proposal and check the result
    let mut epoch = get_epoch(&test, &validator_one_rpc).unwrap();
    while epoch.0 <= 19 {
        sleep(1);
        epoch = get_epoch(&test, &validator_one_rpc).unwrap();
    }

    let query_proposal = vec![
        "query-proposal-result",
        "--proposal-id",
        "0",
        "--ledger-address",
        &validator_one_rpc,
    ];

    let mut client = run!(test, Bin::Client, query_proposal, Some(15))?;
    client.exp_string("Result: passed")?;
    client.assert_success();

    // 12. Wait proposal grace and check proposal author funds
    let mut epoch = get_epoch(&test, &validator_one_rpc).unwrap();
    while epoch.0 < 26 {
        sleep(1);
        epoch = get_epoch(&test, &validator_one_rpc).unwrap();
    }

    let query_balance_args = vec![
        "balance",
        "--owner",
        ALBERT,
        "--token",
        XAN,
        "--ledger-address",
        &validator_one_rpc,
    ];

    let mut client = run!(test, Bin::Client, query_balance_args, Some(30))?;
    client.exp_string("XAN: 1000000")?;
    client.assert_success();

    // 13. Check if governance funds are 0
    let query_balance_args = vec![
        "balance",
        "--owner",
        GOVERNANCE_ADDRESS,
        "--token",
        XAN,
        "--ledger-address",
        &validator_one_rpc,
    ];

    let mut client = run!(test, Bin::Client, query_balance_args, Some(30))?;
    client.exp_string("XAN: 0")?;
    client.assert_success();

    // // 14. Query parameters
    let query_protocol_parameters = vec![
        "query-protocol-parameters",
        "--ledger-address",
        &validator_one_rpc,
    ];

    let mut client =
        run!(test, Bin::Client, query_protocol_parameters, Some(30))?;
    client.exp_regex(".*Min. proposal grace epoch: 9.*")?;
    client.assert_success();

    Ok(())
}

/// In this test we:
/// 1. Run the ledger node
/// 2. Create an offline proposal
/// 3. Create an offline vote
/// 4. Tally offline
#[test]
fn proposal_offline() -> Result<()> {
    let test = setup::network(|genesis| genesis, None)?;

    // 1. Run the ledger node
    let mut ledger =
        run_as!(test, Who::Validator(0), Bin::Node, &["ledger"], Some(20))?;

    ledger.exp_string("Anoma ledger node started")?;
    if !cfg!(feature = "ABCI") {
        ledger.exp_string("started node")?;
    } else {
        ledger.exp_string("Started node")?;
    }
    let _bg_ledger = ledger.background();

    let validator_one_rpc = get_actor_rpc(&test, &Who::Validator(0));

    // 1.1 Delegate some token
    let tx_args = vec![
        "bond",
        "--validator",
        "validator-0",
        "--source",
        ALBERT,
        "--amount",
        "900",
        "--fee-amount",
        "0",
        "--gas-limit",
        "0",
        "--fee-token",
        XAN,
        "--ledger-address",
        &validator_one_rpc,
    ];
    let mut client = run!(test, Bin::Client, tx_args, Some(40))?;
    client.exp_string("Transaction is valid.")?;
    client.assert_success();

    // 2. Create an offline proposal
    let valid_proposal_json_path =
        test.base_dir.path().join("valid_proposal.json");
    let albert = find_address(&test, ALBERT)?;
    let valid_proposal_json = json!(
        {
            "content": {
                "title": "TheTitle",
                "authors": "test@test.com",
                "discussions-to": "www.github.com/anoma/aip/1",
                "created": "2022-03-10T08:54:37Z",
                "license": "MIT",
                "abstract": "Ut convallis eleifend orci vel venenatis. Duis vulputate metus in lacus sollicitudin vestibulum. Suspendisse vel velit ac est consectetur feugiat nec ac urna. Ut faucibus ex nec dictum fermentum. Morbi aliquet purus at sollicitudin ultrices. Quisque viverra varius cursus. Praesent sed mauris gravida, pharetra turpis non, gravida eros. Nullam sed ex justo. Ut at placerat ipsum, sit amet rhoncus libero. Sed blandit non purus non suscipit. Phasellus sed quam nec augue bibendum bibendum ut vitae urna. Sed odio diam, ornare nec sapien eget, congue viverra enim.",
                "motivation": "Ut convallis eleifend orci vel venenatis. Duis vulputate metus in lacus sollicitudin vestibulum. Suspendisse vel velit ac est consectetur feugiat nec ac urna. Ut faucibus ex nec dictum fermentum. Morbi aliquet purus at sollicitudin ultrices.",
                "details": "Ut convallis eleifend orci vel venenatis. Duis vulputate metus in lacus sollicitudin vestibulum. Suspendisse vel velit ac est consectetur feugiat nec ac urna. Ut faucibus ex nec dictum fermentum. Morbi aliquet purus at sollicitudin ultrices. Quisque viverra varius cursus. Praesent sed mauris gravida, pharetra turpis non, gravida eros.",
                "requires": "2"
            },
            "author": albert,
            "voting_start_epoch": 3,
            "voting_end_epoch": 6,
            "grace_epoch": 6
        }
    );
    generate_proposal_json(
        valid_proposal_json_path.clone(),
        valid_proposal_json,
    );

    let validator_one_rpc = get_actor_rpc(&test, &Who::Validator(0));

    let offline_proposal_args = vec![
        "init-proposal",
        "--data-path",
        valid_proposal_json_path.to_str().unwrap(),
        "--offline",
        "--ledger-address",
        &validator_one_rpc,
    ];

    let mut client = run!(test, Bin::Client, offline_proposal_args, Some(15))?;
    client.exp_string("Proposal created: ")?;
    client.assert_success();

    // 3. Generate an offline yay vote
    let mut epoch = get_epoch(&test, &validator_one_rpc).unwrap();
    while epoch.0 <= 5 {
        sleep(1);
        epoch = get_epoch(&test, &validator_one_rpc).unwrap();
    }

    let proposal_path = working_dir().join("proposal");
    let proposal_ref = proposal_path.to_string_lossy();
    let submit_proposal_vote = vec![
        "vote-proposal",
        "--data-path",
        &proposal_ref,
        "--vote",
        "yay",
        "--signer",
        ALBERT,
        "--offline",
        "--ledger-address",
        &validator_one_rpc,
    ];

    let mut client = run!(test, Bin::Client, submit_proposal_vote, Some(15))?;
    client.exp_string("Proposal vote created: ")?;
    client.assert_success();

    let expected_file_name = format!("proposal-vote-{}", albert);
    let expected_path_vote = working_dir().join(&expected_file_name);
    assert!(expected_path_vote.exists());

    let expected_path_proposal = working_dir().join("proposal");
    assert!(expected_path_proposal.exists());

    // 4. Compute offline tally
    let proposal_data_folder = working_dir().join("proposal-test-data");
    fs::create_dir_all(&proposal_data_folder)
        .expect("Should create a new folder.");
    fs::copy(
        expected_path_proposal,
        &proposal_data_folder.join("proposal"),
    )
    .expect("Should copy proposal file.");
    fs::copy(
        expected_path_vote,
        &proposal_data_folder.join(&expected_file_name),
    )
    .expect("Should copy proposal vote file.");

    let tally_offline = vec![
        "query-proposal-result",
        "--data-path",
        proposal_data_folder.to_str().unwrap(),
        "--offline",
        "--ledger-address",
        &validator_one_rpc,
    ];

    let mut client = run!(test, Bin::Client, tally_offline, Some(15))?;
    client.exp_string("Result: rejected")?;
    client.assert_success();

    Ok(())
}

fn generate_proposal_json(
    proposal_path: PathBuf,
    proposal_content: serde_json::Value,
) {
    let intent_writer = OpenOptions::new()
        .create(true)
        .write(true)
        .truncate(true)
        .open(proposal_path)
        .unwrap();
    serde_json::to_writer(intent_writer, &proposal_content).unwrap();
}

/// In this test we:
/// 1. Setup 2 genesis validators
/// 2. Initialize a new network with the 2 validators
/// 3. Setup and start the 2 genesis validator nodes and a non-validator node
/// 4. Submit a valid token transfer tx from one validator to the other
/// 5. Check that all the nodes processed the tx with the same result
#[test]
fn test_genesis_validators() -> Result<()> {
    // This test is not using the `setup::network`, because we're setting up
    // custom genesis validators
    setup::INIT.call_once(|| {
        if let Err(err) = color_eyre::install() {
            eprintln!("Failed setting up colorful error reports {}", err);
        }
    });

    let working_dir = setup::working_dir();
    let base_dir = tempdir().unwrap();
    let checksums_path = working_dir
        .join("wasm/checksums.json")
        .to_string_lossy()
        .into_owned();

    // Same as in `genesis/e2e-tests-single-node.toml` for `validator-0`
    let net_address_0 = SocketAddr::from_str("127.0.0.1:27656").unwrap();
    let net_address_port_0 = net_address_0.port();
    // Find the first port (ledger P2P) that should be used for a validator at
    // the given index
    let get_first_port = |ix: u8| {
        net_address_port_0
            + 6 * (ix as u16 + 1)
            + if cfg!(feature = "ABCI") {
                0
            } else {
                // The ABCI++ ports at `26670 + ABCI_PLUS_PLUS_PORT_OFFSET`,
                // see `network`
                setup::ABCI_PLUS_PLUS_PORT_OFFSET
            }
    };

    // 1. Setup 2 genesis validators
    let validator_0_alias = "validator-0";
    let validator_1_alias = "validator-1";

    let init_genesis_validator_0 = setup::run_cmd(
        Bin::Client,
        [
            "utils",
            "init-genesis-validator",
            "--unsafe-dont-encrypt",
            "--alias",
            validator_0_alias,
            "--net-address",
            &format!("127.0.0.1:{}", get_first_port(0)),
        ],
        Some(5),
        &working_dir,
        &base_dir,
        "validator",
        format!("{}:{}", std::file!(), std::line!()),
    )?;
    init_genesis_validator_0.assert_success();
    let validator_0_pre_genesis_dir =
        anoma_apps::client::utils::validator_pre_genesis_dir(
            base_dir.path(),
            validator_0_alias,
        );
    let config = std::fs::read_to_string(
        anoma_apps::client::utils::validator_pre_genesis_file(
            &validator_0_pre_genesis_dir,
        ),
    )
    .unwrap();
    let mut validator_0_config: ValidatorPreGenesisConfig =
        toml::from_str(&config).unwrap();
    let validator_0_config = validator_0_config
        .validator
        .remove(validator_0_alias)
        .unwrap();

    let init_genesis_validator_1 = setup::run_cmd(
        Bin::Client,
        [
            "utils",
            "init-genesis-validator",
            "--unsafe-dont-encrypt",
            "--alias",
            validator_1_alias,
            "--net-address",
            &format!("127.0.0.1:{}", get_first_port(1)),
        ],
        Some(5),
        &working_dir,
        &base_dir,
        "validator",
        format!("{}:{}", std::file!(), std::line!()),
    )?;
    init_genesis_validator_1.assert_success();
    let validator_1_pre_genesis_dir =
        anoma_apps::client::utils::validator_pre_genesis_dir(
            base_dir.path(),
            validator_1_alias,
        );
    let config = std::fs::read_to_string(
        &anoma_apps::client::utils::validator_pre_genesis_file(
            &validator_1_pre_genesis_dir,
        ),
    )
    .unwrap();
    let mut validator_1_config: ValidatorPreGenesisConfig =
        toml::from_str(&config).unwrap();
    let validator_1_config = validator_1_config
        .validator
        .remove(validator_1_alias)
        .unwrap();

    // 2. Initialize a new network with the 2 validators
    let mut genesis = genesis_config::open_genesis_config(
        working_dir.join(setup::SINGLE_NODE_NET_GENESIS),
    );
    let update_validator_config =
        |ix: u8, mut config: genesis_config::ValidatorConfig| {
            // Setup tokens balances and validity predicates
            config.tokens = Some(200000);
            config.non_staked_balance = Some(1000000000000);
            config.validator_vp = Some("vp_user".into());
            config.staking_reward_vp = Some("vp_user".into());
            // Setup the validator ports same as what
            // `setup::add_validators` would do
            let mut net_address = net_address_0;
            // 6 ports for each validator
            let first_port = get_first_port(ix);
            net_address.set_port(first_port);
            config.net_address = Some(net_address.to_string());
            config
        };
    genesis.validator = HashMap::from_iter([
        (
            validator_0_alias.to_owned(),
            update_validator_config(0, validator_0_config),
        ),
        (
            validator_1_alias.to_owned(),
            update_validator_config(1, validator_1_config),
        ),
    ]);
    let genesis_file = base_dir.path().join("e2e-test-genesis-src.toml");
    genesis_config::write_genesis_config(&genesis, &genesis_file);
    let genesis_path = genesis_file.to_string_lossy();

    let archive_dir = base_dir.path().to_string_lossy().to_string();
    let args = vec![
        "utils",
        "init-network",
        "--unsafe-dont-encrypt",
        "--genesis-path",
        &genesis_path,
        "--chain-prefix",
        "e2e-test",
        "--localhost",
        "--allow-duplicate-ip",
        "--wasm-checksums-path",
        &checksums_path,
        "--archive-dir",
        &archive_dir,
    ];
    let mut init_network = setup::run_cmd(
        Bin::Client,
        args,
        Some(5),
        &working_dir,
        &base_dir,
        "validator",
        format!("{}:{}", std::file!(), std::line!()),
    )?;

    // Get the generated chain_id` from result of the last command
    let (unread, matched) =
        init_network.exp_regex(r"Derived chain ID: .*\n")?;
    let chain_id_raw =
        matched.trim().split_once("Derived chain ID: ").unwrap().1;
    let chain_id = ChainId::from_str(chain_id_raw.trim())?;
    println!("'init-network' output: {}", unread);
    let net = setup::Network {
        chain_id: chain_id.clone(),
    };
    let test = setup::Test {
        working_dir: working_dir.clone(),
        base_dir,
        net,
        genesis,
    };

    // Host the network archive to make it available for `join-network` commands
    let network_archive_server = file_serve::Server::new(&working_dir);
    let network_archive_addr = network_archive_server.addr().to_owned();
    std::thread::spawn(move || {
        network_archive_server.serve().unwrap();
    });

    // 3. Setup and start the 2 genesis validator nodes and a non-validator node

    // Clean-up the chain dir from the existing validator dir that were created
    // by `init-network`, because we want to set them up with `join-network`
    // instead
    let validator_0_base_dir = test.get_base_dir(&Who::Validator(0));
    let validator_1_base_dir = test.get_base_dir(&Who::Validator(1));
    std::fs::remove_dir_all(&validator_0_base_dir).unwrap();
    std::fs::remove_dir_all(&validator_1_base_dir).unwrap();

    std::env::set_var(
        anoma_apps::client::utils::ENV_VAR_NETWORK_CONFIGS_SERVER,
        format!("http://{network_archive_addr}/{}", archive_dir),
    );
    let pre_genesis_path = validator_0_pre_genesis_dir.to_string_lossy();
    let mut join_network_val_0 = run_as!(
        test,
        Who::Validator(0),
        Bin::Client,
        [
            "utils",
            "join-network",
            "--chain-id",
            chain_id.as_str(),
            "--pre-genesis-path",
            pre_genesis_path.as_ref(),
        ],
        Some(5)
    )?;
    join_network_val_0.exp_string("Successfully configured for chain")?;

    let pre_genesis_path = validator_1_pre_genesis_dir.to_string_lossy();
    let mut join_network_val_1 = run_as!(
        test,
        Who::Validator(1),
        Bin::Client,
        [
            "utils",
            "join-network",
            "--chain-id",
            chain_id.as_str(),
            "--pre-genesis-path",
            pre_genesis_path.as_ref(),
        ],
        Some(5)
    )?;
    join_network_val_1.exp_string("Successfully configured for chain")?;

    // We have to update the ports in the configs again, because the ones from
    // `join-network` use the defaults
    let update_config = |ix: u8, mut config: Config| {
        let first_port = net_address_port_0
            + 6 * (ix as u16 + 1)
            + if cfg!(feature = "ABCI") {
                0
            } else {
                setup::ABCI_PLUS_PLUS_PORT_OFFSET
            };
        config.ledger.tendermint.p2p_address.set_port(first_port);
        config
            .ledger
            .tendermint
            .rpc_address
            .set_port(first_port + 1);
        config.ledger.shell.ledger_address.set_port(first_port + 2);
        config
    };

    let validator_0_config = update_config(
        0,
        Config::load(&validator_0_base_dir, &test.net.chain_id, None),
    );
    validator_0_config
        .write(&validator_0_base_dir, &chain_id, true)
        .unwrap();

    let validator_1_config = update_config(
        1,
        Config::load(&validator_1_base_dir, &test.net.chain_id, None),
    );
    validator_1_config
        .write(&validator_1_base_dir, &chain_id, true)
        .unwrap();

    // Copy WASMs to each node's chain dir
    let chain_dir = test.base_dir.path().join(chain_id.as_str());
    setup::copy_wasm_to_chain_dir(
        &working_dir,
        &chain_dir,
        &chain_id,
        test.genesis.validator.keys(),
    );

    let args = ["ledger"];
    let mut validator_0 =
        run_as!(test, Who::Validator(0), Bin::Node, args, Some(40))?;
    validator_0.exp_string("Anoma ledger node started")?;
    validator_0.exp_string("This node is a validator")?;

    let mut validator_1 =
        run_as!(test, Who::Validator(1), Bin::Node, args, Some(40))?;
    validator_1.exp_string("Anoma ledger node started")?;
    validator_1.exp_string("This node is a validator")?;

    let mut non_validator =
        run_as!(test, Who::NonValidator, Bin::Node, args, Some(40))?;
    non_validator.exp_string("Anoma ledger node started")?;
    if !cfg!(feature = "ABCI") {
        non_validator.exp_string("This node is a fullnode")?;
    } else {
        non_validator.exp_string("This node is not a validator")?;
    }

    // 4. Submit a valid token transfer tx
    let validator_one_rpc = get_actor_rpc(&test, &Who::Validator(0));
    let tx_args = [
        "transfer",
        "--source",
        validator_0_alias,
        "--target",
        validator_1_alias,
        "--token",
        XAN,
        "--amount",
        "10.1",
        "--fee-amount",
        "0",
        "--gas-limit",
        "0",
        "--fee-token",
        XAN,
        "--ledger-address",
        &validator_one_rpc,
    ];
    let mut client =
        run_as!(test, Who::Validator(0), Bin::Client, tx_args, Some(40))?;
    client.exp_string("Transaction is valid.")?;
    client.assert_success();

    // 3. Check that all the nodes processed the tx with the same result
    let expected_result = "all VPs accepted transaction";
    validator_0.exp_string(expected_result)?;
    validator_1.exp_string(expected_result)?;
    non_validator.exp_string(expected_result)?;

    Ok(())
}<|MERGE_RESOLUTION|>--- conflicted
+++ resolved
@@ -486,11 +486,8 @@
     client.exp_string(r#""code": "1"#)?;
 
     client.assert_success();
-<<<<<<< HEAD
-=======
     let mut ledger = bg_ledger.foreground();
     ledger.exp_string("some VPs rejected transaction")?;
->>>>>>> 19c08bd0
 
     // Wait to commit a block
     ledger.exp_regex(r"Committed block hash.*, height: [0-9]+")?;
