//! By default, these tests will run in release mode. This can be disabled
//! by setting environment variable `ANOMA_E2E_DEBUG=true`. For debugging,
//! you'll typically also want to set `RUST_BACKTRACE=1`, e.g.:
//!
//! ```ignore,shell
//! ANOMA_E2E_DEBUG=true RUST_BACKTRACE=1 cargo test e2e::ledger_tests -- --test-threads=1 --nocapture
//! ```
//!
//! To keep the temporary files created by a test, use env var
//! `ANOMA_E2E_KEEP_TEMP=true`.

use std::process::Command;
use std::sync::Arc;
use std::time::{Duration, Instant};

use borsh::BorshSerialize;
use color_eyre::eyre::Result;
use data_encoding::HEXLOWER;
use namada::types::token;
use namada_apps::config::ethereum_bridge;
use namada_apps::config::genesis::genesis_config::{
    GenesisConfig, ParametersConfig, PosParamsConfig,
};
use serde_json::json;
use setup::constants::*;

use super::helpers::{get_height, wait_for_block_height};
use super::setup::{disable_eth_fullnode, get_all_wasms_hashes};
use crate::e2e::helpers::{
    find_address, find_voting_power, get_actor_rpc, get_epoch,
};
use crate::e2e::setup::{self, sleep, Bin, Who};
use crate::{run, run_as};

/// Test that when we "run-ledger" with all the possible command
/// combinations from fresh state, the node starts-up successfully for both a
/// validator and non-validator user.
#[test]
fn run_ledger() -> Result<()> {
    let test = setup::single_node_net()?;

    disable_eth_fullnode(&test, &test.net.chain_id, &Who::Validator(0));

    let cmd_combinations = vec![vec!["ledger"], vec!["ledger", "run"]];

    // Start the ledger as a validator
    for args in &cmd_combinations {
        let mut ledger =
            run_as!(test, Who::Validator(0), Bin::Node, args, Some(40))?;
        ledger.exp_string("Anoma ledger node started")?;
        ledger.exp_string("This node is a validator")?;
    }

    // Start the ledger as a non-validator
    for args in &cmd_combinations {
        let mut ledger =
            run_as!(test, Who::NonValidator, Bin::Node, args, Some(40))?;
        ledger.exp_string("Anoma ledger node started")?;
        ledger.exp_string("This node is not a validator")?;
    }

    Ok(())
}

/// In this test we:
/// 1. Run 2 genesis validator ledger nodes and 1 non-validator node
/// 2. Submit a valid token transfer tx
/// 3. Check that all the nodes processed the tx with the same result
#[test]
fn test_node_connectivity() -> Result<()> {
    // Setup 2 genesis validator nodes
    let test =
        setup::network(|genesis| setup::add_validators(1, genesis), None)?;

    disable_eth_fullnode(&test, &test.net.chain_id, &Who::Validator(0));
    disable_eth_fullnode(&test, &test.net.chain_id, &Who::Validator(1));

    // 1. Run 2 genesis validator ledger nodes and 1 non-validator node
    let args = ["ledger"];
    let mut validator_0 =
        run_as!(test, Who::Validator(0), Bin::Node, args, Some(40))?;
    validator_0.exp_string("Anoma ledger node started")?;
    validator_0.exp_string("This node is a validator")?;
    validator_0.exp_string("Starting RPC HTTP server on")?;
    let mut validator_1 =
        run_as!(test, Who::Validator(1), Bin::Node, args, Some(40))?;
    validator_1.exp_string("Anoma ledger node started")?;
    validator_1.exp_string("This node is a validator")?;
    validator_1.exp_string("Starting RPC HTTP server on")?;
    let mut non_validator =
        run_as!(test, Who::NonValidator, Bin::Node, args, Some(40))?;
    non_validator.exp_string("Anoma ledger node started")?;
    non_validator.exp_string("This node is not a validator")?;
    non_validator.exp_string("Starting RPC HTTP server on")?;

    let bg_validator_0 = validator_0.background();
    let bg_validator_1 = validator_1.background();
    let _bg_non_validator = non_validator.background();

    // 2. Submit a valid token transfer tx
    let validator_one_rpc = get_actor_rpc(&test, &Who::Validator(0));
    let tx_args = [
        "transfer",
        "--source",
        BERTHA,
        "--target",
        ALBERT,
        "--token",
        NAM,
        "--amount",
        "10.1",
        "--gas-amount",
        "0",
        "--gas-limit",
        "0",
        "--gas-token",
        NAM,
        "--ledger-address",
        &validator_one_rpc,
    ];
    let mut client = run!(test, Bin::Client, tx_args, Some(40))?;
    client.exp_string("Transaction applied with result:")?;
    client.exp_string("Transaction is valid.")?;
    client.assert_success();

    // 3. Check that all the nodes processed the tx and report the same balance

    let mut validator_0 = bg_validator_0.foreground();
    let mut validator_1 = bg_validator_1.foreground();
    let expected_result = "all VPs accepted transaction";
    // We cannot check this on non-validator node as it might sync without
    // applying the tx itself, but its state should be the same, checked below.
    validator_0.exp_string(expected_result)?;
    validator_1.exp_string(expected_result)?;
    let _bg_validator_0 = validator_0.background();
    let _bg_validator_1 = validator_1.background();

    let validator_0_rpc = get_actor_rpc(&test, &Who::Validator(0));
    let validator_1_rpc = get_actor_rpc(&test, &Who::Validator(1));
    let non_validator_rpc = get_actor_rpc(&test, &Who::NonValidator);

    // Find the block height on the validator
    let after_tx_height = get_height(&test, &validator_0_rpc)?;

    // Wait for the non-validator to be synced to at least the same height
    wait_for_block_height(&test, &non_validator_rpc, after_tx_height, 10)?;

    let query_balance_args = |ledger_rpc| {
        vec![
            "balance",
            "--owner",
            ALBERT,
            "--token",
            NAM,
            "--ledger-address",
            ledger_rpc,
        ]
    };
    for ledger_rpc in &[validator_0_rpc, validator_1_rpc, non_validator_rpc] {
        let mut client =
            run!(test, Bin::Client, query_balance_args(ledger_rpc), Some(40))?;
        client.exp_string("NAM: 1000010.1")?;
        client.assert_success();
    }

    Ok(())
}

/// In this test we:
/// 1. Start up the ledger
/// 2. Kill the tendermint process
/// 3. Check that the node detects this
/// 4. Check that the node shuts down
#[test]
fn test_anoma_shuts_down_if_tendermint_dies() -> Result<()> {
    let test = setup::single_node_net()?;

    disable_eth_fullnode(&test, &test.net.chain_id, &Who::Validator(0));

    // 1. Run the ledger node
    let mut ledger =
        run_as!(test, Who::Validator(0), Bin::Node, &["ledger"], Some(40))?;

    ledger.exp_string("Anoma ledger node started")?;
    ledger.exp_string("Starting RPC HTTP server on")?;

    // 2. Kill the tendermint node
    sleep(1);
    Command::new("pkill")
        .args(&["tendermint"])
        .spawn()
        .expect("Test failed")
        .wait()
        .expect("Test failed");

    // 3. Check that anoma detects that the tendermint node is dead
    ledger.exp_string("Tendermint node is no longer running.")?;

    // 4. Check that the ledger node shuts down
    ledger.exp_string("Anoma ledger node has shut down.")?;
    ledger.exp_eof()?;

    Ok(())
}

/// In this test we:
/// 1. Run the ledger node
/// 2. Shut it down
/// 3. Run the ledger again, it should load its previous state
/// 4. Shut it down
/// 5. Reset the ledger's state
/// 6. Run the ledger again, it should start from fresh state
#[test]
fn run_ledger_load_state_and_reset() -> Result<()> {
    let test = setup::single_node_net()?;

    disable_eth_fullnode(&test, &test.net.chain_id, &Who::Validator(0));

    // 1. Run the ledger node
    let mut ledger =
        run_as!(test, Who::Validator(0), Bin::Node, &["ledger"], Some(40))?;

    ledger.exp_string("Anoma ledger node started")?;
    // There should be no previous state
    ledger.exp_string("No state could be found")?;
    // Wait to commit a block
    ledger.exp_regex(r"Committed block hash.*, height: [0-9]+")?;

    // 2. Shut it down
    ledger.send_control('c')?;
    // Wait for the node to stop running to finish writing the state and tx
    // queue
    ledger.exp_string("Anoma ledger node has shut down.")?;
    ledger.exp_eof()?;
    drop(ledger);

    // 3. Run the ledger again, it should load its previous state
    let mut ledger =
        run_as!(test, Who::Validator(0), Bin::Node, &["ledger"], Some(40))?;

    ledger.exp_string("Anoma ledger node started")?;

    // There should be previous state now
    ledger.exp_string("Last state root hash:")?;

    // 4. Shut it down
    ledger.send_control('c')?;
    // Wait for it to stop
    ledger.exp_eof()?;
    drop(ledger);

    // 5. Reset the ledger's state
    let mut session = run_as!(
        test,
        Who::Validator(0),
        Bin::Node,
        &["ledger", "reset"],
        Some(10),
    )?;
    session.exp_eof()?;

    // 6. Run the ledger again, it should start from fresh state
    let mut session =
        run_as!(test, Who::Validator(0), Bin::Node, &["ledger"], Some(40))?;

    session.exp_string("Anoma ledger node started")?;

    // There should be no previous state
    session.exp_string("No state could be found")?;

    Ok(())
}

/// In this test we:
/// 1. Run the ledger node
/// 2. Submit a token transfer tx
/// 3. Submit a transaction to update an account's validity predicate
/// 4. Submit a custom tx
/// 5. Submit a tx to initialize a new account
/// 6. Query token balance
/// 7. Query the raw bytes of a storage key
#[test]
fn ledger_txs_and_queries() -> Result<()> {
    let test = setup::network(|genesis| genesis, None)?;

    disable_eth_fullnode(&test, &test.net.chain_id, &Who::Validator(0));

    // 1. Run the ledger node
    let mut ledger =
        run_as!(test, Who::Validator(0), Bin::Node, &["ledger"], Some(40))?;

    ledger.exp_string("Starting RPC HTTP server on")?;
    let _bg_ledger = ledger.background();

    let vp_user = wasm_abs_path(VP_USER_WASM);
    let vp_user = vp_user.to_string_lossy();
    let tx_no_op = wasm_abs_path(TX_NO_OP_WASM);
    let tx_no_op = tx_no_op.to_string_lossy();

    let validator_one_rpc = get_actor_rpc(&test, &Who::Validator(0));

    let txs_args = vec![
        // 2. Submit a token transfer tx
        vec![
            "transfer",
            "--source",
            BERTHA,
            "--target",
            ALBERT,
            "--token",
            NAM,
            "--amount",
            "10.1",
            "--gas-amount",
            "0",
            "--gas-limit",
            "0",
            "--gas-token",
            NAM,
            "--ledger-address",
            &validator_one_rpc,
        ],
        // 3. Submit a transaction to update an account's validity
        // predicate
        vec![
            "update",
<<<<<<< HEAD
            "--address",
            BERTHA,
            "--code-path",
            &vp_user,
            "--gas-amount",
            "0",
            "--gas-limit",
            "0",
            "--gas-token",
            NAM,
=======
             "--address",
             BERTHA,
             "--code-path",
             &vp_user,
             "--gas-amount",
             "0",
             "--gas-limit",
             "0",
             "--gas-token",
             NAM,
>>>>>>> fdd211a0
            "--ledger-address",
            &validator_one_rpc,
        ],
        // 4. Submit a custom tx
        vec![
            "tx",
            "--signer",
            BERTHA,
            "--code-path",
            &tx_no_op,
            "--data-path",
            "README.md",
            "--gas-amount",
            "0",
            "--gas-limit",
            "0",
            "--gas-token",
            NAM,
            "--ledger-address",
            &validator_one_rpc
        ],
        // 5. Submit a tx to initialize a new account
        vec![
            "init-account",
            "--source",
            BERTHA,
            "--public-key",
            // Value obtained from `namada::types::key::ed25519::tests::gen_keypair`
            "001be519a321e29020fa3cbfbfd01bd5e92db134305609270b71dace25b5a21168",
            "--code-path",
            &vp_user,
            "--alias",
            "Test-Account",
            "--gas-amount",
            "0",
            "--gas-limit",
            "0",
            "--gas-token",
            NAM,
            "--ledger-address",
            &validator_one_rpc,
        ],
    ];

    for tx_args in &txs_args {
        for &dry_run in &[true, false] {
            let tx_args = if dry_run {
                vec![tx_args.clone(), vec!["--dry-run"]].concat()
            } else {
                tx_args.clone()
            };
            let mut client = run!(test, Bin::Client, tx_args, Some(40))?;

            if !dry_run {
                client.exp_string("Transaction accepted")?;
                client.exp_string("Transaction applied")?;
            }
            client.exp_string("Transaction is valid.")?;
            client.assert_success();
        }
    }

    let query_args_and_expected_response = vec![
        // 6. Query token balance
        (
            vec![
                "balance",
                "--owner",
                BERTHA,
                "--token",
                NAM,
                "--ledger-address",
                &validator_one_rpc,
            ],
            // expect a decimal
            r"NAM: \d+(\.\d+)?",
        ),
    ];
    for (query_args, expected) in &query_args_and_expected_response {
        let mut client = run!(test, Bin::Client, query_args, Some(40))?;
        client.exp_regex(expected)?;

        client.assert_success();
    }
    let christel = find_address(&test, CHRISTEL)?;
    // as setup in `genesis/e2e-tests-single-node.toml`
    let christel_balance = token::Amount::whole(1000000);
    let nam = find_address(&test, NAM)?;
    let storage_key = token::balance_key(&nam, &christel).to_string();
    let query_args_and_expected_response = vec![
        // 7. Query storage key and get hex-encoded raw bytes
        (
            vec![
                "query-bytes",
                "--storage-key",
                &storage_key,
                "--ledger-address",
                &validator_one_rpc,
            ],
            // expect hex encoded of borsh encoded bytes
            HEXLOWER.encode(&christel_balance.try_to_vec().unwrap()),
        ),
    ];
    for (query_args, expected) in &query_args_and_expected_response {
        let mut client = run!(test, Bin::Client, query_args, Some(40))?;
        client.exp_string(expected)?;

        client.assert_success();
    }

    Ok(())
}

/// In this test we:
/// 1. Run the ledger node
/// 2. Submit an invalid transaction (disallowed by state machine)
/// 3. Shut down the ledger
/// 4. Restart the ledger
/// 5. Submit and invalid transactions (malformed)
#[test]
fn invalid_transactions() -> Result<()> {
    let test = setup::single_node_net()?;

    disable_eth_fullnode(&test, &test.net.chain_id, &Who::Validator(0));

    // 1. Run the ledger node
    let mut ledger =
        run_as!(test, Who::Validator(0), Bin::Node, &["ledger"], Some(40))?;
    ledger.exp_string("Anoma ledger node started")?;
    ledger.exp_string("Starting RPC HTTP server on")?;

    let bg_ledger = ledger.background();

    // 2. Submit a an invalid transaction (trying to mint tokens should fail
    // in the token's VP)
    let tx_data_path = test.test_dir.path().join("tx.data");
    let transfer = token::Transfer {
        source: find_address(&test, DAEWON)?,
        target: find_address(&test, ALBERT)?,
        token: find_address(&test, NAM)?,
        sub_prefix: None,
        amount: token::Amount::whole(1),
    };
    let data = transfer
        .try_to_vec()
        .expect("Encoding unsigned transfer shouldn't fail");
    let tx_wasm_path = wasm_abs_path(TX_MINT_TOKENS_WASM);
    std::fs::write(&tx_data_path, data).unwrap();
    let tx_wasm_path = tx_wasm_path.to_string_lossy();
    let tx_data_path = tx_data_path.to_string_lossy();

    let validator_one_rpc = get_actor_rpc(&test, &Who::Validator(0));

    let tx_args = vec![
        "tx",
        "--code-path",
        &tx_wasm_path,
        "--data-path",
        &tx_data_path,
        "--signing-key",
        DAEWON,
        "--gas-amount",
        "0",
        "--gas-limit",
        "0",
        "--gas-token",
        NAM,
        "--ledger-address",
        &validator_one_rpc,
    ];

    let mut client = run!(test, Bin::Client, tx_args, Some(40))?;
    client.exp_string("Transaction accepted")?;
    client.exp_string("Transaction applied")?;
    client.exp_string("Transaction is invalid")?;
    client.exp_string(r#""code": "1"#)?;

    client.assert_success();
    let mut ledger = bg_ledger.foreground();
    ledger.exp_string("some VPs rejected transaction")?;

    // Wait to commit a block
    ledger.exp_regex(r"Committed block hash.*, height: [0-9]+")?;

    // 3. Shut it down
    ledger.send_control('c')?;
    // Wait for the node to stop running to finish writing the state and tx
    // queue
    ledger.exp_string("Anoma ledger node has shut down.")?;
    ledger.exp_eof()?;
    drop(ledger);

    // 4. Restart the ledger
    let mut ledger =
        run_as!(test, Who::Validator(0), Bin::Node, &["ledger"], Some(40))?;

    ledger.exp_string("Anoma ledger node started")?;

    // There should be previous state now
    ledger.exp_string("Last state root hash:")?;
    let _bg_ledger = ledger.background();

    // 5. Submit an invalid transactions (invalid token address)
    let tx_args = vec![
        "transfer",
        "--source",
        DAEWON,
        "--signing-key",
        DAEWON,
        "--target",
        ALBERT,
        "--token",
        BERTHA,
        "--amount",
        "1_000_000.1",
        "--gas-amount",
        "0",
        "--gas-limit",
        "0",
        "--gas-token",
        NAM,
        // Force to ignore client check that fails on the balance check of the
        // source address
        "--force",
        "--ledger-address",
        &validator_one_rpc,
    ];

    let mut client = run!(test, Bin::Client, tx_args, Some(40))?;
    client.exp_string("Transaction accepted")?;
    client.exp_string("Transaction applied")?;

    client.exp_string("Error trying to apply a transaction")?;

    client.exp_string(r#""code": "3"#)?;

    client.assert_success();
    Ok(())
}

/// PoS bonding, unbonding and withdrawal tests. In this test we:
///
/// 1. Run the ledger node with shorter epochs for faster progression
/// 2. Submit a self-bond for the genesis validator
/// 3. Submit a delegation to the genesis validator
/// 4. Submit an unbond of the self-bond
/// 5. Submit an unbond of the delegation
/// 6. Wait for the unbonding epoch
/// 7. Submit a withdrawal of the self-bond
/// 8. Submit a withdrawal of the delegation
#[test]
fn pos_bonds() -> Result<()> {
    let unbonding_len = 2;
    let test = setup::network(
        |genesis| {
            let parameters = ParametersConfig {
                min_num_of_blocks: 2,
                min_duration: 1,
                max_expected_time_per_block: 1,
                ..genesis.parameters
            };
            let pos_params = PosParamsConfig {
                pipeline_len: 1,
                unbonding_len,
                ..genesis.pos_params
            };
            GenesisConfig {
                parameters,
                pos_params,
                ..genesis
            }
        },
        None,
    )?;

    disable_eth_fullnode(&test, &test.net.chain_id, &Who::Validator(0));

    // 1. Run the ledger node
    let mut ledger =
        run_as!(test, Who::Validator(0), Bin::Node, &["ledger"], Some(40))?;

    ledger.exp_string("Starting RPC HTTP server on")?;
    let _bg_ledger = ledger.background();

    let validator_one_rpc = get_actor_rpc(&test, &Who::Validator(0));

    // 2. Submit a self-bond for the gepnesis validator
    let tx_args = vec![
        "bond",
        "--validator",
        "validator-0",
        "--amount",
        "10.1",
        "--gas-amount",
        "0",
        "--gas-limit",
        "0",
        "--gas-token",
        NAM,
        "--ledger-address",
        &validator_one_rpc,
    ];
    let mut client =
        run_as!(test, Who::Validator(0), Bin::Client, tx_args, Some(40))?;
    client.exp_string("Transaction applied with result:")?;
    client.exp_string("Transaction is valid.")?;
    client.assert_success();

    // 3. Submit a delegation to the genesis validator
    let tx_args = vec![
        "bond",
        "--validator",
        "validator-0",
        "--source",
        BERTHA,
        "--amount",
        "10.1",
        "--gas-amount",
        "0",
        "--gas-limit",
        "0",
        "--gas-token",
        NAM,
        "--ledger-address",
        &validator_one_rpc,
    ];
    let mut client = run!(test, Bin::Client, tx_args, Some(40))?;
    client.exp_string("Transaction applied with result:")?;
    client.exp_string("Transaction is valid.")?;
    client.assert_success();

    // 4. Submit an unbond of the self-bond
    let tx_args = vec![
        "unbond",
        "--validator",
        "validator-0",
        "--amount",
        "5.1",
        "--gas-amount",
        "0",
        "--gas-limit",
        "0",
        "--gas-token",
        NAM,
        "--ledger-address",
        &validator_one_rpc,
    ];
    let mut client =
        run_as!(test, Who::Validator(0), Bin::Client, tx_args, Some(40))?;
    client.exp_string("Transaction applied with result:")?;
    client.exp_string("Transaction is valid.")?;
    client.assert_success();

    // 5. Submit an unbond of the delegation
    let tx_args = vec![
        "unbond",
        "--validator",
        "validator-0",
        "--source",
        BERTHA,
        "--amount",
        "3.2",
        "--gas-amount",
        "0",
        "--gas-limit",
        "0",
        "--gas-token",
        NAM,
        "--ledger-address",
        &validator_one_rpc,
    ];
    let mut client = run!(test, Bin::Client, tx_args, Some(40))?;
    client.exp_string("Transaction applied with result:")?;
    client.exp_string("Transaction is valid.")?;
    client.assert_success();

    // 6. Wait for the unbonding epoch
    let epoch = get_epoch(&test, &validator_one_rpc)?;
    let earliest_withdrawal_epoch = epoch + unbonding_len;
    println!(
        "Current epoch: {}, earliest epoch for withdrawal: {}",
        epoch, earliest_withdrawal_epoch
    );
    let start = Instant::now();
    let loop_timeout = Duration::new(20, 0);
    loop {
        if Instant::now().duration_since(start) > loop_timeout {
            panic!(
                "Timed out waiting for epoch: {}",
                earliest_withdrawal_epoch
            );
        }
        let epoch = get_epoch(&test, &validator_one_rpc)?;
        if epoch >= earliest_withdrawal_epoch {
            break;
        }
    }

    // 7. Submit a withdrawal of the self-bond
    let tx_args = vec![
        "withdraw",
        "--validator",
        "validator-0",
        "--gas-amount",
        "0",
        "--gas-limit",
        "0",
        "--gas-token",
        NAM,
        "--ledger-address",
        &validator_one_rpc,
    ];
    let mut client =
        run_as!(test, Who::Validator(0), Bin::Client, tx_args, Some(40))?;
    client.exp_string("Transaction applied with result:")?;
    client.exp_string("Transaction is valid.")?;
    client.assert_success();

    // 8. Submit a withdrawal of the delegation
    let tx_args = vec![
        "withdraw",
        "--validator",
        "validator-0",
        "--source",
        BERTHA,
        "--gas-amount",
        "0",
        "--gas-limit",
        "0",
        "--gas-token",
        NAM,
        "--ledger-address",
        &validator_one_rpc,
    ];
    let mut client = run!(test, Bin::Client, tx_args, Some(40))?;
    client.exp_string("Transaction applied with result:")?;
    client.exp_string("Transaction is valid.")?;
    client.assert_success();

    Ok(())
}

/// PoS validator creation test. In this test we:
///
/// 1. Run the ledger node with shorter epochs for faster progression
/// 2. Initialize a new validator account
/// 3. Submit a delegation to the new validator
/// 4. Transfer some NAM to the new validator
/// 5. Submit a self-bond for the new validator
/// 6. Wait for the pipeline epoch
/// 7. Check the new validator's voting power
#[test]
fn pos_init_validator() -> Result<()> {
    let pipeline_len = 1;
    let test = setup::network(
        |genesis| {
            let parameters = ParametersConfig {
                min_num_of_blocks: 2,
                min_duration: 1,
                max_expected_time_per_block: 1,
                ..genesis.parameters
            };
            let pos_params = PosParamsConfig {
                pipeline_len,
                unbonding_len: 2,
                ..genesis.pos_params
            };
            GenesisConfig {
                parameters,
                pos_params,
                ..genesis
            }
        },
        None,
    )?;

    disable_eth_fullnode(&test, &test.net.chain_id, &Who::Validator(0));

    // 1. Run the ledger node
    let mut ledger =
        run_as!(test, Who::Validator(0), Bin::Node, &["ledger"], Some(40))?;

    ledger.exp_string("Starting RPC HTTP server on")?;
    let _bg_ledger = ledger.background();

    let validator_one_rpc = get_actor_rpc(&test, &Who::Validator(0));

    // 2. Initialize a new validator account
    let new_validator = "new-validator";
    let new_validator_key = format!("{}-key", new_validator);
    let tx_args = vec![
        "init-validator",
        "--alias",
        new_validator,
        "--source",
        BERTHA,
        "--unsafe-dont-encrypt",
        "--gas-amount",
        "0",
        "--gas-limit",
        "0",
        "--gas-token",
        NAM,
        "--ledger-address",
        &validator_one_rpc,
    ];
    let mut client = run!(test, Bin::Client, tx_args, Some(40))?;
    client.exp_string("Transaction applied with result:")?;
    client.exp_string("Transaction is valid.")?;
    client.assert_success();

    // 3. Submit a delegation to the new validator
    //    First, transfer some tokens to the validator's key for fees:
    let tx_args = vec![
        "transfer",
        "--source",
        BERTHA,
        "--target",
        &new_validator_key,
        "--token",
        NAM,
        "--amount",
        "0.5",
        "--gas-amount",
        "0",
        "--gas-limit",
        "0",
        "--gas-token",
        NAM,
        "--ledger-address",
        &validator_one_rpc,
    ];
    let mut client = run!(test, Bin::Client, tx_args, Some(40))?;
    client.exp_string("Transaction applied with result:")?;
    client.exp_string("Transaction is valid.")?;
    client.assert_success();
    //     Then self-bond the tokens:
    let tx_args = vec![
        "bond",
        "--validator",
        new_validator,
        "--source",
        BERTHA,
        "--amount",
        "1000.5",
        "--gas-amount",
        "0",
        "--gas-limit",
        "0",
        "--gas-token",
        NAM,
        "--ledger-address",
        &validator_one_rpc,
    ];
    let mut client = run!(test, Bin::Client, tx_args, Some(40))?;
    client.exp_string("Transaction applied with result:")?;
    client.exp_string("Transaction is valid.")?;
    client.assert_success();

    // 4. Transfer some NAM to the new validator
    let tx_args = vec![
        "transfer",
        "--source",
        BERTHA,
        "--target",
        new_validator,
        "--token",
        NAM,
        "--amount",
        "10999.5",
        "--gas-amount",
        "0",
        "--gas-limit",
        "0",
        "--gas-token",
        NAM,
        "--ledger-address",
        &validator_one_rpc,
    ];
    let mut client = run!(test, Bin::Client, tx_args, Some(40))?;
    client.exp_string("Transaction applied with result:")?;
    client.exp_string("Transaction is valid.")?;
    client.assert_success();

    // 5. Submit a self-bond for the new validator
    let tx_args = vec![
        "bond",
        "--validator",
        new_validator,
        "--amount",
        "10000",
        "--gas-amount",
        "0",
        "--gas-limit",
        "0",
        "--gas-token",
        NAM,
        "--ledger-address",
        &validator_one_rpc,
    ];
    let mut client = run!(test, Bin::Client, tx_args, Some(40))?;
    client.exp_string("Transaction applied with result:")?;
    client.exp_string("Transaction is valid.")?;
    client.assert_success();

    // 6. Wait for the pipeline epoch when the validator's voting power should
    // be non-zero
    let epoch = get_epoch(&test, &validator_one_rpc)?;
    let earliest_update_epoch = epoch + pipeline_len;
    println!(
        "Current epoch: {}, earliest epoch with updated voting power: {}",
        epoch, earliest_update_epoch
    );
    let start = Instant::now();
    let loop_timeout = Duration::new(20, 0);
    loop {
        if Instant::now().duration_since(start) > loop_timeout {
            panic!("Timed out waiting for epoch: {}", earliest_update_epoch);
        }
        let epoch = get_epoch(&test, &validator_one_rpc)?;
        if epoch >= earliest_update_epoch {
            break;
        }
    }

    // 7. Check the new validator's voting power
    let voting_power =
        find_voting_power(&test, new_validator, &validator_one_rpc)?;
    assert_eq!(voting_power, 11);

    Ok(())
}
/// Test that multiple txs submitted in the same block all get the tx result.
///
/// In this test we:
/// 1. Run the ledger node with 10s consensus timeout
/// 2. Spawn threads each submitting token transfer tx
#[test]
fn ledger_many_txs_in_a_block() -> Result<()> {
    let test = Arc::new(setup::network(
        |genesis| genesis,
        // Set 10s consensus timeout to have more time to submit txs
        Some("10s"),
    )?);

    disable_eth_fullnode(&test, &test.net.chain_id, &Who::Validator(0));

    // 1. Run the ledger node
    let mut ledger =
        run_as!(*test, Who::Validator(0), Bin::Node, &["ledger"], Some(40))?;

    ledger.exp_string("Starting RPC HTTP server on")?;

    // Wait to commit a block
    ledger.exp_regex(r"Committed block hash.*, height: [0-9]+")?;
    let bg_ledger = ledger.background();

    let validator_one_rpc = Arc::new(get_actor_rpc(&test, &Who::Validator(0)));

    // A token transfer tx args
    let tx_args = Arc::new(vec![
        "transfer",
        "--source",
        BERTHA,
        "--target",
        ALBERT,
        "--token",
        NAM,
        "--amount",
        "10.1",
        "--gas-amount",
        "0",
        "--gas-limit",
        "0",
        "--gas-token",
        NAM,
        "--ledger-address",
    ]);

    // 2. Spawn threads each submitting token transfer tx
    // We collect to run the threads in parallel.
    #[allow(clippy::needless_collect)]
    let tasks: Vec<std::thread::JoinHandle<_>> = (0..3)
        .into_iter()
        .map(|_| {
            let test = Arc::clone(&test);
            let validator_one_rpc = Arc::clone(&validator_one_rpc);
            let tx_args = Arc::clone(&tx_args);
            std::thread::spawn(move || {
                let mut args = (*tx_args).clone();
                args.push(&*validator_one_rpc);
                let mut client = run!(*test, Bin::Client, args, Some(40))?;
                client.exp_string("Transaction accepted")?;
                client.exp_string("Transaction applied")?;
                client.exp_string("Transaction is valid.")?;
                client.assert_success();
                let res: Result<()> = Ok(());
                res
            })
        })
        .collect();
    for task in tasks.into_iter() {
        task.join().unwrap()?;
    }
    // Wait to commit a block
    let mut ledger = bg_ledger.foreground();
    ledger.exp_regex(r"Committed block hash.*, height: [0-9]+")?;

    Ok(())
}

/// In this test we:
/// 1. Run the ledger node
/// 2. Submit a valid proposal
/// 3. Query the proposal
/// 4. Query token balance (submitted funds)
/// 5. Query governance address balance
/// 6. Submit an invalid proposal
/// 7. Check invalid proposal was not accepted
/// 8. Query token balance (funds shall not be submitted)
/// 9. Send a yay vote from a validator
/// 10. Send a yay vote from a normal user
/// 11. Query the proposal and check the result
/// 12. Wait proposal grace and check proposal author funds
/// 13. Check governance address funds are 0
#[test]
fn proposal_submission() -> Result<()> {
    let working_dir = setup::working_dir();

    let test = setup::network(
        |genesis| {
            let parameters = ParametersConfig {
                min_num_of_blocks: 1,
                min_duration: 1,
                max_expected_time_per_block: 1,
                vp_whitelist: Some(get_all_wasms_hashes(
                    &working_dir,
                    Some("vp_"),
                )),
                // Enable tx whitelist to test the execution of a
                // non-whitelisted tx by governance
                tx_whitelist: Some(get_all_wasms_hashes(
                    &working_dir,
                    Some("tx_"),
                )),
            };

            GenesisConfig {
                parameters,
                ..genesis
            }
        },
        None,
    )?;

    disable_eth_fullnode(&test, &test.net.chain_id, &Who::Validator(0));

    let anomac_help = vec!["--help"];

    let mut client = run!(test, Bin::Client, anomac_help, Some(40))?;
    client.exp_string("Anoma client command line interface.")?;
    client.assert_success();

    // 1. Run the ledger node
    let mut ledger =
        run_as!(test, Who::Validator(0), Bin::Node, &["ledger"], Some(40))?;

    ledger.exp_string("Starting RPC HTTP server on")?;
    let _bg_ledger = ledger.background();

    let validator_one_rpc = get_actor_rpc(&test, &Who::Validator(0));

    // 1.1 Delegate some token
    let tx_args = vec![
        "bond",
        "--validator",
        "validator-0",
        "--source",
        BERTHA,
        "--amount",
        "900",
        "--gas-amount",
        "0",
        "--gas-limit",
        "0",
        "--gas-token",
        NAM,
        "--ledger-address",
        &validator_one_rpc,
    ];
    let mut client = run!(test, Bin::Client, tx_args, Some(40))?;
    client.exp_string("Transaction applied with result:")?;
    client.exp_string("Transaction is valid.")?;
    client.assert_success();

    // 2. Submit valid proposal
    let proposal_code = wasm_abs_path(TX_PROPOSAL_CODE);

    let albert = find_address(&test, ALBERT)?;
    let valid_proposal_json = json!(
        {
            "content": {
                "title": "TheTitle",
                "authors": "test@test.com",
                "discussions-to": "www.github.com/anoma/aip/1",
                "created": "2022-03-10T08:54:37Z",
                "license": "MIT",
                "abstract": "Ut convallis eleifend orci vel venenatis. Duis vulputate metus in lacus sollicitudin vestibulum. Suspendisse vel velit ac est consectetur feugiat nec ac urna. Ut faucibus ex nec dictum fermentum. Morbi aliquet purus at sollicitudin ultrices. Quisque viverra varius cursus. Praesent sed mauris gravida, pharetra turpis non, gravida eros. Nullam sed ex justo. Ut at placerat ipsum, sit amet rhoncus libero. Sed blandit non purus non suscipit. Phasellus sed quam nec augue bibendum bibendum ut vitae urna. Sed odio diam, ornare nec sapien eget, congue viverra enim.",
                "motivation": "Ut convallis eleifend orci vel venenatis. Duis vulputate metus in lacus sollicitudin vestibulum. Suspendisse vel velit ac est consectetur feugiat nec ac urna. Ut faucibus ex nec dictum fermentum. Morbi aliquet purus at sollicitudin ultrices.",
                "details": "Ut convallis eleifend orci vel venenatis. Duis vulputate metus in lacus sollicitudin vestibulum. Suspendisse vel velit ac est consectetur feugiat nec ac urna. Ut faucibus ex nec dictum fermentum. Morbi aliquet purus at sollicitudin ultrices. Quisque viverra varius cursus. Praesent sed mauris gravida, pharetra turpis non, gravida eros.",
                "requires": "2"
            },
            "author": albert,
            "voting_start_epoch": 12_u64,
            "voting_end_epoch": 24_u64,
            "grace_epoch": 30_u64,
            "proposal_code_path": proposal_code.to_str().unwrap()
        }
    );
    let valid_proposal_json_path =
        test.test_dir.path().join("valid_proposal.json");
    generate_proposal_json_file(
        valid_proposal_json_path.as_path(),
        &valid_proposal_json,
    );

    let validator_one_rpc = get_actor_rpc(&test, &Who::Validator(0));

    let submit_proposal_args = vec![
        "init-proposal",
        "--data-path",
        valid_proposal_json_path.to_str().unwrap(),
        "--ledger-address",
        &validator_one_rpc,
    ];
    let mut client = run!(test, Bin::Client, submit_proposal_args, Some(40))?;
    client.exp_string("Transaction applied with result:")?;
    client.exp_string("Transaction is valid.")?;
    client.assert_success();

    // 3. Query the proposal
    let proposal_query_args = vec![
        "query-proposal",
        "--proposal-id",
        "0",
        "--ledger-address",
        &validator_one_rpc,
    ];

    let mut client = run!(test, Bin::Client, proposal_query_args, Some(40))?;
    client.exp_string("Proposal: 0")?;
    client.assert_success();

    // 4. Query token balance proposal author (submitted funds)
    let query_balance_args = vec![
        "balance",
        "--owner",
        ALBERT,
        "--token",
        NAM,
        "--ledger-address",
        &validator_one_rpc,
    ];

    let mut client = run!(test, Bin::Client, query_balance_args, Some(40))?;
    client.exp_string("NAM: 999500")?;
    client.assert_success();

    // 5. Query token balance governance
    let query_balance_args = vec![
        "balance",
        "--owner",
        GOVERNANCE_ADDRESS,
        "--token",
        NAM,
        "--ledger-address",
        &validator_one_rpc,
    ];

    let mut client = run!(test, Bin::Client, query_balance_args, Some(40))?;
    client.exp_string("NAM: 500")?;
    client.assert_success();

    // 6. Submit an invalid proposal
    // proposal is invalid due to voting_end_epoch - voting_start_epoch < 3
    let albert = find_address(&test, ALBERT)?;
    let invalid_proposal_json = json!(
        {
            "content": {
                "title": "TheTitle",
                "authors": "test@test.com",
                "discussions-to": "www.github.com/anoma/aip/1",
                "created": "2022-03-10T08:54:37Z",
                "license": "MIT",
                "abstract": "Ut convallis eleifend orci vel venenatis. Duis
    vulputate metus in lacus sollicitudin vestibulum. Suspendisse vel velit
    ac est consectetur feugiat nec ac urna. Ut faucibus ex nec dictum
    fermentum. Morbi aliquet purus at sollicitudin ultrices. Quisque viverra
    varius cursus. Praesent sed mauris gravida, pharetra turpis non, gravida
    eros. Nullam sed ex justo. Ut at placerat ipsum, sit amet rhoncus libero.
    Sed blandit non purus non suscipit. Phasellus sed quam nec augue bibendum
    bibendum ut vitae urna. Sed odio diam, ornare nec sapien eget, congue
    viverra enim.",
                "motivation": "Ut convallis eleifend orci vel venenatis. Duis
    vulputate metus in lacus sollicitudin vestibulum. Suspendisse vel velit
    ac est consectetur feugiat nec ac urna. Ut faucibus ex nec dictum
    fermentum. Morbi aliquet purus at sollicitudin ultrices.",
                "details": "Ut convallis eleifend orci vel venenatis. Duis
    vulputate metus in lacus sollicitudin vestibulum. Suspendisse vel velit
    ac est consectetur feugiat nec ac urna. Ut faucibus ex nec dictum
    fermentum. Morbi aliquet purus at sollicitudin ultrices. Quisque viverra
    varius cursus. Praesent sed mauris gravida, pharetra turpis non, gravida
    eros.",             "requires": "2"
            },
            "author": albert,
            "voting_start_epoch": 9999_u64,
            "voting_end_epoch": 10000_u64,
            "grace_epoch": 10009_u64,
        }
    );
    let invalid_proposal_json_path =
        test.test_dir.path().join("invalid_proposal.json");
    generate_proposal_json_file(
        invalid_proposal_json_path.as_path(),
        &invalid_proposal_json,
    );

    let submit_proposal_args = vec![
        "init-proposal",
        "--data-path",
        invalid_proposal_json_path.to_str().unwrap(),
        "--ledger-address",
        &validator_one_rpc,
    ];
    let mut client = run!(test, Bin::Client, submit_proposal_args, Some(40))?;
    client.exp_string(
        "Invalid proposal end epoch: difference between proposal start and \
         end epoch must be at least 3 and at max 27 and end epoch must be a \
         multiple of 3",
    )?;
    client.assert_failure();

    // 7. Check invalid proposal was not accepted
    let proposal_query_args = vec![
        "query-proposal",
        "--proposal-id",
        "1",
        "--ledger-address",
        &validator_one_rpc,
    ];

    let mut client = run!(test, Bin::Client, proposal_query_args, Some(40))?;
    client.exp_string("No valid proposal was found with id 1")?;
    client.assert_success();

    // 8. Query token balance (funds shall not be submitted)
    let query_balance_args = vec![
        "balance",
        "--owner",
        ALBERT,
        "--token",
        NAM,
        "--ledger-address",
        &validator_one_rpc,
    ];

    let mut client = run!(test, Bin::Client, query_balance_args, Some(40))?;
    client.exp_string("NAM: 999500")?;
    client.assert_success();

    // 9. Send a yay vote from a validator
    let mut epoch = get_epoch(&test, &validator_one_rpc).unwrap();
    while epoch.0 <= 13 {
        sleep(1);
        epoch = get_epoch(&test, &validator_one_rpc).unwrap();
    }

    let submit_proposal_vote = vec![
        "vote-proposal",
        "--proposal-id",
        "0",
        "--vote",
        "yay",
        "--signer",
        "validator-0",
        "--ledger-address",
        &validator_one_rpc,
    ];

    let mut client = run_as!(
        test,
        Who::Validator(0),
        Bin::Client,
        submit_proposal_vote,
        Some(15)
    )?;
    client.exp_string("Transaction applied with result:")?;
    client.exp_string("Transaction is valid.")?;
    client.assert_success();

    let submit_proposal_vote_delagator = vec![
        "vote-proposal",
        "--proposal-id",
        "0",
        "--vote",
        "nay",
        "--signer",
        BERTHA,
        "--ledger-address",
        &validator_one_rpc,
    ];

    let mut client =
        run!(test, Bin::Client, submit_proposal_vote_delagator, Some(40))?;
    client.exp_string("Transaction applied with result:")?;
    client.exp_string("Transaction is valid.")?;
    client.assert_success();

    // 10. Send a yay vote from a non-validator/non-delegator user
    let submit_proposal_vote = vec![
        "vote-proposal",
        "--proposal-id",
        "0",
        "--vote",
        "yay",
        "--signer",
        ALBERT,
        "--ledger-address",
        &validator_one_rpc,
    ];

    // this is valid because the client filter ALBERT delegation and there are
    // none
    let mut client = run!(test, Bin::Client, submit_proposal_vote, Some(15))?;
    client.exp_string("Transaction applied with result:")?;
    client.exp_string("Transaction is valid.")?;
    client.assert_success();

    // 11. Query the proposal and check the result
    let mut epoch = get_epoch(&test, &validator_one_rpc).unwrap();
    while epoch.0 <= 25 {
        sleep(1);
        epoch = get_epoch(&test, &validator_one_rpc).unwrap();
    }

    let query_proposal = vec![
        "query-proposal-result",
        "--proposal-id",
        "0",
        "--ledger-address",
        &validator_one_rpc,
    ];

    let mut client = run!(test, Bin::Client, query_proposal, Some(15))?;
    client.exp_string("Result: passed")?;
    client.assert_success();

    // 12. Wait proposal grace and check proposal author funds
    let mut epoch = get_epoch(&test, &validator_one_rpc).unwrap();
    while epoch.0 < 31 {
        sleep(1);
        epoch = get_epoch(&test, &validator_one_rpc).unwrap();
    }

    let query_balance_args = vec![
        "balance",
        "--owner",
        ALBERT,
        "--token",
        NAM,
        "--ledger-address",
        &validator_one_rpc,
    ];

    let mut client = run!(test, Bin::Client, query_balance_args, Some(30))?;
    client.exp_string("NAM: 1000000")?;
    client.assert_success();

    // 13. Check if governance funds are 0
    let query_balance_args = vec![
        "balance",
        "--owner",
        GOVERNANCE_ADDRESS,
        "--token",
        NAM,
        "--ledger-address",
        &validator_one_rpc,
    ];

    let mut client = run!(test, Bin::Client, query_balance_args, Some(30))?;
    client.exp_string("NAM: 0")?;
    client.assert_success();

    // // 14. Query parameters
    let query_protocol_parameters = vec![
        "query-protocol-parameters",
        "--ledger-address",
        &validator_one_rpc,
    ];

    let mut client =
        run!(test, Bin::Client, query_protocol_parameters, Some(30))?;
    client.exp_regex(".*Min. proposal grace epochs: 9.*")?;
    client.assert_success();

    Ok(())
}

/// In this test we:
/// 1. Run the ledger node
/// 2. Create an offline proposal
/// 3. Create an offline vote
/// 4. Tally offline
#[test]
fn proposal_offline() -> Result<()> {
    let test = setup::network(|genesis| genesis, None)?;

    disable_eth_fullnode(&test, &test.net.chain_id, &Who::Validator(0));

    // 1. Run the ledger node
    let mut ledger =
        run_as!(test, Who::Validator(0), Bin::Node, &["ledger"], Some(20))?;

    ledger.exp_string("Starting RPC HTTP server on")?;
    let _bg_ledger = ledger.background();

    let validator_one_rpc = get_actor_rpc(&test, &Who::Validator(0));

    // 1.1 Delegate some token
    let tx_args = vec![
        "bond",
        "--validator",
        "validator-0",
        "--source",
        ALBERT,
        "--amount",
        "900",
        "--gas-amount",
        "0",
        "--gas-limit",
        "0",
        "--gas-token",
        NAM,
        "--ledger-address",
        &validator_one_rpc,
    ];
    let mut client = run!(test, Bin::Client, tx_args, Some(40))?;
    client.exp_string("Transaction applied with result:")?;
    client.exp_string("Transaction is valid.")?;
    client.assert_success();

    // 2. Create an offline
    let albert = find_address(&test, ALBERT)?;
    let valid_proposal_json = json!(
        {
            "content": {
                "title": "TheTitle",
                "authors": "test@test.com",
                "discussions-to": "www.github.com/anoma/aip/1",
                "created": "2022-03-10T08:54:37Z",
                "license": "MIT",
                "abstract": "Ut convallis eleifend orci vel venenatis. Duis vulputate metus in lacus sollicitudin vestibulum. Suspendisse vel velit ac est consectetur feugiat nec ac urna. Ut faucibus ex nec dictum fermentum. Morbi aliquet purus at sollicitudin ultrices. Quisque viverra varius cursus. Praesent sed mauris gravida, pharetra turpis non, gravida eros. Nullam sed ex justo. Ut at placerat ipsum, sit amet rhoncus libero. Sed blandit non purus non suscipit. Phasellus sed quam nec augue bibendum bibendum ut vitae urna. Sed odio diam, ornare nec sapien eget, congue viverra enim.",
                "motivation": "Ut convallis eleifend orci vel venenatis. Duis vulputate metus in lacus sollicitudin vestibulum. Suspendisse vel velit ac est consectetur feugiat nec ac urna. Ut faucibus ex nec dictum fermentum. Morbi aliquet purus at sollicitudin ultrices.",
                "details": "Ut convallis eleifend orci vel venenatis. Duis vulputate metus in lacus sollicitudin vestibulum. Suspendisse vel velit ac est consectetur feugiat nec ac urna. Ut faucibus ex nec dictum fermentum. Morbi aliquet purus at sollicitudin ultrices. Quisque viverra varius cursus. Praesent sed mauris gravida, pharetra turpis non, gravida eros.",
                "requires": "2"
            },
            "author": albert,
            "voting_start_epoch": 3_u64,
            "voting_end_epoch": 9_u64,
            "grace_epoch": 18_u64
        }
    );
    let valid_proposal_json_path =
        test.test_dir.path().join("valid_proposal.json");
    generate_proposal_json_file(
        valid_proposal_json_path.as_path(),
        &valid_proposal_json,
    );

    let validator_one_rpc = get_actor_rpc(&test, &Who::Validator(0));

    let offline_proposal_args = vec![
        "init-proposal",
        "--data-path",
        valid_proposal_json_path.to_str().unwrap(),
        "--offline",
        "--ledger-address",
        &validator_one_rpc,
    ];

    let mut client = run!(test, Bin::Client, offline_proposal_args, Some(15))?;
    client.exp_string("Proposal created: ")?;
    client.assert_success();

    // 3. Generate an offline yay vote
    let mut epoch = get_epoch(&test, &validator_one_rpc).unwrap();
    while epoch.0 <= 2 {
        sleep(1);
        epoch = get_epoch(&test, &validator_one_rpc).unwrap();
    }

    let proposal_path = test.test_dir.path().join("proposal");

    let submit_proposal_vote = vec![
        "vote-proposal",
        "--data-path",
        proposal_path.to_str().unwrap(),
        "--vote",
        "yay",
        "--signer",
        ALBERT,
        "--offline",
        "--ledger-address",
        &validator_one_rpc,
    ];

    let mut client = run!(test, Bin::Client, submit_proposal_vote, Some(15))?;
    client.exp_string("Proposal vote created: ")?;
    client.assert_success();

    let expected_file_name = format!("proposal-vote-{}", albert);
    let expected_path_vote = test.test_dir.path().join(&expected_file_name);
    assert!(expected_path_vote.exists());

    // 4. Compute offline tally
    let tally_offline = vec![
        "query-proposal-result",
        "--data-path",
        test.test_dir.path().to_str().unwrap(),
        "--offline",
        "--ledger-address",
        &validator_one_rpc,
    ];

    let mut client = run!(test, Bin::Client, tally_offline, Some(15))?;
    client.exp_string("Result: rejected")?;
    client.assert_success();

    Ok(())
}

fn generate_proposal_json_file(
    proposal_path: &std::path::Path,
    proposal_content: &serde_json::Value,
) {
    let intent_writer = std::fs::OpenOptions::new()
        .create(true)
        .write(true)
        .truncate(true)
        .open(proposal_path)
        .unwrap();

    serde_json::to_writer(intent_writer, proposal_content).unwrap();
}

/// In this test we:
/// 1. Setup 2 genesis validators
/// 2. Initialize a new network with the 2 validators
/// 3. Setup and start the 2 genesis validator nodes and a non-validator node
/// 4. Submit a valid token transfer tx from one validator to the other
/// 5. Check that all the nodes processed the tx with the same result
#[test]
fn test_genesis_validators() -> Result<()> {
    use std::collections::HashMap;
    use std::net::SocketAddr;
    use std::str::FromStr;

    use namada::types::chain::ChainId;
    use namada_apps::config::genesis::genesis_config::{
        self, ValidatorPreGenesisConfig,
    };
    use namada_apps::config::Config;

    // This test is not using the `setup::network`, because we're setting up
    // custom genesis validators
    setup::INIT.call_once(|| {
        if let Err(err) = color_eyre::install() {
            eprintln!("Failed setting up colorful error reports {}", err);
        }
    });

    let working_dir = setup::working_dir();
    let test_dir = setup::TestDir::new();
    let checksums_path = working_dir
        .join("wasm/checksums.json")
        .to_string_lossy()
        .into_owned();

    // Same as in `genesis/e2e-tests-single-node.toml` for `validator-0`
    let net_address_0 = SocketAddr::from_str("127.0.0.1:27656").unwrap();
    let net_address_port_0 = net_address_0.port();
    // Find the first port (ledger P2P) that should be used for a validator at
    // the given index
    let get_first_port = |ix: u8| net_address_port_0 + 6 * (ix as u16 + 1);

    // 1. Setup 2 genesis validators, one with ed25519 keys (0) and one with
    // secp256k1 keys (1)
    let validator_0_alias = "validator-0";
    let validator_1_alias = "validator-1";

    let mut init_genesis_validator_0 = setup::run_cmd(
        Bin::Client,
        [
            "utils",
            "init-genesis-validator",
            "--unsafe-dont-encrypt",
            "--alias",
            validator_0_alias,
            "--scheme",
            "ed25519",
            "--net-address",
            &format!("127.0.0.1:{}", get_first_port(0)),
        ],
        Some(5),
        &working_dir,
        &test_dir,
        "validator",
        format!("{}:{}", std::file!(), std::line!()),
    )?;
    init_genesis_validator_0.assert_success();
    let validator_0_pre_genesis_dir =
        namada_apps::client::utils::validator_pre_genesis_dir(
            test_dir.path(),
            validator_0_alias,
        );
    let config = std::fs::read_to_string(
        namada_apps::client::utils::validator_pre_genesis_file(
            &validator_0_pre_genesis_dir,
        ),
    )
    .unwrap();
    let mut validator_0_config: ValidatorPreGenesisConfig =
        toml::from_str(&config).unwrap();
    let validator_0_config = validator_0_config
        .validator
        .remove(validator_0_alias)
        .unwrap();

    let mut init_genesis_validator_1 = setup::run_cmd(
        Bin::Client,
        [
            "utils",
            "init-genesis-validator",
            "--unsafe-dont-encrypt",
            "--alias",
            validator_1_alias,
            "--scheme",
            "secp256k1",
            "--net-address",
            &format!("127.0.0.1:{}", get_first_port(1)),
        ],
        Some(5),
        &working_dir,
        &test_dir,
        "validator",
        format!("{}:{}", std::file!(), std::line!()),
    )?;
    init_genesis_validator_1.assert_success();
    let validator_1_pre_genesis_dir =
        namada_apps::client::utils::validator_pre_genesis_dir(
            test_dir.path(),
            validator_1_alias,
        );
    let config = std::fs::read_to_string(
        &namada_apps::client::utils::validator_pre_genesis_file(
            &validator_1_pre_genesis_dir,
        ),
    )
    .unwrap();
    let mut validator_1_config: ValidatorPreGenesisConfig =
        toml::from_str(&config).unwrap();
    let validator_1_config = validator_1_config
        .validator
        .remove(validator_1_alias)
        .unwrap();

    // 2. Initialize a new network with the 2 validators
    let mut genesis = genesis_config::open_genesis_config(
        working_dir.join(setup::SINGLE_NODE_NET_GENESIS),
    )?;
    let update_validator_config =
        |ix: u8, mut config: genesis_config::ValidatorConfig| {
            // Setup tokens balances and validity predicates
            config.tokens = Some(200000);
            config.non_staked_balance = Some(1000000000000);
            config.validator_vp = Some("vp_user".into());
            config.staking_reward_vp = Some("vp_user".into());
            // Setup the validator ports same as what
            // `setup::add_validators` would do
            let mut net_address = net_address_0;
            // 6 ports for each validator
            let first_port = get_first_port(ix);
            net_address.set_port(first_port);
            config.net_address = Some(net_address.to_string());
            config
        };
    genesis.validator = HashMap::from_iter([
        (
            validator_0_alias.to_owned(),
            update_validator_config(0, validator_0_config),
        ),
        (
            validator_1_alias.to_owned(),
            update_validator_config(1, validator_1_config),
        ),
    ]);
    let genesis_file = test_dir.path().join("e2e-test-genesis-src.toml");
    genesis_config::write_genesis_config(&genesis, &genesis_file);
    let genesis_path = genesis_file.to_string_lossy();

    let archive_dir = test_dir.path().to_string_lossy().to_string();
    let args = vec![
        "utils",
        "init-network",
        "--unsafe-dont-encrypt",
        "--genesis-path",
        &genesis_path,
        "--chain-prefix",
        "e2e-test",
        "--localhost",
        "--allow-duplicate-ip",
        "--wasm-checksums-path",
        &checksums_path,
        "--archive-dir",
        &archive_dir,
    ];
    let mut init_network = setup::run_cmd(
        Bin::Client,
        args,
        Some(5),
        &working_dir,
        &test_dir,
        "validator",
        format!("{}:{}", std::file!(), std::line!()),
    )?;

    // Get the generated chain_id` from result of the last command
    let (unread, matched) =
        init_network.exp_regex(r"Derived chain ID: .*\n")?;
    let chain_id_raw =
        matched.trim().split_once("Derived chain ID: ").unwrap().1;
    let chain_id = ChainId::from_str(chain_id_raw.trim())?;
    println!("'init-network' output: {}", unread);
    let net = setup::Network {
        chain_id: chain_id.clone(),
    };
    let test = setup::Test {
        working_dir: working_dir.clone(),
        test_dir,
        net,
        genesis,
    };

    // Host the network archive to make it available for `join-network` commands
    let network_archive_server = file_serve::Server::new(&working_dir);
    let network_archive_addr = network_archive_server.addr().to_owned();
    std::thread::spawn(move || {
        network_archive_server.serve().unwrap();
    });

    // 3. Setup and start the 2 genesis validator nodes and a non-validator node

    // Clean-up the chain dir from the existing validator dir that were created
    // by `init-network`, because we want to set them up with `join-network`
    // instead
    let validator_0_base_dir = test.get_base_dir(&Who::Validator(0));
    let validator_1_base_dir = test.get_base_dir(&Who::Validator(1));
    std::fs::remove_dir_all(&validator_0_base_dir).unwrap();
    std::fs::remove_dir_all(&validator_1_base_dir).unwrap();

    std::env::set_var(
        namada_apps::client::utils::ENV_VAR_NETWORK_CONFIGS_SERVER,
        format!("http://{network_archive_addr}/{}", archive_dir),
    );
    let pre_genesis_path = validator_0_pre_genesis_dir.to_string_lossy();
    let mut join_network_val_0 = run_as!(
        test,
        Who::Validator(0),
        Bin::Client,
        [
            "utils",
            "join-network",
            "--chain-id",
            chain_id.as_str(),
            "--pre-genesis-path",
            pre_genesis_path.as_ref(),
            "--dont-prefetch-wasm",
        ],
        Some(5)
    )?;
    join_network_val_0.exp_string("Successfully configured for chain")?;

    let pre_genesis_path = validator_1_pre_genesis_dir.to_string_lossy();
    let mut join_network_val_1 = run_as!(
        test,
        Who::Validator(1),
        Bin::Client,
        [
            "utils",
            "join-network",
            "--chain-id",
            chain_id.as_str(),
            "--pre-genesis-path",
            pre_genesis_path.as_ref(),
            "--dont-prefetch-wasm",
        ],
        Some(5)
    )?;
    join_network_val_1.exp_string("Successfully configured for chain")?;

    // We have to update the ports in the configs again, because the ones from
    // `join-network` use the defaults
    //
    // TODO: use `update_actor_config` from `setup`, instead
    let update_config = |ix: u8, mut config: Config| {
        let first_port = net_address_port_0 + 6 * (ix as u16 + 1);
        config.ledger.tendermint.p2p_address.set_port(first_port);
        config
            .ledger
            .tendermint
            .rpc_address
            .set_port(first_port + 1);
        config.ledger.shell.ledger_address.set_port(first_port + 2);
        // disable eth full node
        config.ledger.ethereum_bridge.mode = ethereum_bridge::ledger::Mode::Off;
        config
    };

    let validator_0_config = update_config(
        0,
        Config::load(&validator_0_base_dir, &test.net.chain_id, None),
    );
    validator_0_config
        .write(&validator_0_base_dir, &chain_id, true)
        .unwrap();

    let validator_1_config = update_config(
        1,
        Config::load(&validator_1_base_dir, &test.net.chain_id, None),
    );
    validator_1_config
        .write(&validator_1_base_dir, &chain_id, true)
        .unwrap();

    // Copy WASMs to each node's chain dir
    let chain_dir = test.test_dir.path().join(chain_id.as_str());
    setup::copy_wasm_to_chain_dir(
        &working_dir,
        &chain_dir,
        &chain_id,
        test.genesis.validator.keys(),
    );

    let args = ["ledger"];
    let mut validator_0 =
        run_as!(test, Who::Validator(0), Bin::Node, args, Some(40))?;
    validator_0.exp_string("Anoma ledger node started")?;
    validator_0.exp_string("This node is a validator")?;
    validator_0.exp_string("Starting RPC HTTP server on")?;

    let mut validator_1 =
        run_as!(test, Who::Validator(1), Bin::Node, args, Some(40))?;
    validator_1.exp_string("Anoma ledger node started")?;
    validator_1.exp_string("This node is a validator")?;
    validator_1.exp_string("Starting RPC HTTP server on")?;

    let mut non_validator =
        run_as!(test, Who::NonValidator, Bin::Node, args, Some(40))?;
    non_validator.exp_string("Anoma ledger node started")?;
    non_validator.exp_string("This node is not a validator")?;
    non_validator.exp_string("Starting RPC HTTP server on")?;

    let bg_validator_0 = validator_0.background();
    let bg_validator_1 = validator_1.background();
    let _bg_non_validator = non_validator.background();

    // 4. Submit a valid token transfer tx
    let validator_one_rpc = get_actor_rpc(&test, &Who::Validator(0));
    let tx_args = [
        "transfer",
        "--source",
        validator_0_alias,
        "--target",
        validator_1_alias,
        "--token",
        NAM,
        "--amount",
        "10.1",
        "--gas-amount",
        "0",
        "--gas-limit",
        "0",
        "--gas-token",
        NAM,
        "--ledger-address",
        &validator_one_rpc,
    ];
    let mut client =
        run_as!(test, Who::Validator(0), Bin::Client, tx_args, Some(40))?;
    client.exp_string("Transaction applied with result:")?;
    client.exp_string("Transaction is valid.")?;
    client.assert_success();

    // 3. Check that all the nodes processed the tx with the same result
    let mut validator_0 = bg_validator_0.foreground();
    let mut validator_1 = bg_validator_1.foreground();

    let expected_result = "all VPs accepted transaction";
    // We cannot check this on non-validator node as it might sync without
    // applying the tx itself, but its state should be the same, checked below.
    validator_0.exp_string(expected_result)?;
    validator_1.exp_string(expected_result)?;
    let _bg_validator_0 = validator_0.background();
    let _bg_validator_1 = validator_1.background();

    let validator_0_rpc = get_actor_rpc(&test, &Who::Validator(0));
    let validator_1_rpc = get_actor_rpc(&test, &Who::Validator(1));
    let non_validator_rpc = get_actor_rpc(&test, &Who::NonValidator);

    // Find the block height on the validator
    let after_tx_height = get_height(&test, &validator_0_rpc)?;

    // Wait for the non-validator to be synced to at least the same height
    wait_for_block_height(&test, &non_validator_rpc, after_tx_height, 10)?;

    let query_balance_args = |ledger_rpc| {
        vec![
            "balance",
            "--owner",
            validator_1_alias,
            "--token",
            NAM,
            "--ledger-address",
            ledger_rpc,
        ]
    };
    for ledger_rpc in &[validator_0_rpc, validator_1_rpc, non_validator_rpc] {
        let mut client =
            run!(test, Bin::Client, query_balance_args(ledger_rpc), Some(40))?;
        client.exp_string("NAM: 1000000000010.1")?;
        client.assert_success();
    }

    Ok(())
}

/// In this test we intentionally make a validator node double sign blocks
/// to test that slashing evidence is received and processed by the ledger
/// correctly:
/// 1. Run 2 genesis validator ledger nodes
/// 2. Copy the first genesis validator base-dir
/// 3. Increment its ports and generate new node ID to avoid conflict
/// 4. Run it to get it to double vote and sign blocks
/// 5. Submit a valid token transfer tx to validator 0
/// 6. Wait for double signing evidence
#[test]
fn double_signing_gets_slashed() -> Result<()> {
    use std::net::SocketAddr;
    use std::str::FromStr;

    use namada::types::key::{self, ed25519, SigScheme};
    use namada_apps::client;
    use namada_apps::config::Config;

    // Setup 2 genesis validator nodes
    let test =
        setup::network(|genesis| setup::add_validators(1, genesis), None)?;

    disable_eth_fullnode(&test, &test.net.chain_id, &Who::Validator(0));
    disable_eth_fullnode(&test, &test.net.chain_id, &Who::Validator(1));

    // 1. Run 2 genesis validator ledger nodes
    let args = ["ledger"];
    let mut validator_0 =
        run_as!(test, Who::Validator(0), Bin::Node, args, Some(40))?;
    validator_0.exp_string("Anoma ledger node started")?;
    validator_0.exp_string("This node is a validator")?;
    let _bg_validator_0 = validator_0.background();
    let mut validator_1 =
        run_as!(test, Who::Validator(1), Bin::Node, args, Some(40))?;
    validator_1.exp_string("Anoma ledger node started")?;
    validator_1.exp_string("This node is a validator")?;
    let bg_validator_1 = validator_1.background();

    // 2. Copy the first genesis validator base-dir
    let validator_0_base_dir = test.get_base_dir(&Who::Validator(0));
    let validator_0_base_dir_copy =
        test.test_dir.path().join("validator-0-copy");
    fs_extra::dir::copy(
        &validator_0_base_dir,
        &validator_0_base_dir_copy,
        &fs_extra::dir::CopyOptions {
            copy_inside: true,
            ..Default::default()
        },
    )
    .unwrap();

    // 3. Increment its ports and generate new node ID to avoid conflict

    // Same as in `genesis/e2e-tests-single-node.toml` for `validator-0`
    let net_address_0 = SocketAddr::from_str("127.0.0.1:27656").unwrap();
    let net_address_port_0 = net_address_0.port();

    let update_config = |ix: u8, mut config: Config| {
        let first_port = net_address_port_0 + 6 * (ix as u16 + 1);
        config.ledger.tendermint.p2p_address.set_port(first_port);
        config
            .ledger
            .tendermint
            .rpc_address
            .set_port(first_port + 1);
        config.ledger.shell.ledger_address.set_port(first_port + 2);
        config
    };

    let validator_0_copy_config = update_config(
        2,
        Config::load(&validator_0_base_dir_copy, &test.net.chain_id, None),
    );
    validator_0_copy_config
        .write(&validator_0_base_dir_copy, &test.net.chain_id, true)
        .unwrap();

    // Generate a new node key
    use rand::prelude::ThreadRng;
    use rand::thread_rng;

    let mut rng: ThreadRng = thread_rng();
    let node_sk = ed25519::SigScheme::generate(&mut rng);
    let node_sk = key::common::SecretKey::Ed25519(node_sk);
    let tm_home_dir = validator_0_base_dir_copy
        .join(test.net.chain_id.as_str())
        .join("tendermint");
    let _node_pk =
        client::utils::write_tendermint_node_key(&tm_home_dir, node_sk);

    // 4. Run it to get it to double vote and sign block
    let loc = format!("{}:{}", std::file!(), std::line!());
    // This node will only connect to `validator_1`, so that nodes
    // `validator_0` and `validator_0_copy` should start double signing
    let mut validator_0_copy = setup::run_cmd(
        Bin::Node,
        args,
        Some(40),
        &test.working_dir,
        validator_0_base_dir_copy,
        "validator",
        loc,
    )?;
    validator_0_copy.exp_string("Anoma ledger node started")?;
    validator_0_copy.exp_string("This node is a validator")?;
    let _bg_validator_0_copy = validator_0_copy.background();

    // 5. Submit a valid token transfer tx to validator 0
    let validator_one_rpc = get_actor_rpc(&test, &Who::Validator(0));
    let tx_args = [
        "transfer",
        "--source",
        BERTHA,
        "--target",
        ALBERT,
        "--token",
        NAM,
        "--amount",
        "10.1",
        "--gas-amount",
        "0",
        "--gas-limit",
        "0",
        "--gas-token",
        NAM,
        "--ledger-address",
        &validator_one_rpc,
    ];
    let mut client = run!(test, Bin::Client, tx_args, Some(40))?;
    client.exp_string("Transaction is valid.")?;
    client.assert_success();

    // 6. Wait for double signing evidence
    let mut validator_1 = bg_validator_1.foreground();
    validator_1.exp_string("Processing evidence")?;
    validator_1.exp_string("Slashing")?;

    Ok(())
}<|MERGE_RESOLUTION|>--- conflicted
+++ resolved
@@ -324,18 +324,6 @@
         // predicate
         vec![
             "update",
-<<<<<<< HEAD
-            "--address",
-            BERTHA,
-            "--code-path",
-            &vp_user,
-            "--gas-amount",
-            "0",
-            "--gas-limit",
-            "0",
-            "--gas-token",
-            NAM,
-=======
              "--address",
              BERTHA,
              "--code-path",
@@ -346,7 +334,6 @@
              "0",
              "--gas-token",
              NAM,
->>>>>>> fdd211a0
             "--ledger-address",
             &validator_one_rpc,
         ],
